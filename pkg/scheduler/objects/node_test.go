/*
 Licensed to the Apache Software Foundation (ASF) under one
 or more contributor license agreements.  See the NOTICE file
 distributed with this work for additional information
 regarding copyright ownership.  The ASF licenses this file
 to you under the Apache License, Version 2.0 (the
 "License"); you may not use this file except in compliance
 with the License.  You may obtain a copy of the License at

     http://www.apache.org/licenses/LICENSE-2.0

 Unless required by applicable law or agreed to in writing, software
 distributed under the License is distributed on an "AS IS" BASIS,
 WITHOUT WARRANTIES OR CONDITIONS OF ANY KIND, either express or implied.
 See the License for the specific language governing permissions and
 limitations under the License.
*/

package objects

import (
	"testing"

<<<<<<< HEAD
	"github.com/apache/yunikorn-core/pkg/common/configs"

	"gotest.tools/assert"
=======
	"gotest.tools/v3/assert"
>>>>>>> 87aff78c

	"github.com/apache/yunikorn-core/pkg/common/resources"
	"github.com/apache/yunikorn-scheduler-interface/lib/go/common"
)

const testNode = "testnode"

func TestNewNode(t *testing.T) {
	// simple nil check
	node := NewNode(nil)
	if node != nil {
		t.Error("node not returned correctly: node is nul or incorrect name")
	}
	proto := newProto(testNode, nil, nil, nil)
	node = NewNode(proto)
	if node == nil || node.NodeID != testNode {
		t.Error("node not returned correctly: node is nul or incorrect name")
	}

	totalRes := resources.NewResourceFromMap(map[string]resources.Quantity{"first": 100, "second": 100})
	proto = newProto(testNode, totalRes, nil, map[string]string{})
	node = NewNode(proto)
	if node == nil || node.NodeID != testNode {
		t.Fatal("node not returned correctly: node is nul or incorrect name")
	}
	if !resources.Equals(node.totalResource, totalRes) ||
		!resources.Equals(node.availableResource, totalRes) {
		t.Errorf("node resources not set correctly: %v expected got %v and %v",
			totalRes, node.totalResource, node.availableResource)
	}
	assert.Equal(t, node.Partition, "")

	// set special attributes and get a new node
	proto.Attributes = map[string]string{
		common.HostName:      "host1",
		common.RackName:      "rack1",
		common.NodePartition: "partition1",
	}
	node = NewNode(proto)
	if node == nil || node.NodeID != testNode {
		t.Fatal("node not returned correctly: node is nul or incorrect name")
	}
	assert.Equal(t, "host1", node.Hostname)
	assert.Equal(t, "rack1", node.Rackname)
	assert.Equal(t, "partition1", node.Partition)

	// test capacity/available/occupied resources
	totalResources := resources.NewResourceFromMap(map[string]resources.Quantity{"first": 100, "second": 100})
	occupiedResources := resources.NewResourceFromMap(map[string]resources.Quantity{"first": 30, "second": 20})
	availableResources := resources.NewResourceFromMap(map[string]resources.Quantity{"first": 70, "second": 80})
	proto = newProto(testNode, totalResources, occupiedResources, map[string]string{})
	node = NewNode(proto)
	assert.Equal(t, node.NodeID, testNode, "node not returned correctly: node is nul or incorrect name")
	if !resources.Equals(node.GetCapacity(), totalResources) {
		t.Errorf("node total resources not set correctly: %v expected got %v",
			totalResources, node.GetCapacity())
	}
	if !resources.Equals(node.GetAvailableResource(), availableResources) {
		t.Errorf("node available resources not set correctly: %v expected got %v",
			availableResources, node.GetAvailableResource())
	}
	if !resources.Equals(node.GetOccupiedResource(), occupiedResources) {
		t.Errorf("node occupied resources not set correctly: %v expected got %v",
			occupiedResources, node.GetOccupiedResource())
	}
}

func TestCheckConditions(t *testing.T) {
	node := newNode(nodeID1, map[string]resources.Quantity{"first": 100, "second": 100})
	if node == nil || node.NodeID != nodeID1 {
		t.Fatalf("node create failed which should not have %v", node)
	}

	// Check if we can allocate on scheduling node (no plugins)
	res := resources.NewResourceFromMap(map[string]resources.Quantity{"first": 1})
	ask := newAllocationAsk("test", "app001", res)
	if !node.preAllocateConditions(ask) {
		t.Error("node with scheduling set to true no plugins should allow allocation")
	}

	// TODO add mock for plugin to extend tests
}

func TestPreAllocateCheck(t *testing.T) {
	nodeID := nodeID1
	resNode := resources.NewResourceFromMap(map[string]resources.Quantity{"first": 10, "second": 1})
	node := newNode(nodeID, resNode.Resources)
	if node == nil || node.NodeID != nodeID {
		t.Fatalf("node create failed which should not have %v", node)
	}

	// special cases
	if err := node.preAllocateCheck(nil, ""); err == nil {
		t.Errorf("nil resource should not have fitted on node")
	}
	resNeg := resources.NewResourceFromMap(map[string]resources.Quantity{"first": -1})
	if err := node.preAllocateCheck(resNeg, ""); err == nil {
		t.Errorf("negative resource should not have fitted on node")
	}
	// Check if we can allocate on scheduling node
	resSmall := resources.NewResourceFromMap(map[string]resources.Quantity{"first": 5})
	resLarge := resources.NewResourceFromMap(map[string]resources.Quantity{"first": 15})
	err := node.preAllocateCheck(resNode, "")
	assert.NilError(t, err, "node resource should have fitted on node")
	err = node.preAllocateCheck(resSmall, "")
	assert.NilError(t, err, "small resource should have fitted on node")
	if err = node.preAllocateCheck(resLarge, ""); err == nil {
		t.Errorf("too large resource should not have fitted on node: %v", err)
	}

	// set allocated resource
	node.AddAllocation(newAllocation(appID1, "UUID1", nodeID, "root.default", resSmall))
	err = node.preAllocateCheck(resSmall, "")
	assert.NilError(t, err, "small resource should have fitted in available allocation")
	if err = node.preAllocateCheck(resNode, ""); err == nil {
		t.Errorf("node resource should not have fitted in available allocation: %v", err)
	}

	// check if we can allocate on a reserved node
	q := map[string]resources.Quantity{"first": 0}
	res := resources.NewResourceFromMap(q)
	ask := newAllocationAsk(aKey, appID1, res)
	app := newApplication(appID1, "default", "root.unknown")

	// standalone reservation unreserve returns false as app is not reserved
	reserve := newReservation(node, app, ask, false)
	node.reservations[reserve.getKey()] = reserve
	if err = node.preAllocateCheck(resSmall, "app-2"); err == nil {
		t.Errorf("node was reserved for different app but check passed: %v", err)
	}
	if err = node.preAllocateCheck(resSmall, "app-1|alloc-2"); err == nil {
		t.Errorf("node was reserved for this app but not the alloc and check passed: %v", err)
	}
	err = node.preAllocateCheck(resSmall, appID1)
	assert.NilError(t, err, "node was reserved for this app but check did not pass check")
	err = node.preAllocateCheck(resSmall, "app-1|alloc-1")
	assert.NilError(t, err, "node was reserved for this app/alloc but check did not pass check")

	// Check if we can allocate on non scheduling node
	node.SetSchedulable(false)
	if err = node.preAllocateCheck(resSmall, ""); err == nil {
		t.Errorf("node with scheduling set to false should not allow allocation: %v", err)
	}
}

// Only test the CanAllocate code, the used logic in preAllocateCheck has its own test
func TestCanAllocate(t *testing.T) {
	node := newNode(nodeID1, map[string]resources.Quantity{"first": 10})
	if node == nil || node.NodeID != nodeID1 {
		t.Fatalf("node create failed which should not have %v", node)
	}
	// normal alloc
	res := resources.NewResourceFromMap(map[string]resources.Quantity{"first": 5})
	if !node.CanAllocate(res) {
		t.Error("node should have accepted allocation")
	}
	// check one that pushes node over its size
	res = resources.NewResourceFromMap(map[string]resources.Quantity{"first": 11})
	if node.CanAllocate(res) {
		t.Error("node should have rejected allocation (oversize)")
	}
}

func TestNodeReservation(t *testing.T) {
	node := newNode(nodeID1, map[string]resources.Quantity{"first": 10})
	if node == nil || node.NodeID != nodeID1 {
		t.Fatalf("node create failed which should not have %v", node)
	}
	if node.IsReserved() {
		t.Fatal("new node should not have reservations")
	}
	if node.isReservedForApp("") {
		t.Error("new node should not have reservations for empty key")
	}
	if node.isReservedForApp("unknown") {
		t.Error("new node should not have reservations for unknown key")
	}

	// reserve illegal request
	err := node.Reserve(nil, nil)
	if err == nil {
		t.Errorf("illegal reservation requested but did not fail: error %v", err)
	}

	res := resources.NewResourceFromMap(map[string]resources.Quantity{"first": 15})
	ask := newAllocationAsk(aKey, appID1, res)
	app := newApplication(appID1, "default", "root.unknown")

	// too large for node
	err = node.Reserve(app, ask)
	if err == nil {
		t.Errorf("requested reservation does not fit in node resource but did not fail: error %v", err)
	}

	res = resources.NewResourceFromMap(map[string]resources.Quantity{"first": 5})
	ask = newAllocationAsk(aKey, appID1, res)
	app = newApplication(appID1, "default", "root.unknown")
	// reserve that works
	err = node.Reserve(app, ask)
	assert.NilError(t, err, "reservation should not have failed")
	if node.isReservedForApp("") {
		t.Error("node should not have reservations for empty key")
	}
	if node.isReservedForApp("unknown") {
		t.Errorf("node should not have reservations for unknown key")
	}
	if node.IsReserved() && !node.isReservedForApp(appID1) {
		t.Errorf("node should have reservations for app-1")
	}

	// 2nd reservation on node
	err = node.Reserve(nil, nil)
	if err == nil {
		t.Errorf("reservation requested on already reserved node: error %v", err)
	}

	// unreserve different app
	_, err = node.unReserve(nil, nil)
	if err == nil {
		t.Errorf("illegal reservation release but did not fail: error %v", err)
	}
	ask2 := newAllocationAsk("alloc-2", appID2, res)
	app2 := newApplication(appID2, "default", "root.unknown")
	var num int
	num, err = node.unReserve(app2, ask2)
	assert.NilError(t, err, "un-reserve different app should have failed without error")
	assert.Equal(t, num, 0, "un-reserve different app should have failed without releases")
	num, err = node.unReserve(app, ask)
	assert.NilError(t, err, "un-reserve should not have failed")
	assert.Equal(t, num, 1, "un-reserve app should have released ")
}

func TestIsReservedForApp(t *testing.T) {
	node := newNode(nodeID1, map[string]resources.Quantity{"first": 10})
	if node == nil || node.NodeID != nodeID1 {
		t.Fatalf("node create failed which should not have %v", node)
	}
	if node.IsReserved() {
		t.Fatal("new node should not have reservations")
	}

	// check if we can allocate on a reserved node
	q := map[string]resources.Quantity{"first": 0}
	res := resources.NewResourceFromMap(q)
	ask := newAllocationAsk(aKey, appID1, res)
	app := newApplication(appID1, "default", "root.unknown")

	// standalone reservation unreserve returns false as app is not reserved
	reserve := newReservation(node, app, ask, false)
	node.reservations[reserve.getKey()] = reserve
	if node.isReservedForApp("app-2") {
		t.Error("node was reserved for different app but check passed ")
	}
	if node.isReservedForApp("app-1|alloc-2") {
		t.Error("node was reserved for this app but not the alloc and check passed ")
	}
	if !node.isReservedForApp(appID1) {
		t.Error("node was reserved for this app but check did not passed ")
	}
	if !node.isReservedForApp("app-1|alloc-1") {
		t.Error("node was reserved for this app/alloc but check did not passed ")
	}
	// app name similarity check: chop of the last char to make sure we check the full name
	similar := appID1[:len(appID1)-1]
	if node.isReservedForApp(similar) {
		t.Errorf("similar app should not have reservations on node %s", similar)
	}
}

func TestAttributes(t *testing.T) {
	proto := newProto(testNode, nil, nil, map[string]string{
		common.NodePartition: "partition1",
		"something":          "just a text",
	})

	node := NewNode(proto)
	if node == nil || node.NodeID != testNode {
		t.Fatal("node not returned correctly: node is nul or incorrect name")
	}

	assert.Equal(t, "", node.Hostname)
	assert.Equal(t, "", node.Rackname)
	assert.Equal(t, "partition1", node.Partition)

	value := node.GetAttribute(common.NodePartition)
	assert.Equal(t, "partition1", value, "node attributes not set, expected 'partition1' got '%v'", value)
	value = node.GetAttribute("something")
	assert.Equal(t, "just a text", value, "node attributes not set, expected 'just a text' got '%v'", value)
}

func TestGetInstanceType(t *testing.T) {
	configs.SetConfigMap(map[string]string{configs.InstanceTypeNodeLabelKey: "node.kubernetes.io/instance-type"})
	defer configs.SetConfigMap(map[string]string{})

	proto := newProto(testNode, nil, nil, map[string]string{
		common.NodePartition:               "partition1",
		"label1":                           "key1",
		"label2":                           "key2",
		"node.kubernetes.io/instance-type": "HighMem",
	})

	node := NewNode(proto)
	if node == nil || node.NodeID != testNode {
		t.Fatal("node not returned correctly: node is nul or incorrect name")
	}

	assert.Equal(t, "", node.Hostname)
	assert.Equal(t, "", node.Rackname)
	assert.Equal(t, "partition1", node.Partition)

	value := node.GetInstanceType()
	assert.Equal(t, "HighMem", value, "node instanceType not set, expected 'HighMem' got '%v'", value)
}

func TestAddAllocation(t *testing.T) {
	node := newNode("node-123", map[string]resources.Quantity{"first": 100, "second": 200})
	if !resources.IsZero(node.GetAllocatedResource()) {
		t.Fatal("Failed to initialize resource")
	}

	// check nil alloc
	node.AddAllocation(nil)
	if len(node.GetAllAllocations()) > 0 {
		t.Fatalf("nil allocation should not have been added: %v", node)
	}
	// allocate half of the resources available and check the calculation
	half := resources.NewResourceFromMap(map[string]resources.Quantity{"first": 50, "second": 100})
	node.AddAllocation(newAllocation(appID1, "1", nodeID1, "queue-1", half))
	if node.GetAllocation("1") == nil {
		t.Fatal("failed to add allocations: allocation not returned")
	}
	if !resources.Equals(node.GetAllocatedResource(), half) {
		t.Errorf("failed to add allocations expected %v, got %v", half, node.GetAllocatedResource())
	}
	if !resources.Equals(node.GetAvailableResource(), half) {
		t.Errorf("failed to update available resources expected %v, got %v", half, node.GetAvailableResource())
	}
	expectedUtilizedResource := resources.NewResourceFromMap(map[string]resources.Quantity{"first": 50, "second": 50})
	if !resources.Equals(node.GetUtilizedResource(), expectedUtilizedResource) {
		t.Errorf("failed to get utilized resources expected %v, got %v", expectedUtilizedResource, node.GetUtilizedResource())
	}
	// second and check calculation
	piece := resources.NewResourceFromMap(map[string]resources.Quantity{"first": 25, "second": 50})
	node.AddAllocation(newAllocation(appID1, "2", nodeID1, "queue-1", piece))
	if node.GetAllocation("2") == nil {
		t.Fatal("failed to add allocations: allocation not returned")
	}
	piece.AddTo(half)
	if !resources.Equals(node.GetAllocatedResource(), piece) {
		t.Errorf("failed to add allocations expected %v, got %v", piece, node.GetAllocatedResource())
	}
	left := resources.Sub(node.GetCapacity(), piece)
	if !resources.Equals(node.GetAvailableResource(), left) {
		t.Errorf("failed to update available resources expected %v, got %v", left, node.GetAvailableResource())
	}
	expectedUtilizedResource1 := resources.NewResourceFromMap(map[string]resources.Quantity{"first": 75, "second": 75})
	if !resources.Equals(node.GetUtilizedResource(), expectedUtilizedResource1) {
		t.Errorf("failed to get utilized resources expected %v, got %v", expectedUtilizedResource1, node.GetUtilizedResource())
	}
}

func TestRemoveAllocation(t *testing.T) {
	node := newNode("node-123", map[string]resources.Quantity{"first": 100, "second": 200})
	if !resources.IsZero(node.GetAllocatedResource()) {
		t.Fatal("Failed to initialize resource")
	}

	// allocate half of the resources available and check the calculation
	half := resources.NewResourceFromMap(map[string]resources.Quantity{"first": 50, "second": 100})
	node.AddAllocation(newAllocation(appID1, "1", nodeID1, "queue-1", half))
	if node.GetAllocation("1") == nil {
		t.Fatal("failed to add allocations: allocation not returned")
	}
	// check empty alloc
	if node.RemoveAllocation("") != nil {
		t.Errorf("empty allocation should not have been removed: %v", node)
	}
	if node.RemoveAllocation("not exist") != nil {
		t.Errorf("'not exist' allocation should not have been removed: %v", node)
	}
	if !resources.Equals(node.GetAllocatedResource(), half) {
		t.Errorf("allocated resource not set correctly %v got %v", half, node.GetAllocatedResource())
	}

	// add second alloc and remove first check calculation
	piece := resources.NewResourceFromMap(map[string]resources.Quantity{"first": 25, "second": 50})
	node.AddAllocation(newAllocation(appID1, "2", nodeID1, "queue-1", piece))
	if node.GetAllocation("2") == nil {
		t.Fatal("failed to add allocations: allocation not returned")
	}
	alloc := node.RemoveAllocation("1")
	if alloc == nil {
		t.Error("allocation should have been removed but was not")
	}
	if !resources.Equals(node.GetAllocatedResource(), piece) {
		t.Errorf("allocated resource not set correctly %v got %v", piece, node.GetAllocatedResource())
	}
	left := resources.Sub(node.GetCapacity(), piece)
	if !resources.Equals(node.GetAvailableResource(), left) {
		t.Errorf("allocated resource not set correctly %v got %v", left, node.GetAvailableResource())
	}
	expectedUtilizedResource := resources.NewResourceFromMap(map[string]resources.Quantity{"first": 25, "second": 25})
	if !resources.Equals(node.GetUtilizedResource(), expectedUtilizedResource) {
		t.Errorf("failed to get utilized resources expected %v, got %v", expectedUtilizedResource, node.GetUtilizedResource())
	}
}

func TestNodeReplaceAllocation(t *testing.T) {
	node := newNode("node-123", map[string]resources.Quantity{"first": 100, "second": 200})
	assert.Assert(t, resources.IsZero(node.GetAllocatedResource()), "failed to initialize node")

	// allocate half of the resources available and check the calculation
	phID := "ph-1"
	half := resources.NewResourceFromMap(map[string]resources.Quantity{"first": 50, "second": 100})
	ph := newPlaceholderAlloc(appID1, phID, nodeID1, "queue-1", half)
	node.AddAllocation(ph)
	assert.Assert(t, node.GetAllocation(phID) != nil, "failed to add placeholder allocation")
	assert.Assert(t, resources.Equals(node.GetAllocatedResource(), half), "allocated resource not set correctly %v got %v", half, node.GetAllocatedResource())

	allocID := "real-1"
	piece := resources.NewResourceFromMap(map[string]resources.Quantity{"first": 25, "second": 50})
	alloc := newAllocation(appID1, allocID, nodeID1, "queue-1", piece)
	// calculate the delta: new allocation resource - placeholder (should be negative!)
	delta := resources.Sub(piece, half)
	assert.Assert(t, delta.HasNegativeValue(), "expected negative values in delta")
	// swap and check the calculation
	node.ReplaceAllocation(phID, alloc, delta)
	assert.Assert(t, node.GetAllocation(allocID) != nil, "failed to replace allocation: allocation not returned")
	assert.Assert(t, resources.Equals(node.GetAllocatedResource(), piece), "allocated resource not set correctly %v got %v", piece, node.GetAllocatedResource())

	// clean up all should be zero
	assert.Assert(t, node.RemoveAllocation(allocID) != nil, "allocation should have been removed but was not")
	assert.Assert(t, resources.IsZero(node.GetAllocatedResource()), "allocated resource not updated correctly")
}

func TestGetAllocation(t *testing.T) {
	node := newNode("node-123", map[string]resources.Quantity{"first": 100, "second": 200})
	if !resources.IsZero(node.GetAllocatedResource()) {
		t.Fatal("Failed to initialize resource")
	}
	// nothing allocated get a nil
	alloc := node.GetAllocation("")
	if alloc != nil {
		t.Fatalf("allocation should not have been found")
	}
	node.AddAllocation(newAllocation(appID1, "1", nodeID1, "queue-1", nil))
	alloc = node.GetAllocation("1")
	if alloc == nil {
		t.Fatalf("allocation should have been found")
	}
	// unknown allocation get a nil
	alloc = node.GetAllocation("fake")
	if alloc != nil {
		t.Fatalf("allocation should not have been found (fake ID)")
	}
}

func TestGetAllocations(t *testing.T) {
	node := newNode("node-123", map[string]resources.Quantity{"first": 100, "second": 200})
	if !resources.IsZero(node.GetAllocatedResource()) {
		t.Fatal("Failed to initialize resource")
	}

	// nothing allocated get an empty list
	allocs := node.GetAllAllocations()
	if allocs == nil || len(allocs) != 0 {
		t.Fatalf("allocation length should be 0 on new node")
	}

	// allocate
	node.AddAllocation(newAllocation(appID1, "1", nodeID1, "queue-1", nil))
	node.AddAllocation(newAllocation(appID1, "2", nodeID1, "queue-1", nil))
	assert.Equal(t, 2, len(node.GetAllAllocations()), "allocation length mismatch")
	// This should not happen in real code just making sure the code does do what is expected
	node.AddAllocation(newAllocation(appID1, "2", nodeID1, "queue-1", nil))
	assert.Equal(t, 2, len(node.GetAllAllocations()), "allocation length mismatch")
}

func TestSchedulingState(t *testing.T) {
	node := newNode("node-123", nil)
	if !node.IsSchedulable() {
		t.Error("failed to initialize node: not schedulable")
	}

	node.SetSchedulable(false)
	if node.IsSchedulable() {
		t.Error("failed to modify node state: schedulable")
	}
}

func TestUpdateResources(t *testing.T) {
	total := resources.NewResourceFromMap(map[string]resources.Quantity{"first": 10, "second": 10})
	node := newNodeRes("node-123", total)
	if !resources.IsZero(node.occupiedResource) || !resources.IsZero(node.allocatedResource) || !resources.Equals(total, node.GetCapacity()) {
		t.Fatalf("node not initialised correctly")
	}

	occupied := resources.NewResourceFromMap(map[string]resources.Quantity{"first": 1, "second": 1})
	node.SetOccupiedResource(occupied)
	if !resources.Equals(occupied, node.GetOccupiedResource()) {
		t.Errorf("occupied resources should have been updated to: %s, got %s", occupied, node.GetOccupiedResource())
	}
	available := resources.Sub(total, occupied)
	if !resources.Equals(available, node.GetAvailableResource()) {
		t.Errorf("available resources should have been updated to: %s, got %s", available, node.GetAvailableResource())
	}

	// adjust capacity check available updated
	total = resources.NewResourceFromMap(map[string]resources.Quantity{"first": 5, "second": 5})
	node.SetCapacity(total)
	if !resources.Equals(total, node.GetCapacity()) {
		t.Errorf("total resources should have been updated to: %s, got %s", total, node.GetCapacity())
	}
	available = resources.Sub(total, occupied)
	if !resources.Equals(available, node.GetAvailableResource()) {
		t.Errorf("available resources should have been updated to: %s, got %s", available, node.GetAvailableResource())
	}

	// over allocate available should go negative and no error
	occupied = resources.NewResourceFromMap(map[string]resources.Quantity{"first": 2, "second": 10})
	node.SetOccupiedResource(occupied)
	if !resources.Equals(occupied, node.GetOccupiedResource()) {
		t.Errorf("occupied resources should have been updated to: %s, got %s", occupied, node.GetOccupiedResource())
	}
	available = resources.Sub(total, occupied)
	if !resources.Equals(available, node.GetAvailableResource()) {
		t.Errorf("available resources should have been updated to: %s, got %s", available, node.GetAvailableResource())
	}

	// reset and check with allocated
	total = resources.NewResourceFromMap(map[string]resources.Quantity{"first": 10, "second": 10})
	node = newNodeRes("node-123", total)
	if !resources.IsZero(node.occupiedResource) || !resources.IsZero(node.allocatedResource) || !resources.Equals(total, node.GetCapacity()) {
		t.Fatalf("node not initialised correctly")
	}
	alloc := resources.NewResourceFromMap(map[string]resources.Quantity{"first": 5, "second": 5})
	node.allocatedResource = alloc.Clone()
	available = resources.Sub(total, alloc)
	// fake the update to recalculate available
	node.refreshAvailableResource()
	if !resources.Equals(available, node.GetAvailableResource()) {
		t.Errorf("available resources should have been updated to: %s, got %s", available, node.GetAvailableResource())
	}
	// set occupied and make sure available changes
	occupied = resources.NewResourceFromMap(map[string]resources.Quantity{"first": 3, "second": 1})
	node.SetOccupiedResource(occupied)
	if !resources.Equals(occupied, node.GetOccupiedResource()) {
		t.Errorf("occupied resources should have been updated to: %s, got %s", occupied, node.GetOccupiedResource())
	}
	available.SubFrom(occupied)
	if !resources.Equals(available, node.GetAvailableResource()) {
		t.Errorf("available resources should have been updated to: %s, got %s", available, node.GetAvailableResource())
	}
}

type testListener struct {
	updateCount int
}

func (tl *testListener) NodeUpdated(node *Node) {
	tl.updateCount++
}

func TestAddRemoveListener(t *testing.T) {
	tl := testListener{}
	total := resources.NewResourceFromMap(map[string]resources.Quantity{"first": 10, "second": 10})
	node := newNodeRes("node-123", total)
	node.AddListener(&tl)
	assert.Equal(t, 0, tl.updateCount, "listener should not have fired")
	node.SetSchedulable(false)
	assert.Equal(t, 1, tl.updateCount, "listener should have fired once")
	node.RemoveListener(&tl)
	node.SetSchedulable(true)
	assert.Equal(t, 1, tl.updateCount, "listener should not have fired again")
}

func TestReadyAttribute(t *testing.T) {
	// missing
	proto := newProto(testNode, nil, nil, nil)
	node := NewNode(proto)
	assert.Equal(t, true, node.ready, "Node should be in ready state")

	// exists, but faulty
	attr := map[string]string{
		"readyX": "true",
	}
	proto = newProto(testNode, nil, nil, attr)
	node = NewNode(proto)
	assert.Equal(t, true, node.ready, "Node should be in ready state")

	// exists, true
	attr = map[string]string{
		"ready": "true",
	}
	proto = newProto(testNode, nil, nil, attr)
	node = NewNode(proto)
	assert.Equal(t, true, node.ready, "Node should be in ready state")

	// exists, false
	attr = map[string]string{
		"ready": "false",
	}
	proto = newProto(testNode, nil, nil, attr)
	node = NewNode(proto)
	assert.Equal(t, false, node.ready, "Node should not be in ready state")
}<|MERGE_RESOLUTION|>--- conflicted
+++ resolved
@@ -21,13 +21,7 @@
 import (
 	"testing"
 
-<<<<<<< HEAD
-	"github.com/apache/yunikorn-core/pkg/common/configs"
-
-	"gotest.tools/assert"
-=======
 	"gotest.tools/v3/assert"
->>>>>>> 87aff78c
 
 	"github.com/apache/yunikorn-core/pkg/common/resources"
 	"github.com/apache/yunikorn-scheduler-interface/lib/go/common"
@@ -319,9 +313,6 @@
 }
 
 func TestGetInstanceType(t *testing.T) {
-	configs.SetConfigMap(map[string]string{configs.InstanceTypeNodeLabelKey: "node.kubernetes.io/instance-type"})
-	defer configs.SetConfigMap(map[string]string{})
-
 	proto := newProto(testNode, nil, nil, map[string]string{
 		common.NodePartition:               "partition1",
 		"label1":                           "key1",
