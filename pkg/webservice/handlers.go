/*
 Licensed to the Apache Software Foundation (ASF) under one
 or more contributor license agreements.  See the NOTICE file
 distributed with this work for additional information
 regarding copyright ownership.  The ASF licenses this file
 to you under the Apache License, Version 2.0 (the
 "License"); you may not use this file except in compliance
 with the License.  You may obtain a copy of the License at

     http://www.apache.org/licenses/LICENSE-2.0

 Unless required by applicable law or agreed to in writing, software
 distributed under the License is distributed on an "AS IS" BASIS,
 WITHOUT WARRANTIES OR CONDITIONS OF ANY KIND, either express or implied.
 See the License for the specific language governing permissions and
 limitations under the License.
*/

package webservice

import (
	"encoding/json"
	"fmt"
	"io"
	"math"
	"net/http"
	"net/url"
	"runtime"
	"sort"
	"strconv"
	"strings"
	"sync/atomic"
	"time"

	"github.com/julienschmidt/httprouter"
	"github.com/prometheus/client_golang/prometheus/promhttp"
	"go.uber.org/zap"
	"gopkg.in/yaml.v3"

	"github.com/apache/yunikorn-core/pkg/common"
	"github.com/apache/yunikorn-core/pkg/common/configs"
	"github.com/apache/yunikorn-core/pkg/common/resources"
	"github.com/apache/yunikorn-core/pkg/events"
	"github.com/apache/yunikorn-core/pkg/locking"
	"github.com/apache/yunikorn-core/pkg/log"
	metrics2 "github.com/apache/yunikorn-core/pkg/metrics"
	"github.com/apache/yunikorn-core/pkg/metrics/history"
	"github.com/apache/yunikorn-core/pkg/plugins"
	"github.com/apache/yunikorn-core/pkg/scheduler"
	"github.com/apache/yunikorn-core/pkg/scheduler/objects"
	"github.com/apache/yunikorn-core/pkg/scheduler/ugm"
	"github.com/apache/yunikorn-core/pkg/webservice/dao"
)

const (
	PartitionDoesNotExists   = "Partition not found"
	MissingParamsName        = "Missing parameters"
	QueueDoesNotExists       = "Queue not found"
<<<<<<< HEAD
	InvalidGroupName         = "Invalid group name"
=======
	InvalidUserName          = "Invalid user name"
>>>>>>> 119162ac
	UserDoesNotExists        = "User not found"
	GroupDoesNotExists       = "Group not found"
	UserNameMissing          = "User name is missing"
	GroupNameMissing         = "Group name is missing"
	ApplicationDoesNotExists = "Application not found"
	NodeDoesNotExists        = "Node not found"
)

var allowedActiveStatusMsg string
var allowedAppActiveStatuses map[string]bool
var streamingLimiter *StreamingLimiter
var maxRESTResponseSize atomic.Uint64

func init() {
	allowedAppActiveStatuses = make(map[string]bool)

	allowedAppActiveStatuses["new"] = true
	allowedAppActiveStatuses["accepted"] = true
	allowedAppActiveStatuses["running"] = true
	allowedAppActiveStatuses["completing"] = true
	allowedAppActiveStatuses["failing"] = true
	allowedAppActiveStatuses["resuming"] = true

	var activeStatuses []string
	for k := range allowedAppActiveStatuses {
		activeStatuses = append(activeStatuses, k)
	}
	allowedActiveStatusMsg = fmt.Sprintf("Only following active statuses are allowed: %s", strings.Join(activeStatuses, ","))

	streamingLimiter = NewStreamingLimiter()

	configs.AddConfigMapCallback("rest-response-size", func() {
		newSize := common.GetConfigurationUint(configs.GetConfigMap(), configs.CMRESTResponseSize, configs.DefaultRESTResponseSize)
		if newSize == 0 {
			log.Log(log.REST).Warn("Illegal value `0` for config key, using default",
				zap.String("key", configs.CMRESTResponseSize),
				zap.Uint64("default", configs.DefaultRESTResponseSize))
			newSize = configs.DefaultRESTResponseSize
		}

		log.Log(log.REST).Info("Reloading max REST event response size setting",
			zap.Uint64("current", maxRESTResponseSize.Load()),
			zap.Uint64("new", newSize))
		maxRESTResponseSize.Store(newSize)
	})
	maxRESTResponseSize.Store(configs.DefaultRESTResponseSize)
}

func getStackInfo(w http.ResponseWriter, r *http.Request) {
	writeHeaders(w)
	var stack = func() []byte {
		buf := make([]byte, 1024)
		for {
			n := runtime.Stack(buf, true)
			if n < len(buf) {
				return buf[:n]
			}
			buf = make([]byte, 2*len(buf))
		}
	}
	if _, err := w.Write(stack()); err != nil {
		log.Log(log.REST).Error("GetStackInfo error", zap.Error(err))
		buildJSONErrorResponse(w, err.Error(), http.StatusInternalServerError)
	}
}

func getClusterInfo(w http.ResponseWriter, r *http.Request) {
	writeHeaders(w)

	lists := schedulerContext.GetPartitionMapClone()
	clustersInfo := getClusterDAO(lists)
	if err := json.NewEncoder(w).Encode(clustersInfo); err != nil {
		buildJSONErrorResponse(w, err.Error(), http.StatusInternalServerError)
	}
}

func validateQueue(queuePath string) error {
	if queuePath != "" {
		queueNameArr := strings.Split(queuePath, ".")
		for _, name := range queueNameArr {
			if err := configs.IsQueueNameValid(name); err != nil {
				return err
			}
		}
	}
	return nil
}

func validateConf(w http.ResponseWriter, r *http.Request) {
	writeHeaders(w)
	requestBytes, err := io.ReadAll(r.Body)
	if err == nil {
		_, err = configs.LoadSchedulerConfigFromByteArray(requestBytes)
	}
	var result dao.ValidateConfResponse
	if err != nil {
		result.Allowed = false
		result.Reason = err.Error()
	} else {
		result.Allowed = true
	}
	if err = json.NewEncoder(w).Encode(result); err != nil {
		buildJSONErrorResponse(w, err.Error(), http.StatusInternalServerError)
	}
}

func writeHeaders(w http.ResponseWriter) {
	w.Header().Set("Content-Type", "application/json; charset=UTF-8")
	w.Header().Set("Access-Control-Allow-Origin", "*")
	w.Header().Set("Access-Control-Allow-Credentials", "true")
	w.Header().Set("Access-Control-Allow-Methods", "GET,POST,HEAD,OPTIONS")
	w.Header().Set("Access-Control-Allow-Headers", "X-Requested-With,Content-Type,Accept,Origin")
}

func buildJSONErrorResponse(w http.ResponseWriter, detail string, code int) {
	w.WriteHeader(code)
	errorInfo := dao.NewYAPIError(nil, code, detail)
	if jsonErr := json.NewEncoder(w).Encode(errorInfo); jsonErr != nil {
		log.Log(log.REST).Error(fmt.Sprintf("Problem in sending error response in JSON format. Error response: %s", detail))
	}
}

func getClusterJSON(partition *scheduler.PartitionContext) *dao.ClusterDAOInfo {
	clusterInfo := &dao.ClusterDAOInfo{}
	clusterInfo.StartTime = schedulerContext.GetStartTime().UnixNano()
	rmInfo := schedulerContext.GetRMInfoMapClone()
	clusterInfo.RMBuildInformation = getRMBuildInformation(rmInfo)
	clusterInfo.PartitionName = common.GetPartitionNameWithoutClusterID(partition.Name)
	clusterInfo.ClusterName = "kubernetes"
	return clusterInfo
}

func getClusterUtilJSON(partition *scheduler.PartitionContext) []*dao.ClusterUtilDAOInfo {
	var utils []*dao.ClusterUtilDAOInfo
	var getResource = true
	total := partition.GetTotalPartitionResource()
	if resources.IsZero(total) {
		getResource = false
	}
	used := partition.GetAllocatedResource()
	if len(used.Resources) == 0 {
		getResource = false
	}
	if getResource {
		percent := resources.CalculateAbsUsedCapacity(total, used)
		for name, value := range percent.Resources {
			utilization := &dao.ClusterUtilDAOInfo{
				ResourceType: name,
				Total:        int64(total.Resources[name]),
				Used:         int64(used.Resources[name]),
				Usage:        fmt.Sprintf("%d%%", int64(value)),
			}
			utils = append(utils, utilization)
		}
	} else if !getResource {
		utilization := &dao.ClusterUtilDAOInfo{
			ResourceType: "N/A",
			Total:        int64(-1),
			Used:         int64(-1),
			Usage:        "N/A",
		}
		utils = append(utils, utilization)
	}
	return utils
}

func getAllocationDAO(alloc *objects.Allocation) *dao.AllocationDAOInfo {
	var requestTime int64
	if alloc.IsPlaceholderUsed() {
		requestTime = alloc.GetPlaceholderCreateTime().UnixNano()
	} else {
		requestTime = alloc.GetAsk().GetCreateTime().UnixNano()
	}
	allocTime := alloc.GetCreateTime().UnixNano()
	allocDAO := &dao.AllocationDAOInfo{
		AllocationKey:    alloc.GetAllocationKey(),
		AllocationTags:   alloc.GetTagsClone(),
		RequestTime:      requestTime,
		AllocationTime:   allocTime,
		AllocationDelay:  allocTime - requestTime,
		ResourcePerAlloc: alloc.GetAllocatedResource().DAOMap(),
		PlaceholderUsed:  alloc.IsPlaceholderUsed(),
		Placeholder:      alloc.IsPlaceholder(),
		TaskGroupName:    alloc.GetTaskGroup(),
		Priority:         strconv.Itoa(int(alloc.GetPriority())),
		NodeID:           alloc.GetNodeID(),
		ApplicationID:    alloc.GetApplicationID(),
		Preempted:        alloc.IsPreempted(),
		Originator:       alloc.IsOriginator(),
	}
	return allocDAO
}

func getAllocationsDAO(allocations []*objects.Allocation) []*dao.AllocationDAOInfo {
	allocsDAO := make([]*dao.AllocationDAOInfo, 0, len(allocations))
	for _, alloc := range allocations {
		allocsDAO = append(allocsDAO, getAllocationDAO(alloc))
	}
	return allocsDAO
}

func getPlaceholderDAO(ph *objects.PlaceholderData) *dao.PlaceholderDAOInfo {
	phDAO := &dao.PlaceholderDAOInfo{
		TaskGroupName: ph.TaskGroupName,
		Count:         ph.Count,
		MinResource:   ph.MinResource.DAOMap(),
		Replaced:      ph.Replaced,
		TimedOut:      ph.TimedOut,
	}
	return phDAO
}

func getPlaceholdersDAO(entries []*objects.PlaceholderData) []*dao.PlaceholderDAOInfo {
	phsDAO := make([]*dao.PlaceholderDAOInfo, 0, len(entries))
	for _, entry := range entries {
		phsDAO = append(phsDAO, getPlaceholderDAO(entry))
	}
	return phsDAO
}

func getStateDAO(entry *objects.StateLogEntry) *dao.StateDAOInfo {
	state := &dao.StateDAOInfo{
		Time:             entry.Time.UnixNano(),
		ApplicationState: entry.ApplicationState,
	}
	return state
}

func getStatesDAO(entries []*objects.StateLogEntry) []*dao.StateDAOInfo {
	statesDAO := make([]*dao.StateDAOInfo, 0, len(entries))
	for _, entry := range entries {
		statesDAO = append(statesDAO, getStateDAO(entry))
	}
	return statesDAO
}

func getApplicationDAO(app *objects.Application) *dao.ApplicationDAOInfo {
	if app == nil {
		return &dao.ApplicationDAOInfo{}
	}

	return &dao.ApplicationDAOInfo{
		ApplicationID:      app.ApplicationID,
		UsedResource:       app.GetAllocatedResource().DAOMap(),
		MaxUsedResource:    app.GetMaxAllocatedResource().DAOMap(),
		PendingResource:    app.GetPendingResource().DAOMap(),
		Partition:          common.GetPartitionNameWithoutClusterID(app.Partition),
		QueueName:          app.GetQueuePath(),
		SubmissionTime:     app.SubmissionTime.UnixNano(),
		FinishedTime:       common.ZeroTimeInUnixNano(app.FinishedTime()),
		Requests:           getAllocationAsksDAO(app.GetAllRequests()),
		Allocations:        getAllocationsDAO(app.GetAllAllocations()),
		State:              app.CurrentState(),
		User:               app.GetUser().User,
		Groups:             app.GetUser().Groups,
		RejectedMessage:    app.GetRejectedMessage(),
		PlaceholderData:    getPlaceholdersDAO(app.GetAllPlaceholderData()),
		StateLog:           getStatesDAO(app.GetStateLog()),
		HasReserved:        app.HasReserved(),
		Reservations:       app.GetReservations(),
		MaxRequestPriority: app.GetAskMaxPriority(),
	}
}

func getAllocationLogsDAO(logEntries []*objects.AllocationLogEntry) []*dao.AllocationAskLogDAOInfo {
	logsDAO := make([]*dao.AllocationAskLogDAOInfo, len(logEntries))
	sort.SliceStable(logEntries, func(i, j int) bool {
		return logEntries[i].LastOccurrence.Before(logEntries[j].LastOccurrence)
	})
	for i, entry := range logEntries {
		logsDAO[i] = &dao.AllocationAskLogDAOInfo{
			Message:        entry.Message,
			LastOccurrence: entry.LastOccurrence.UnixNano(),
			Count:          entry.Count,
		}
	}
	return logsDAO
}

func getAllocationAskDAO(ask *objects.AllocationAsk) *dao.AllocationAskDAOInfo {
	return &dao.AllocationAskDAOInfo{
		AllocationKey:       ask.GetAllocationKey(),
		AllocationTags:      ask.GetTagsClone(),
		RequestTime:         ask.GetCreateTime().UnixNano(),
		ResourcePerAlloc:    ask.GetAllocatedResource().DAOMap(),
		Priority:            strconv.Itoa(int(ask.GetPriority())),
		RequiredNodeID:      ask.GetRequiredNode(),
		ApplicationID:       ask.GetApplicationID(),
		Placeholder:         ask.IsPlaceholder(),
		TaskGroupName:       ask.GetTaskGroup(),
		AllocationLog:       getAllocationLogsDAO(ask.GetAllocationLog()),
		TriggeredPreemption: ask.HasTriggeredPreemption(),
		Originator:          ask.IsOriginator(),
		SchedulingAttempted: ask.IsSchedulingAttempted(),
		TriggeredScaleUp:    ask.HasTriggeredScaleUp(),
	}
}

func getAllocationAsksDAO(asks []*objects.AllocationAsk) []*dao.AllocationAskDAOInfo {
	asksDAO := make([]*dao.AllocationAskDAOInfo, 0, len(asks))
	for _, ask := range asks {
		if !ask.IsAllocated() {
			asksDAO = append(asksDAO, getAllocationAskDAO(ask))
		}
	}
	return asksDAO
}

func getNodeDAO(node *objects.Node) *dao.NodeDAOInfo {
	return &dao.NodeDAOInfo{
		NodeID:       node.NodeID,
		HostName:     node.Hostname,
		RackName:     node.Rackname,
		Attributes:   node.GetAttributes(),
		Capacity:     node.GetCapacity().DAOMap(),
		Occupied:     node.GetOccupiedResource().DAOMap(),
		Allocated:    node.GetAllocatedResource().DAOMap(),
		Available:    node.GetAvailableResource().DAOMap(),
		Utilized:     node.GetUtilizedResource().DAOMap(),
		Allocations:  getAllocationsDAO(node.GetAllAllocations()),
		Schedulable:  node.IsSchedulable(),
		IsReserved:   node.IsReserved(),
		Reservations: node.GetReservationKeys(),
	}
}

func getNodesDAO(entries []*objects.Node) []*dao.NodeDAOInfo {
	nodesDAO := make([]*dao.NodeDAOInfo, 0, len(entries))
	for _, entry := range entries {
		nodesDAO = append(nodesDAO, getNodeDAO(entry))
	}
	return nodesDAO
}

// getNodeUtilisation loads the node utilisation based on the dominant resource used
// for the default partition. Dominant resource is defined as the highest utilised resource
// type on the root queue based on the registered resources.
// Only check the default partition
// Deprecated - To be removed in next major release. Replaced with getNodesUtilisations
func getNodeUtilisation(w http.ResponseWriter, r *http.Request) {
	writeHeaders(w)
	partitionContext := schedulerContext.GetPartitionWithoutClusterID(configs.DefaultPartition)
	if partitionContext == nil {
		buildJSONErrorResponse(w, PartitionDoesNotExists, http.StatusInternalServerError)
		return
	}
	// calculate the dominant resource based on root queue usage and size
	rootQ := partitionContext.GetQueue(configs.RootQueue)
	rootMax := rootQ.GetMaxResource()
	// if no nodes have been registered return an empty object
	nodesDao := &dao.NodesUtilDAOInfo{}
	if !resources.IsZero(rootMax) {
		// if nothing is used we get an empty dominant resource and return an empty object
		rootUsed := rootQ.GetAllocatedResource()
		dominant := rootUsed.DominantResourceType(rootMax)
		nodesDao = getNodesUtilJSON(partitionContext, dominant)
	}
	if err := json.NewEncoder(w).Encode(nodesDao); err != nil {
		buildJSONErrorResponse(w, err.Error(), http.StatusInternalServerError)
	}
}

// getNodesUtilJSON loads the nodes utilisation for a partition for a specific resource type.
// Deprecated - To be removed in next major release. Replaced with getPartitionNodesUtilJSON
func getNodesUtilJSON(partition *scheduler.PartitionContext, name string) *dao.NodesUtilDAOInfo {
	mapResult := make([]int, 10)
	mapName := make([][]string, 10)
	var v float64
	var nodeUtil []*dao.NodeUtilDAOInfo
	var idx int
	for _, node := range partition.GetNodes() {
		// check resource exist or not: only count if node advertises the resource
		total := node.GetCapacity()
		if _, ok := total.Resources[name]; !ok {
			continue
		}
		resourceAllocated := node.GetAllocatedResource()
		// if resource exist in node, record the bucket it should go into,
		// otherwise none is used, and it should end up in the 0 bucket
		if _, ok := resourceAllocated.Resources[name]; ok {
			v = float64(resources.CalculateAbsUsedCapacity(total, resourceAllocated).Resources[name])
			idx = int(math.Dim(math.Ceil(v/10), 1))
		} else {
			idx = 0
		}
		mapResult[idx]++
		mapName[idx] = append(mapName[idx], node.NodeID)
	}
	// put number of nodes and node name to different buckets
	for k := 0; k < 10; k++ {
		util := &dao.NodeUtilDAOInfo{
			BucketName: fmt.Sprintf("%d", k*10) + "-" + fmt.Sprintf("%d", (k+1)*10) + "%",
			NumOfNodes: int64(mapResult[k]),
			NodeNames:  mapName[k],
		}
		nodeUtil = append(nodeUtil, util)
	}
	return &dao.NodesUtilDAOInfo{
		ResourceType: name,
		NodesUtil:    nodeUtil,
	}
}

func getNodeUtilisations(w http.ResponseWriter, r *http.Request) {
	writeHeaders(w)
	var result []*dao.PartitionNodesUtilDAOInfo
	for _, part := range schedulerContext.GetPartitionMapClone() {
		result = append(result, getPartitionNodesUtilJSON(part))
	}

	if err := json.NewEncoder(w).Encode(result); err != nil {
		buildJSONErrorResponse(w, err.Error(), http.StatusInternalServerError)
	}
}

// getPartitionNodesUtilJSON retrieves the utilization of all resource types for nodes within a specific partition.
func getPartitionNodesUtilJSON(partition *scheduler.PartitionContext) *dao.PartitionNodesUtilDAOInfo {
	type UtilizationBucket struct {
		NodeCount []int      // 10 buckets, each bucket contains number of nodes
		NodeList  [][]string // 10 buckets, each bucket contains node name list
	}
	resourceBuckets := make(map[string]*UtilizationBucket) // key is resource type, value is UtilizationBucket

	// put nodes to buckets
	for _, node := range partition.GetNodes() {
		capacity := node.GetCapacity()
		resourceAllocated := node.GetAllocatedResource()
		absUsedCapacity := resources.CalculateAbsUsedCapacity(capacity, resourceAllocated)

		// append to bucket based on resource type, only count if node advertises the resource
		for resourceType := range capacity.Resources {
			idx := 0
			if absValue, ok := absUsedCapacity.Resources[resourceType]; ok {
				v := float64(absValue)
				idx = int(math.Dim(math.Ceil(v/10), 1))
			}

			// create resource bucket if not exist
			if _, ok := resourceBuckets[resourceType]; !ok {
				resourceBuckets[resourceType] = &UtilizationBucket{
					NodeCount: make([]int, 10),
					NodeList:  make([][]string, 10),
				}
			}

			resourceBuckets[resourceType].NodeCount[idx]++
			resourceBuckets[resourceType].NodeList[idx] = append(resourceBuckets[resourceType].NodeList[idx], node.NodeID)
		}
	}

	// build result
	var nodesUtilList []*dao.NodesUtilDAOInfo
	for resourceType, bucket := range resourceBuckets {
		var nodesUtil []*dao.NodeUtilDAOInfo
		for k := 0; k < 10; k++ {
			util := &dao.NodeUtilDAOInfo{
				BucketName: fmt.Sprintf("%d", k*10) + "-" + fmt.Sprintf("%d", (k+1)*10) + "%",
				NumOfNodes: int64(bucket.NodeCount[k]),
				NodeNames:  bucket.NodeList[k],
			}
			nodesUtil = append(nodesUtil, util)
		}
		nodeUtilization := &dao.NodesUtilDAOInfo{
			ResourceType: resourceType,
			NodesUtil:    nodesUtil,
		}
		nodesUtilList = append(nodesUtilList, nodeUtilization)
	}

	return &dao.PartitionNodesUtilDAOInfo{
		ClusterID:     partition.RmID,
		Partition:     common.GetPartitionNameWithoutClusterID(partition.Name),
		NodesUtilList: nodesUtilList,
	}
}

func getApplicationHistory(w http.ResponseWriter, r *http.Request) {
	writeHeaders(w)

	// There is nothing to return but we did not really encounter a problem
	if imHistory == nil {
		buildJSONErrorResponse(w, "Internal metrics collection is not enabled.", http.StatusInternalServerError)
		return
	}
	// get a copy of the records: if the array contains nil values they will always be at the
	// start and we cannot shortcut the loop using a break, we must finish iterating
	records := imHistory.GetRecords()
	result := getAppHistoryDAO(records)
	if err := json.NewEncoder(w).Encode(result); err != nil {
		buildJSONErrorResponse(w, err.Error(), http.StatusInternalServerError)
	}
}

func getContainerHistory(w http.ResponseWriter, r *http.Request) {
	writeHeaders(w)

	// There is nothing to return but we did not really encounter a problem
	if imHistory == nil {
		buildJSONErrorResponse(w, "Internal metrics collection is not enabled.", http.StatusInternalServerError)
		return
	}
	// get a copy of the records: if the array contains nil values they will always be at the
	// start and we cannot shortcut the loop using a break, we must finish iterating
	records := imHistory.GetRecords()
	result := getContainerHistoryDAO(records)
	if err := json.NewEncoder(w).Encode(result); err != nil {
		buildJSONErrorResponse(w, err.Error(), http.StatusInternalServerError)
	}
}

func getClusterConfig(w http.ResponseWriter, r *http.Request) {
	writeHeaders(w)

	var marshalledConf []byte
	var err error

	conf := getClusterConfigDAO()

	// check if we have a request for json output
	if r.Header.Get("Accept") == "application/json" {
		marshalledConf, err = json.Marshal(&conf)
	} else {
		w.Header().Set("Content-Type", "application/x-yaml; charset=UTF-8")
		marshalledConf, err = yaml.Marshal(&conf)
	}
	if err != nil {
		buildJSONErrorResponse(w, err.Error(), http.StatusInternalServerError)
		return
	}
	if _, err = w.Write(marshalledConf); err != nil {
		buildJSONErrorResponse(w, err.Error(), http.StatusInternalServerError)
	}
}

func getClusterConfigDAO() *dao.ConfigDAOInfo {
	// merge core config with extra config
	conf := dao.ConfigDAOInfo{
		SchedulerConfig:          configs.ConfigContext.Get(schedulerContext.GetPolicyGroup()),
		Extra:                    configs.GetConfigMap(),
		DeadlockDetectionEnabled: locking.IsTrackingEnabled(),
		DeadlockTimeoutSeconds:   locking.GetDeadlockTimeoutSeconds(),
	}

	return &conf
}

func checkHealthStatus(w http.ResponseWriter, r *http.Request) {
	writeHeaders(w)

	// Fetch last healthCheck result
	result := schedulerContext.GetLastHealthCheckResult()
	if result != nil {
		if !result.Healthy {
			log.Log(log.SchedHealth).Error("Scheduler is not healthy", zap.Any("health check info", *result))
			if err := json.NewEncoder(w).Encode(result); err != nil {
				buildJSONErrorResponse(w, err.Error(), http.StatusInternalServerError)
			}
		} else {
			log.Log(log.SchedHealth).Info("Scheduler is healthy", zap.Any("health check info", *result))
			if err := json.NewEncoder(w).Encode(result); err != nil {
				buildJSONErrorResponse(w, err.Error(), http.StatusInternalServerError)
			}
		}
	} else {
		log.Log(log.SchedHealth).Info("Health check is not available")
		buildJSONErrorResponse(w, "Health check is not available", http.StatusNotFound)
	}
}

func getPartitions(w http.ResponseWriter, _ *http.Request) {
	writeHeaders(w)

	lists := schedulerContext.GetPartitionMapClone()
	partitionsInfo := getPartitionInfoDAO(lists)
	if err := json.NewEncoder(w).Encode(partitionsInfo); err != nil {
		buildJSONErrorResponse(w, err.Error(), http.StatusInternalServerError)
	}
}

func getPartitionQueues(w http.ResponseWriter, r *http.Request) {
	writeHeaders(w)
	vars := httprouter.ParamsFromContext(r.Context())
	if vars == nil {
		buildJSONErrorResponse(w, MissingParamsName, http.StatusBadRequest)
		return
	}
	partitionName := vars.ByName("partition")
	var partitionQueuesDAOInfo dao.PartitionQueueDAOInfo
	var partition = schedulerContext.GetPartitionWithoutClusterID(partitionName)
	if partition != nil {
		partitionQueuesDAOInfo = partition.GetPartitionQueues()
	} else {
		buildJSONErrorResponse(w, PartitionDoesNotExists, http.StatusNotFound)
		return
	}
	if err := json.NewEncoder(w).Encode(partitionQueuesDAOInfo); err != nil {
		buildJSONErrorResponse(w, err.Error(), http.StatusInternalServerError)
	}
}

func getPartitionQueue(w http.ResponseWriter, r *http.Request) {
	writeHeaders(w)
	vars := httprouter.ParamsFromContext(r.Context())
	if vars == nil {
		buildJSONErrorResponse(w, MissingParamsName, http.StatusBadRequest)
		return
	}
	partition := vars.ByName("partition")
	partitionContext := schedulerContext.GetPartitionWithoutClusterID(partition)
	if partitionContext == nil {
		buildJSONErrorResponse(w, PartitionDoesNotExists, http.StatusNotFound)
		return
	}
	queueName := vars.ByName("queue")
	unescapedQueueName, err := url.QueryUnescape(queueName)
	if err != nil {
		buildJSONErrorResponse(w, err.Error(), http.StatusBadRequest)
		return
	}
	queueErr := validateQueue(unescapedQueueName)
	if queueErr != nil {
		buildJSONErrorResponse(w, queueErr.Error(), http.StatusBadRequest)
		return
	}
	queue := partitionContext.GetQueue(unescapedQueueName)
	if queue == nil {
		buildJSONErrorResponse(w, QueueDoesNotExists, http.StatusNotFound)
		return
	}
	queueDao := queue.GetPartitionQueueDAOInfo(r.URL.Query().Has("subtree"))
	if err := json.NewEncoder(w).Encode(queueDao); err != nil {
		buildJSONErrorResponse(w, err.Error(), http.StatusInternalServerError)
	}
}

func getPartitionNodes(w http.ResponseWriter, r *http.Request) {
	writeHeaders(w)
	vars := httprouter.ParamsFromContext(r.Context())
	if vars == nil {
		buildJSONErrorResponse(w, MissingParamsName, http.StatusBadRequest)
		return
	}
	partition := vars.ByName("partition")
	partitionContext := schedulerContext.GetPartitionWithoutClusterID(partition)
	if partitionContext != nil {
		nodesDao := getNodesDAO(partitionContext.GetNodes())
		if err := json.NewEncoder(w).Encode(nodesDao); err != nil {
			buildJSONErrorResponse(w, err.Error(), http.StatusInternalServerError)
		}
	} else {
		buildJSONErrorResponse(w, PartitionDoesNotExists, http.StatusNotFound)
	}
}

func getPartitionNode(w http.ResponseWriter, r *http.Request) {
	writeHeaders(w)
	vars := httprouter.ParamsFromContext(r.Context())
	if vars == nil {
		buildJSONErrorResponse(w, MissingParamsName, http.StatusBadRequest)
		return
	}
	partition := vars.ByName("partition")
	partitionContext := schedulerContext.GetPartitionWithoutClusterID(partition)
	if partitionContext != nil {
		nodeID := vars.ByName("node")
		node := partitionContext.GetNode(nodeID)
		if node == nil {
			buildJSONErrorResponse(w, NodeDoesNotExists, http.StatusNotFound)
			return
		}
		nodeDao := getNodeDAO(node)
		if err := json.NewEncoder(w).Encode(nodeDao); err != nil {
			buildJSONErrorResponse(w, err.Error(), http.StatusInternalServerError)
		}
	} else {
		buildJSONErrorResponse(w, PartitionDoesNotExists, http.StatusNotFound)
	}
}

func getQueueApplications(w http.ResponseWriter, r *http.Request) {
	writeHeaders(w)
	vars := httprouter.ParamsFromContext(r.Context())
	if vars == nil {
		buildJSONErrorResponse(w, MissingParamsName, http.StatusBadRequest)
		return
	}
	partition := vars.ByName("partition")
	queueName := vars.ByName("queue")
	unescapedQueueName, err := url.QueryUnescape(queueName)
	if err != nil {
		buildJSONErrorResponse(w, err.Error(), http.StatusBadRequest)
		return
	}
	queueErr := validateQueue(unescapedQueueName)
	if queueErr != nil {
		buildJSONErrorResponse(w, queueErr.Error(), http.StatusBadRequest)
		return
	}
	partitionContext := schedulerContext.GetPartitionWithoutClusterID(partition)
	if partitionContext == nil {
		buildJSONErrorResponse(w, PartitionDoesNotExists, http.StatusNotFound)
		return
	}
	queue := partitionContext.GetQueue(unescapedQueueName)
	if queue == nil {
		buildJSONErrorResponse(w, QueueDoesNotExists, http.StatusNotFound)
		return
	}

	appsDao := make([]*dao.ApplicationDAOInfo, 0)
	for _, app := range queue.GetCopyOfApps() {
		appsDao = append(appsDao, getApplicationDAO(app))
	}

	if err := json.NewEncoder(w).Encode(appsDao); err != nil {
		buildJSONErrorResponse(w, err.Error(), http.StatusInternalServerError)
	}
}

func getPartitionApplicationsByState(w http.ResponseWriter, r *http.Request) {
	writeHeaders(w)
	vars := httprouter.ParamsFromContext(r.Context())
	if vars == nil {
		buildJSONErrorResponse(w, MissingParamsName, http.StatusBadRequest)
		return
	}
	partition := vars.ByName("partition")
	appState := strings.ToLower(vars.ByName("state"))

	partitionContext := schedulerContext.GetPartitionWithoutClusterID(partition)
	if partitionContext == nil {
		buildJSONErrorResponse(w, PartitionDoesNotExists, http.StatusNotFound)
		return
	}
	var appList []*objects.Application
	switch appState {
	case "active":
		if status := strings.ToLower(r.URL.Query().Get("status")); status != "" {
			if !allowedAppActiveStatuses[status] {
				buildJSONErrorResponse(w, allowedActiveStatusMsg, http.StatusBadRequest)
				return
			}
			for _, app := range partitionContext.GetApplications() {
				if strings.ToLower(app.CurrentState()) == status {
					appList = append(appList, app)
				}
			}
		} else {
			appList = partitionContext.GetApplications()
		}
	case "rejected":
		appList = partitionContext.GetRejectedApplications()
	case "completed":
		appList = partitionContext.GetCompletedApplications()
	default:
		buildJSONErrorResponse(w, "Only following application states are allowed: active, rejected, completed", http.StatusBadRequest)
		return
	}
	appsDao := make([]*dao.ApplicationDAOInfo, 0, len(appList))
	for _, app := range appList {
		appsDao = append(appsDao, getApplicationDAO(app))
	}
	if err := json.NewEncoder(w).Encode(appsDao); err != nil {
		buildJSONErrorResponse(w, err.Error(), http.StatusInternalServerError)
	}
}

func getApplication(w http.ResponseWriter, r *http.Request) {
	writeHeaders(w)
	vars := httprouter.ParamsFromContext(r.Context())
	if vars == nil {
		buildJSONErrorResponse(w, MissingParamsName, http.StatusBadRequest)
		return
	}
	partition := vars.ByName("partition")
	queueName := vars.ByName("queue")
	unescapedQueueName, err := url.QueryUnescape(queueName)
	if err != nil {
		buildJSONErrorResponse(w, err.Error(), http.StatusBadRequest)
		return
	}
	application := vars.ByName("application")
	partitionContext := schedulerContext.GetPartitionWithoutClusterID(partition)
	if partitionContext == nil {
		buildJSONErrorResponse(w, PartitionDoesNotExists, http.StatusNotFound)
		return
	}
	var app *objects.Application
	if len(unescapedQueueName) == 0 {
		app = partitionContext.GetApplication(application)
	} else {
		queueErr := validateQueue(unescapedQueueName)
		if queueErr != nil {
			buildJSONErrorResponse(w, queueErr.Error(), http.StatusBadRequest)
			return
		}
		queue := partitionContext.GetQueue(unescapedQueueName)
		if queue == nil {
			buildJSONErrorResponse(w, QueueDoesNotExists, http.StatusNotFound)
			return
		}
		app = queue.GetApplication(application)
	}
	if app == nil {
		buildJSONErrorResponse(w, ApplicationDoesNotExists, http.StatusNotFound)
		return
	}
	appDao := getApplicationDAO(app)
	if err := json.NewEncoder(w).Encode(appDao); err != nil {
		buildJSONErrorResponse(w, err.Error(), http.StatusInternalServerError)
	}
}

func getPartitionRules(w http.ResponseWriter, r *http.Request) {
	writeHeaders(w)
	vars := httprouter.ParamsFromContext(r.Context())
	if vars == nil {
		buildJSONErrorResponse(w, MissingParamsName, http.StatusBadRequest)
		return
	}
	partition := vars.ByName("partition")
	partitionContext := schedulerContext.GetPartitionWithoutClusterID(partition)
	if partitionContext == nil {
		buildJSONErrorResponse(w, PartitionDoesNotExists, http.StatusNotFound)
		return
	}
	rulesDao := partitionContext.GetPlacementRules()
	if err := json.NewEncoder(w).Encode(rulesDao); err != nil {
		buildJSONErrorResponse(w, err.Error(), http.StatusInternalServerError)
	}
}

func getPartitionInfoDAO(lists map[string]*scheduler.PartitionContext) []*dao.PartitionInfo {
	result := make([]*dao.PartitionInfo, 0, len(lists))

	for _, partitionContext := range lists {
		partitionInfo := &dao.PartitionInfo{}
		partitionInfo.ClusterID = partitionContext.RmID
		partitionInfo.Name = common.GetPartitionNameWithoutClusterID(partitionContext.Name)
		partitionInfo.State = partitionContext.GetCurrentState()
		partitionInfo.LastStateTransitionTime = partitionContext.GetStateTime().UnixNano()

		capacityInfo := dao.PartitionCapacity{}
		capacity := partitionContext.GetTotalPartitionResource()
		usedCapacity := partitionContext.GetAllocatedResource()
		capacityInfo.Capacity = capacity.DAOMap()
		capacityInfo.UsedCapacity = usedCapacity.DAOMap()
		capacityInfo.Utilization = resources.CalculateAbsUsedCapacity(capacity, usedCapacity).DAOMap()
		partitionInfo.Capacity = capacityInfo
		partitionInfo.NodeSortingPolicy = dao.NodeSortingPolicy{
			Type:            partitionContext.GetNodeSortingPolicyType().String(),
			ResourceWeights: partitionContext.GetNodeSortingResourceWeights(),
		}

		partitionInfo.TotalNodes = partitionContext.GetTotalNodeCount()
		appList := partitionContext.GetApplications()
		appList = append(appList, partitionContext.GetCompletedApplications()...)
		appList = append(appList, partitionContext.GetRejectedApplications()...)
		applicationsState := make(map[string]int)
		totalApplications := 0
		for _, app := range appList {
			applicationsState[app.CurrentState()]++
			totalApplications++
		}
		applicationsState["total"] = totalApplications
		partitionInfo.Applications = applicationsState
		partitionInfo.TotalContainers = partitionContext.GetTotalAllocationCount()
		result = append(result, partitionInfo)
	}

	return result
}

func getAppHistoryDAO(records []*history.MetricsRecord) []*dao.ApplicationHistoryDAOInfo {
	result := make([]*dao.ApplicationHistoryDAOInfo, 0)

	for _, record := range records {
		if record == nil {
			continue
		}
		element := &dao.ApplicationHistoryDAOInfo{
			Timestamp:         record.Timestamp.UnixNano(),
			TotalApplications: strconv.Itoa(record.TotalApplications),
		}
		result = append(result, element)
	}

	return result
}

func getPartitionNodesDAO(lists map[string]*scheduler.PartitionContext) []*dao.NodesDAOInfo {
	result := make([]*dao.NodesDAOInfo, 0, len(lists))

	for _, partition := range lists {
		nodesDao := getNodesDAO(partition.GetNodes())
		result = append(result, &dao.NodesDAOInfo{
			PartitionName: common.GetPartitionNameWithoutClusterID(partition.Name),
			Nodes:         nodesDao,
		})
	}

	return result
}

func getContainerHistoryDAO(records []*history.MetricsRecord) []*dao.ContainerHistoryDAOInfo {
	result := make([]*dao.ContainerHistoryDAOInfo, 0)

	for _, record := range records {
		if record == nil {
			continue
		}
		element := &dao.ContainerHistoryDAOInfo{
			Timestamp:       record.Timestamp.UnixNano(),
			TotalContainers: strconv.Itoa(record.TotalContainers),
		}
		result = append(result, element)
	}

	return result
}

func getApplicationsDAO(lists map[string]*scheduler.PartitionContext) []*dao.ApplicationDAOInfo {
	result := make([]*dao.ApplicationDAOInfo, 0, len(lists))

	for _, partition := range lists {
		var appList []*objects.Application
		appList = append(appList, partition.GetApplications()...)
		appList = append(appList, partition.GetCompletedApplications()...)
		appList = append(appList, partition.GetRejectedApplications()...)

		for _, app := range appList {
			result = append(result, getApplicationDAO(app))
		}
	}

	return result
}

func getPlacementRulesDAO(lists map[string]*scheduler.PartitionContext) []*dao.RuleDAOInfo {
	result := make([]*dao.RuleDAOInfo, 0, len(lists))

	for _, partition := range lists {
		result = append(result, &dao.RuleDAOInfo{
			Partition: common.GetPartitionNameWithoutClusterID(partition.Name),
			Rules:     partition.GetPlacementRules(),
		})
	}

	return result
}

func getPartitionQueuesDAO(lists map[string]*scheduler.PartitionContext) []dao.PartitionQueueDAOInfo {
	result := make([]dao.PartitionQueueDAOInfo, 0, len(lists))

	for _, partition := range lists {
		result = append(result, partition.GetPartitionQueues())
	}

	return result
}

func getClusterDAO(lists map[string]*scheduler.PartitionContext) []*dao.ClusterDAOInfo {
	result := make([]*dao.ClusterDAOInfo, 0, len(lists))

	for _, partition := range lists {
		result = append(result, getClusterJSON(partition))
	}

	return result
}

func getRMBuildInformation(lists map[string]*scheduler.RMInformation) []map[string]string {
	result := make([]map[string]string, 0, len(lists))

	for _, rmInfo := range lists {
		result = append(result, rmInfo.RMBuildInformation)
	}

	return result
}

func getResourceManagerDiagnostics() map[string]interface{} {
	result := make(map[string]interface{})

	// if the RM has not registered state dump the plugin will be nil
	plugin := plugins.GetStateDumpPlugin()
	if plugin == nil {
		result["empty"] = "Resource Manager did not register callback"
		return result
	}

	// get state dump from RM
	dumpStr, err := plugin.GetStateDump()
	if err != nil {
		// might be not implemented
		log.Log(log.REST).Debug("Unable to get RM state dump", zap.Error(err))
		result["Error"] = err.Error()
		return result
	}

	// convert to JSON map
	if err = json.Unmarshal([]byte(dumpStr), &result); err != nil {
		log.Log(log.REST).Warn("Unable to parse RM state dump", zap.Error(err))
		result["Error"] = err.Error()
	}

	return result
}

func getMetrics(w http.ResponseWriter, r *http.Request) {
	metrics2.GetRuntimeMetrics().Collect()
	promhttp.Handler().ServeHTTP(w, r)
}

func getUsersResourceUsage(w http.ResponseWriter, _ *http.Request) {
	writeHeaders(w)
	userManager := ugm.GetUserManager()
	usersResources := userManager.GetUsersResources()
	result := make([]*dao.UserResourceUsageDAOInfo, len(usersResources))
	for i, tracker := range usersResources {
		result[i] = tracker.GetUserResourceUsageDAOInfo()
	}
	if err := json.NewEncoder(w).Encode(result); err != nil {
		buildJSONErrorResponse(w, err.Error(), http.StatusInternalServerError)
	}
}

func getUserResourceUsage(w http.ResponseWriter, r *http.Request) {
	writeHeaders(w)
	vars := httprouter.ParamsFromContext(r.Context())
	if vars == nil {
		buildJSONErrorResponse(w, MissingParamsName, http.StatusBadRequest)
		return
	}
	user := vars.ByName("user")
	if user == "" {
		buildJSONErrorResponse(w, UserNameMissing, http.StatusBadRequest)
		return
	}
	unescapedUser, err := url.QueryUnescape(user)
	if err != nil {
		buildJSONErrorResponse(w, err.Error(), http.StatusBadRequest)
		return
	}
	if !configs.UserRegExp.MatchString(unescapedUser) {
		buildJSONErrorResponse(w, InvalidUserName, http.StatusBadRequest)
		return
	}
	userTracker := ugm.GetUserManager().GetUserTracker(unescapedUser)
	if userTracker == nil {
		buildJSONErrorResponse(w, UserDoesNotExists, http.StatusNotFound)
		return
	}
	var result = userTracker.GetUserResourceUsageDAOInfo()
	if err := json.NewEncoder(w).Encode(result); err != nil {
		buildJSONErrorResponse(w, err.Error(), http.StatusInternalServerError)
	}
}

func getGroupsResourceUsage(w http.ResponseWriter, r *http.Request) {
	writeHeaders(w)
	userManager := ugm.GetUserManager()
	groupsResources := userManager.GetGroupsResources()
	result := make([]*dao.GroupResourceUsageDAOInfo, len(groupsResources))
	for i, tracker := range groupsResources {
		result[i] = tracker.GetGroupResourceUsageDAOInfo()
	}
	if err := json.NewEncoder(w).Encode(result); err != nil {
		buildJSONErrorResponse(w, err.Error(), http.StatusInternalServerError)
	}
}

func getGroupResourceUsage(w http.ResponseWriter, r *http.Request) {
	writeHeaders(w)
	vars := httprouter.ParamsFromContext(r.Context())
	if vars == nil {
		buildJSONErrorResponse(w, MissingParamsName, http.StatusBadRequest)
		return
	}
	group := vars.ByName("group")
	if group == "" {
		buildJSONErrorResponse(w, GroupNameMissing, http.StatusBadRequest)
		return
	}
	unescapedGroupName, err := url.QueryUnescape(group)
	if err != nil {
		buildJSONErrorResponse(w, err.Error(), http.StatusBadRequest)
		return
	}
	if !configs.GroupRegExp.MatchString(unescapedGroupName) {
		buildJSONErrorResponse(w, InvalidGroupName, http.StatusBadRequest)
		return
	}
	groupTracker := ugm.GetUserManager().GetGroupTracker(unescapedGroupName)
	if groupTracker == nil {
		buildJSONErrorResponse(w, GroupDoesNotExists, http.StatusNotFound)
		return
	}
	var result = groupTracker.GetGroupResourceUsageDAOInfo()
	if err := json.NewEncoder(w).Encode(result); err != nil {
		buildJSONErrorResponse(w, err.Error(), http.StatusInternalServerError)
	}
}

func getEvents(w http.ResponseWriter, r *http.Request) {
	writeHeaders(w)
	eventSystem := events.GetEventSystem()
	if !eventSystem.IsEventTrackingEnabled() {
		buildJSONErrorResponse(w, "Event tracking is disabled", http.StatusInternalServerError)
		return
	}

	maxCount := maxRESTResponseSize.Load()
	count := maxCount
	if countStr := r.URL.Query().Get("count"); countStr != "" {
		var err error
		count, err = strconv.ParseUint(countStr, 10, 64)
		if err != nil {
			buildJSONErrorResponse(w, err.Error(), http.StatusBadRequest)
			return
		}
		if count > maxCount {
			count = maxCount
		}
		if count == 0 {
			buildJSONErrorResponse(w, `0 is not a valid value for "count"`, http.StatusBadRequest)
			return
		}
	}

	var start uint64
	if startStr := r.URL.Query().Get("start"); startStr != "" {
		var err error
		start, err = strconv.ParseUint(startStr, 10, 64)
		if err != nil {
			buildJSONErrorResponse(w, err.Error(), http.StatusBadRequest)
			return
		}
	}

	records, lowestID, highestID := eventSystem.GetEventsFromID(start, count)
	eventDao := dao.EventRecordDAO{
		InstanceUUID: schedulerContext.GetUUID(),
		LowestID:     lowestID,
		HighestID:    highestID,
		EventRecords: records,
	}
	if err := json.NewEncoder(w).Encode(eventDao); err != nil {
		buildJSONErrorResponse(w, err.Error(), http.StatusInternalServerError)
	}
}

func getStream(w http.ResponseWriter, r *http.Request) {
	writeHeaders(w)
	eventSystem := events.GetEventSystem()
	if !eventSystem.IsEventTrackingEnabled() {
		buildJSONErrorResponse(w, "Event tracking is disabled", http.StatusInternalServerError)
		return
	}

	f, ok := w.(http.Flusher)
	if !ok {
		buildJSONErrorResponse(w, "Writer does not implement http.Flusher", http.StatusInternalServerError)
		return
	}

	if !streamingLimiter.AddHost(r.Host) {
		buildJSONErrorResponse(w, "Too many streaming connections", http.StatusServiceUnavailable)
		return
	}
	defer streamingLimiter.RemoveHost(r.Host)

	var count uint64
	if countStr := r.URL.Query().Get("count"); countStr != "" {
		var err error
		count, err = strconv.ParseUint(countStr, 10, 64)
		if err != nil {
			buildJSONErrorResponse(w, err.Error(), http.StatusBadRequest)
			return
		}
	}

	rc := http.NewResponseController(w)
	// make sure both deadlines can be set
	if err := rc.SetWriteDeadline(time.Time{}); err != nil {
		log.Log(log.REST).Error("Cannot set write deadline", zap.Error(err))
		buildJSONErrorResponse(w, fmt.Sprintf("Cannot set write deadline: %v", err), http.StatusInternalServerError)
		return
	}
	if err := rc.SetReadDeadline(time.Time{}); err != nil {
		log.Log(log.REST).Error("Cannot set read deadline", zap.Error(err))
		buildJSONErrorResponse(w, fmt.Sprintf("Cannot set read deadline: %v", err), http.StatusInternalServerError)
		return
	}
	enc := json.NewEncoder(w)
	stream := eventSystem.CreateEventStream(r.Host, count)
	defer eventSystem.RemoveStream(stream)

	if err := enc.Encode(dao.YunikornID{
		InstanceUUID: schedulerContext.GetUUID(),
	}); err != nil {
		buildJSONErrorResponse(w, err.Error(), http.StatusInternalServerError)
		return
	}
	f.Flush()

	// Reading events in an infinite loop until either the client disconnects or Yunikorn closes the channel.
	// This results in a persistent HTTP connection where the message body is never closed.
	// Write deadline is adjusted before sending data to the client.
	for {
		select {
		case <-r.Context().Done():
			log.Log(log.REST).Info("Connection closed for event stream client",
				zap.String("host", r.Host))
			return
		case e, ok := <-stream.Events:
			err := rc.SetWriteDeadline(time.Now().Add(5 * time.Second))
			if err != nil {
				// should not fail at this point
				log.Log(log.REST).Error("Cannot set write deadline", zap.Error(err))
				buildJSONErrorResponse(w, fmt.Sprintf("Cannot set write deadline: %v", err), http.StatusOK) // status code is already 200 at this point
				return
			}

			if !ok {
				// the channel was closed by the event system itself
				msg := "Event stream was closed by the producer"
				buildJSONErrorResponse(w, msg, http.StatusOK) // status code is 200 at this point, cannot be changed
				log.Log(log.REST).Error(msg)
				return
			}

			if err := enc.Encode(e); err != nil {
				log.Log(log.REST).Error("Marshalling error",
					zap.String("host", r.Host))
				buildJSONErrorResponse(w, err.Error(), http.StatusOK) // status code is 200 at this point, cannot be changed
				return
			}
			f.Flush()
		}
	}
}<|MERGE_RESOLUTION|>--- conflicted
+++ resolved
@@ -56,11 +56,8 @@
 	PartitionDoesNotExists   = "Partition not found"
 	MissingParamsName        = "Missing parameters"
 	QueueDoesNotExists       = "Queue not found"
-<<<<<<< HEAD
+	InvalidUserName          = "Invalid user name"
 	InvalidGroupName         = "Invalid group name"
-=======
-	InvalidUserName          = "Invalid user name"
->>>>>>> 119162ac
 	UserDoesNotExists        = "User not found"
 	GroupDoesNotExists       = "Group not found"
 	UserNameMissing          = "User name is missing"
