/*
 Licensed to the Apache Software Foundation (ASF) under one
 or more contributor license agreements.  See the NOTICE file
 distributed with this work for additional information
 regarding copyright ownership.  The ASF licenses this file
 to you under the Apache License, Version 2.0 (the
 "License"); you may not use this file except in compliance
 with the License.  You may obtain a copy of the License at

     http://www.apache.org/licenses/LICENSE-2.0

 Unless required by applicable law or agreed to in writing, software
 distributed under the License is distributed on an "AS IS" BASIS,
 WITHOUT WARRANTIES OR CONDITIONS OF ANY KIND, either express or implied.
 See the License for the specific language governing permissions and
 limitations under the License.
*/

package objects

import (
	"fmt"
	"math"
	"strconv"
	"testing"
	"time"

	"gotest.tools/assert"

	"github.com/apache/yunikorn-core/pkg/common"
	"github.com/apache/yunikorn-core/pkg/common/resources"
	"github.com/apache/yunikorn-core/pkg/common/security"
	"github.com/apache/yunikorn-core/pkg/handler"
	"github.com/apache/yunikorn-core/pkg/rmproxy/rmevent"
	"github.com/apache/yunikorn-scheduler-interface/lib/go/si"
)

// basic app creating with timeout checks
func TestNewApplication(t *testing.T) {
	user := security.UserGroup{
		User:   "testuser",
		Groups: []string{},
	}
	siApp := &si.AddApplicationRequest{}
	app := NewApplication(siApp, user, nil, "")
	assert.Equal(t, app.ApplicationID, "", "application ID should not be set was not set in SI")
	assert.Equal(t, app.GetQueuePath(), "", "queue name should not be set was not set in SI")
	assert.Equal(t, app.Partition, "", "partition name should not be set was not set in SI")
	assert.Equal(t, app.rmID, "", "RM ID should not be set was not passed in")
	assert.Equal(t, app.rmEventHandler, handler.EventHandler(nil), "event handler should be nil")
	// just check one of the resources...
	assert.Assert(t, resources.IsZero(app.placeholderAsk), "placeholder ask should be zero")
	assert.Assert(t, app.IsNew(), "new application must be in new state")
	// with the basics check the one thing that can really change
	assert.Equal(t, app.execTimeout, defaultPlaceholderTimeout, "No timeout passed in should be default")
	siApp.ExecutionTimeoutMilliSeconds = -1
	app = NewApplication(siApp, user, nil, "")
	assert.Equal(t, app.execTimeout, defaultPlaceholderTimeout, "Negative timeout passed in should be default")
	siApp.ExecutionTimeoutMilliSeconds = math.MaxInt64
	app = NewApplication(siApp, user, nil, "")
	assert.Equal(t, app.execTimeout, defaultPlaceholderTimeout, "overly large timeout should be set to default")
	siApp.ExecutionTimeoutMilliSeconds = 60000
	app = NewApplication(siApp, user, nil, "")
	assert.Equal(t, app.execTimeout, 60*time.Second, "correct timeout should not set")

	originalPhTimeout := defaultPlaceholderTimeout
	defaultPlaceholderTimeout = 100 * time.Microsecond
	defer func() { defaultPlaceholderTimeout = originalPhTimeout }()
	res := resources.NewResourceFromMap(map[string]resources.Quantity{"first": 1})
	siApp = &si.AddApplicationRequest{
		ApplicationID:                "appID",
		QueueName:                    "some.queue",
		PartitionName:                "AnotherPartition",
		ExecutionTimeoutMilliSeconds: 0,
		PlaceholderAsk:               &si.Resource{Resources: map[string]*si.Quantity{"first": {Value: 1}}},
	}
	app = NewApplication(siApp, user, &appEventHandler{}, "myRM")
	assert.Equal(t, app.ApplicationID, "appID", "application ID should not be set to SI value")
	assert.Equal(t, app.GetQueuePath(), "some.queue", "queue name should not be set to SI value")
	assert.Equal(t, app.Partition, "AnotherPartition", "partition name should be set to SI value")
	if app.rmEventHandler == nil {
		t.Fatal("non nil handler was not set in the new app")
	}
	assert.Assert(t, app.IsNew(), "new application must be in new state")
	assert.Equal(t, app.execTimeout, defaultPlaceholderTimeout, "no timeout passed in should be modified default")
	assert.Assert(t, resources.Equals(app.placeholderAsk, res), "placeholder ask not set as expected")
}

// test basic reservations
func TestAppReservation(t *testing.T) {
	app := newApplication(appID1, "default", "root.unknown")
	if app == nil || app.ApplicationID != appID1 {
		t.Fatalf("app create failed which should not have %v", app)
	}
	if app.hasReserved() {
		t.Fatal("new app should not have reservations")
	}
	if app.IsReservedOnNode("") {
		t.Error("app should not have reservations for empty node ID")
	}
	if app.IsReservedOnNode("unknown") {
		t.Error("new app should not have reservations for unknown node")
	}

	queue, err := createRootQueue(nil)
	assert.NilError(t, err, "queue create failed")
	app.queue = queue

	// reserve illegal request
	err = app.Reserve(nil, nil)
	if err == nil {
		t.Errorf("illegal reservation requested but did not fail")
	}

	res := resources.NewResourceFromMap(map[string]resources.Quantity{"first": 15})
	ask := newAllocationAsk(aKey, appID1, res)
	node := newNode(nodeID1, map[string]resources.Quantity{"first": 10})

	// too large for node
	err = app.Reserve(node, ask)
	if err == nil {
		t.Errorf("requested reservation does not fit in node resource but did not fail")
	}

	res = resources.NewResourceFromMap(map[string]resources.Quantity{"first": 5})
	ask = newAllocationAsk(aKey, appID1, res)
	app = newApplication(appID1, "default", "root.unknown")
	app.queue = queue
	err = app.AddAllocationAsk(ask)
	assert.NilError(t, err, "ask should have been added to app")
	// reserve that works
	err = app.Reserve(node, ask)
	assert.NilError(t, err, "reservation should not have failed")
	if app.IsReservedOnNode("") {
		t.Errorf("app should not have reservations for empty node ID")
	}
	if app.IsReservedOnNode("unknown") {
		t.Error("app should not have reservations for unknown node")
	}
	if app.hasReserved() && !app.IsReservedOnNode(nodeID1) {
		t.Errorf("app should have reservations for node %s", nodeID1)
	}

	// node name similarity check: chop of the last char to make sure we check the full name
	similar := nodeID1[:len(nodeID1)-1]
	if app.hasReserved() && app.IsReservedOnNode(similar) {
		t.Errorf("similar app should not have reservations for node %s", similar)
	}

	// reserve the same reservation
	err = app.Reserve(node, ask)
	if err == nil {
		t.Errorf("reservation should have failed")
	}

	// unreserve unknown node/ask
	_, err = app.UnReserve(nil, nil)
	if err == nil {
		t.Errorf("illegal reservation release but did not fail")
	}

	// 2nd reservation for app
	ask2 := newAllocationAsk("alloc-2", appID1, res)
	node2 := newNode("node-2", map[string]resources.Quantity{"first": 10})
	err = app.AddAllocationAsk(ask2)
	assert.NilError(t, err, "ask2 should have been added to app")
	err = app.Reserve(node, ask2)
	if err == nil {
		t.Errorf("reservation of node by second ask should have failed")
	}
	err = app.Reserve(node2, ask2)
	assert.NilError(t, err, "reservation of 2nd node should not have failed")
	_, err = app.UnReserve(node2, ask2)
	assert.NilError(t, err, "remove of reservation of 2nd node should not have failed")

	// unreserve the same should fail
	_, err = app.UnReserve(node2, ask2)
	assert.NilError(t, err, "remove twice of reservation of 2nd node should have failed")

	// failure case: remove reservation from node, app still needs cleanup
	var num int
	num, err = node.unReserve(app, ask)
	assert.NilError(t, err, "un-reserve on node should not have failed")
	assert.Equal(t, num, 1, "un-reserve on node should have removed reservation")
	num, err = app.UnReserve(node, ask)
	assert.NilError(t, err, "app has reservation should not have failed")
	assert.Equal(t, num, 1, "un-reserve on app should have removed reservation from app")
}

// test multiple reservations from one allocation
func TestAppAllocReservation(t *testing.T) {
	app := newApplication(appID1, "default", "root.unknown")
	if app == nil || app.ApplicationID != appID1 {
		t.Fatalf("app create failed which should not have %v", app)
	}
	if app.hasReserved() {
		t.Fatal("new app should not have reservations")
	}
	if len(app.GetAskReservations("")) != 0 {
		t.Fatal("new app should not have reservation for empty allocKey")
	}
	queue, err := createRootQueue(nil)
	assert.NilError(t, err, "queue create failed")
	app.queue = queue

	// reserve 1 allocate ask
	res := resources.NewResourceFromMap(map[string]resources.Quantity{"first": 5})
	ask := newAllocationAskRepeat(aKey, appID1, res, 2)
	node1 := newNode(nodeID1, map[string]resources.Quantity{"first": 10})
	// reserve that works
	err = app.AddAllocationAsk(ask)
	assert.NilError(t, err, "ask should have been added to app")
	err = app.Reserve(node1, ask)
	assert.NilError(t, err, "reservation should not have failed")
	if len(app.GetAskReservations("")) != 0 {
		t.Fatal("app should not have reservation for empty allocKey")
	}
	nodeKey1 := nodeID1 + "|" + aKey
	askReserved := app.GetAskReservations(aKey)
	if len(askReserved) != 1 || askReserved[0] != nodeKey1 {
		t.Errorf("app should have reservations for %s on %s and has not", aKey, nodeID1)
	}

	nodeID2 := "node-2"
	node2 := newNode(nodeID2, map[string]resources.Quantity{"first": 10})
	err = app.Reserve(node2, ask)
	assert.NilError(t, err, "reservation should not have failed: error %v", err)
	nodeKey2 := nodeID2 + "|" + aKey
	askReserved = app.GetAskReservations(aKey)
	if len(askReserved) != 2 && (askReserved[0] != nodeKey2 || askReserved[1] != nodeKey2) {
		t.Errorf("app should have reservations for %s on %s and has not", aKey, nodeID2)
	}

	// check exceeding ask repeat: nothing should change
	if app.canAskReserve(ask) {
		t.Error("ask has maximum repeats reserved, reserve check should have failed")
	}
	node3 := newNode("node-3", map[string]resources.Quantity{"first": 10})
	err = app.Reserve(node3, ask)
	if err == nil {
		t.Errorf("reservation should have failed")
	}
	askReserved = app.GetAskReservations(aKey)
	if len(askReserved) != 2 && (askReserved[0] != nodeKey1 || askReserved[1] != nodeKey1) &&
		(askReserved[0] != nodeKey2 || askReserved[1] != nodeKey2) {
		t.Errorf("app should have reservations for node %s and %s and has not: %v", nodeID1, nodeID2, askReserved)
	}
	// clean up all asks and reservations
	reservedAsks := app.RemoveAllocationAsk("")
	if app.hasReserved() || node1.IsReserved() || node2.IsReserved() || reservedAsks != 2 {
		t.Errorf("ask removal did not clean up all reservations, reserved released = %d", reservedAsks)
	}
}

// test update allocation repeat
func TestUpdateRepeat(t *testing.T) {
	app := newApplication(appID1, "default", "root.unknown")
	if app == nil || app.ApplicationID != appID1 {
		t.Fatalf("app create failed which should not have %v", app)
	}
	queue, err := createRootQueue(nil)
	assert.NilError(t, err, "queue create failed")
	app.queue = queue

	// failure cases
	var delta *resources.Resource
	delta, err = app.UpdateAskRepeat("", 0)
	if err == nil || delta != nil {
		t.Error("empty ask key should not have been found")
	}
	delta, err = app.UpdateAskRepeat("unknown", 0)
	if err == nil || delta != nil {
		t.Error("unknown ask key should not have been found")
	}

	// working cases
	res := resources.NewResourceFromMap(map[string]resources.Quantity{"first": 5})
	ask := newAllocationAskRepeat(aKey, appID1, res, 1)
	err = app.AddAllocationAsk(ask)
	assert.NilError(t, err, "ask should have been added to app")
	delta, err = app.UpdateAskRepeat(aKey, 0)
	if err != nil || !resources.IsZero(delta) {
		t.Errorf("0 increase should return zero delta and did not: %v, err %v", delta, err)
	}
	delta, err = app.UpdateAskRepeat(aKey, 1)
	if err != nil || !resources.Equals(res, delta) {
		t.Errorf("increase did not return correct delta, err %v, expected %v got %v", err, res, delta)
	}

	// decrease to zero
	delta, err = app.UpdateAskRepeat(aKey, -2)
	if err != nil || !resources.Equals(resources.Multiply(res, -2), delta) {
		t.Errorf("decrease did not return correct delta, err %v, expected %v got %v", err, resources.Multiply(res, -2), delta)
	}
	// decrease to below zero
	delta, err = app.UpdateAskRepeat(aKey, -1)
	if err == nil || delta != nil {
		t.Errorf("decrease did not return correct delta, err %v, delta %v", err, delta)
	}
}

// test pending calculation and ask addition
func TestAddAllocAsk(t *testing.T) {
	app := newApplication(appID1, "default", "root.unknown")
	if app == nil || app.ApplicationID != appID1 {
		t.Fatalf("app create failed which should not have %v", app)
	}

	queue, err := createRootQueue(nil)
	assert.NilError(t, err, "queue create failed")
	app.queue = queue

	// failure cases
	err = app.AddAllocationAsk(nil)
	if err == nil {
		t.Errorf("nil ask should not have been added to app")
	}
	res := resources.NewResource()
	ask := newAllocationAsk(aKey, appID1, res)
	err = app.AddAllocationAsk(ask)
	if err == nil {
		t.Errorf("zero resource ask should not have been added to app")
	}
	res = resources.NewResourceFromMap(map[string]resources.Quantity{"first": 5})
	ask = newAllocationAskRepeat(aKey, appID1, res, 0)
	err = app.AddAllocationAsk(ask)
	if err == nil {
		t.Errorf("ask with zero repeat should not have been added to app")
	}

	// working cases
	res = resources.NewResourceFromMap(map[string]resources.Quantity{"first": 5})
	ask = newAllocationAskRepeat(aKey, appID1, res, 1)
	err = app.AddAllocationAsk(ask)
	assert.NilError(t, err, "ask should have been updated on app")
	assert.Assert(t, app.IsAccepted(), "Application should be in accepted state")
	pending := app.GetPendingResource()
	if !resources.Equals(res, pending) {
		t.Errorf("pending resource not updated correctly, expected %v but was: %v", res, pending)
	}
	ask = newAllocationAskRepeat(aKey, appID1, res, 2)
	err = app.AddAllocationAsk(ask)
	assert.NilError(t, err, "ask should have been updated on app")
	pending = app.GetPendingResource()
	if !resources.Equals(resources.Multiply(res, 2), pending) {
		t.Errorf("pending resource not updated correctly, expected %v but was: %v", resources.Multiply(res, 2), pending)
	}

	// change both resource and count
	ask = newAllocationAskRepeat(aKey, appID1, resources.NewResourceFromMap(map[string]resources.Quantity{"first": 3}), 5)
	err = app.AddAllocationAsk(ask)
	assert.NilError(t, err, "ask should have been updated on app")
	pending = app.GetPendingResource()
	if !resources.Equals(resources.Multiply(res, 3), app.GetPendingResource()) {
		t.Errorf("pending resource not updated correctly, expected %v but was: %v", resources.Multiply(res, 3), pending)
	}

	// test a decrease of repeat and back to start
	ask = newAllocationAskRepeat(aKey, appID1, res, 1)
	err = app.AddAllocationAsk(ask)
	assert.NilError(t, err, "ask should have been updated on app")
	if !resources.Equals(res, app.GetPendingResource()) {
		t.Errorf("pending resource not updated correctly, expected %v but was: %v", res, app.GetPendingResource())
	}
	// after all this is must still be in an accepted state
	assert.Assert(t, app.IsAccepted(), "Application should have stayed in accepted state")

	// test PlaceholderData
	tg1 := "tg-1"
	requiredNode := "node-1"
	ask = newAllocationAskTG(aKey, appID1, tg1, res, 1)
	ask.requiredNode = requiredNode
	err = app.AddAllocationAsk(ask)
	assert.NilError(t, err, "ask should have been updated on app")
	clonePlaceholderData := app.GetAllPlaceholderData()
	assert.Equal(t, len(clonePlaceholderData), 1)
	assert.Equal(t, len(app.placeholderData), 1)
	assert.Equal(t, clonePlaceholderData[0], app.placeholderData[tg1])
	assert.Equal(t, app.placeholderData[tg1].TaskGroupName, tg1)
	assert.Equal(t, app.placeholderData[tg1].RequiredNode, requiredNode)
	assert.Equal(t, app.placeholderData[tg1].Count, int64(1))
	assert.Equal(t, app.placeholderData[tg1].Replaced, int64(0))
	assert.DeepEqual(t, app.placeholderData[tg1].MinResource, res)

	ask = newAllocationAskTG(aKey, appID1, tg1, res, 1)
	ask.requiredNode = requiredNode
	err = app.AddAllocationAsk(ask)
	assert.NilError(t, err, "ask should have been updated on app")
	assert.Equal(t, len(app.placeholderData), 1)
	assert.Equal(t, app.placeholderData[tg1].TaskGroupName, tg1)
	assert.Equal(t, app.placeholderData[tg1].RequiredNode, requiredNode)
	assert.Equal(t, app.placeholderData[tg1].Count, int64(2))
	assert.Equal(t, app.placeholderData[tg1].Replaced, int64(0))
	assert.DeepEqual(t, app.placeholderData[tg1].MinResource, res)

	tg2 := "tg-2"
	ask = newAllocationAskTG(aKey, appID1, tg2, res, 1)
	err = app.AddAllocationAsk(ask)
	assert.NilError(t, err, "ask should have been updated on app")
	assert.Equal(t, len(app.placeholderData), 2)
	assert.Equal(t, app.placeholderData[tg2].TaskGroupName, tg2)
	assert.Equal(t, app.placeholderData[tg2].RequiredNode, "")
	assert.Equal(t, app.placeholderData[tg2].Count, int64(1))
	assert.Equal(t, app.placeholderData[tg2].Replaced, int64(0))
	assert.DeepEqual(t, app.placeholderData[tg2].MinResource, res)
}

// test state change on add and remove ask
func TestAllocAskStateChange(t *testing.T) {
	app := newApplication(appID1, "default", "root.unknown")
	if app == nil || app.ApplicationID != appID1 {
		t.Fatalf("app create failed which should not have %v", app)
	}

	queue, err := createRootQueue(nil)
	assert.NilError(t, err, "queue create failed")
	app.queue = queue

	res := resources.NewResourceFromMap(map[string]resources.Quantity{"first": 5})
	ask := newAllocationAskRepeat(aKey, appID1, res, 1)
	err = app.AddAllocationAsk(ask)
	assert.NilError(t, err, "ask should have been added to app")
	assert.Assert(t, app.IsAccepted(), "Application should be in accepted state")
	// make sure the state changes to waiting
	assert.Equal(t, app.RemoveAllocationAsk(aKey), 0, "ask should have been removed, no reservations")
	assert.Assert(t, app.IsCompleting(), "Application should be in waiting state")

	// make sure the state changes back correctly
	err = app.AddAllocationAsk(ask)
	assert.NilError(t, err, "ask should have been added to app")
	assert.Assert(t, app.IsRunning(), "Application should be in running state")

	// and back to waiting again, now from running
	assert.Equal(t, app.RemoveAllocationAsk(aKey), 0, "ask should have been removed, no reservations")
	assert.Assert(t, app.IsCompleting(), "Application should be in waiting state")

	log := app.GetStateLog()
	assert.Equal(t, len(log), 4, "wrong number of app events")
	assert.Equal(t, log[0].ApplicationState, Accepted.String())
	assert.Equal(t, log[1].ApplicationState, Completing.String())
	assert.Equal(t, log[2].ApplicationState, Running.String())
	assert.Equal(t, log[3].ApplicationState, Completing.String())
}

// test recover ask
func TestRecoverAllocAsk(t *testing.T) {
	app := newApplication(appID1, "default", "root.unknown")
	if app == nil || app.ApplicationID != appID1 {
		t.Fatalf("app create failed which should not have %v", app)
	}

	queue, err := createRootQueue(nil)
	assert.NilError(t, err, "queue create failed")
	app.queue = queue

	// failure cases
	app.RecoverAllocationAsk(nil)
	assert.Equal(t, len(app.requests), 0, "nil ask should not be added")

	res := resources.NewResourceFromMap(map[string]resources.Quantity{"first": 5})
	ask := newAllocationAskRepeat(aKey, appID1, res, 1)
	app.RecoverAllocationAsk(ask)
	assert.Equal(t, len(app.requests), 1, "ask should have been added")
	assert.Assert(t, app.IsAccepted(), "Application should be in accepted state")

	ask = newAllocationAskRepeat("ask-2", appID1, res, 1)
	app.RecoverAllocationAsk(ask)
	assert.Equal(t, len(app.requests), 2, "ask should have been added, total should be 2")
	assert.Assert(t, app.IsAccepted(), "Application should have stayed in accepted state")
}

// test reservations removal by allocation
func TestRemoveReservedAllocAsk(t *testing.T) {
	app := newApplication(appID1, "default", "root.unknown")
	if app == nil || app.ApplicationID != appID1 {
		t.Fatalf("app create failed which should not have %v", app)
	}
	queue, err := createRootQueue(nil)
	assert.NilError(t, err, "queue create failed")
	app.queue = queue

	// create app and allocs
	res := resources.NewResourceFromMap(map[string]resources.Quantity{"first": 5})
	ask1 := newAllocationAsk(aKey, appID1, res)
	err = app.AddAllocationAsk(ask1)
	assert.NilError(t, err, "resource ask1 should have been added to app")

	allocKey := "alloc-2"
	ask2 := newAllocationAsk(allocKey, appID1, res)
	err = app.AddAllocationAsk(ask2)
	assert.NilError(t, err, "resource ask2 should have been added to app")

	// reserve one alloc and remove
	node := newNode(nodeID1, map[string]resources.Quantity{"first": 10})
	err = app.Reserve(node, ask2)
	assert.NilError(t, err, "reservation should not have failed")
	if len(app.GetAskReservations(allocKey)) != 1 || !node.IsReserved() {
		t.Fatalf("app should have reservation for %v on node", allocKey)
	}
	before := app.GetPendingResource().Clone()
	reservedAsks := app.RemoveAllocationAsk(allocKey)
	delta := resources.Sub(before, app.GetPendingResource())
	if !resources.Equals(res, delta) || reservedAsks != 1 {
		t.Errorf("resource ask2 should have been removed from app: %v, (reserved released = %d)", delta, reservedAsks)
	}
	if app.hasReserved() || node.IsReserved() {
		t.Fatal("app and node should not have reservations")
	}

	// reserve again: then remove from node before remove from app
	err = app.AddAllocationAsk(ask2)
	assert.NilError(t, err, "resource ask2 should have been added to app")

	err = app.Reserve(node, ask2)
	assert.NilError(t, err, "reservation should not have failed: error %v", err)
	if len(app.GetAskReservations(allocKey)) != 1 || !node.IsReserved() {
		t.Fatalf("app should have reservation for %v on node", allocKey)
	}
	var num int
	num, err = node.unReserve(app, ask2)
	assert.NilError(t, err, "un-reserve on node should not have failed")
	assert.Equal(t, num, 1, "un-reserve on node should have removed reservation")

	before = app.GetPendingResource().Clone()
	reservedAsks = app.RemoveAllocationAsk(allocKey)
	delta = resources.Sub(before, app.GetPendingResource())
	if !resources.Equals(res, delta) || reservedAsks != 1 {
		t.Errorf("resource ask2 should have been removed from app: %v, (reserved released = %d)", delta, reservedAsks)
	}
	// app reservation is removed even though the node removal failed
	if app.hasReserved() || node.IsReserved() {
		t.Fatal("app and node should not have reservations")
	}
	// add a new reservation: use the existing ask1
	err = app.Reserve(node, ask1)
	assert.NilError(t, err, "reservation should not have failed: error %v", err)
	// clean up
	reservedAsks = app.RemoveAllocationAsk("")
	if !resources.IsZero(app.GetPendingResource()) || reservedAsks != 1 {
		t.Errorf("all resource asks should have been removed from app: %v, (reserved released = %d)", app.GetPendingResource(), reservedAsks)
	}
	// app reservation is removed due to ask removal
	if app.hasReserved() || node.IsReserved() {
		t.Fatal("app and node should not have reservations")
	}
}

// test pending calculation and ask removal
func TestRemoveAllocAsk(t *testing.T) {
	app := newApplication(appID1, "default", "root.unknown")
	if app == nil || app.ApplicationID != appID1 {
		t.Fatalf("app create failed which should not have %v", app)
	}
	queue, err := createRootQueue(nil)
	assert.NilError(t, err, "queue create failed")
	app.queue = queue

	// failures cases: things should not crash (nothing happens)
	reservedAsks := app.RemoveAllocationAsk("")
	if !resources.IsZero(app.GetPendingResource()) || reservedAsks != 0 {
		t.Errorf("pending resource not updated correctly removing all, expected zero but was: %v", app.GetPendingResource())
	}
	reservedAsks = app.RemoveAllocationAsk("unknown")
	if !resources.IsZero(app.GetPendingResource()) || reservedAsks != 0 {
		t.Errorf("pending resource not updated correctly removing unknown, expected zero but was: %v", app.GetPendingResource())
	}

	// setup the allocs
	res := resources.NewResourceFromMap(map[string]resources.Quantity{"first": 5})
	ask := newAllocationAskRepeat(aKey, appID1, res, 2)
	err = app.AddAllocationAsk(ask)
	assert.NilError(t, err, "ask 1 should have been added to app")
	ask = newAllocationAskRepeat("alloc-2", appID1, res, 2)
	err = app.AddAllocationAsk(ask)
	assert.NilError(t, err, "ask 2 should have been added to app")
	if len(app.requests) != 2 {
		t.Fatalf("missing asks from app expected 2 got %d", len(app.requests))
	}
	expected := resources.Multiply(res, 4)
	if !resources.Equals(expected, app.GetPendingResource()) {
		t.Errorf("pending resource not updated correctly, expected %v but was: %v", expected, app.GetPendingResource())
	}

	// test removes unknown (nothing happens)
	reservedAsks = app.RemoveAllocationAsk("unknown")
	if reservedAsks != 0 {
		t.Errorf("asks released which did not exist: %d", reservedAsks)
	}
	delta := app.GetPendingResource().Clone()
	reservedAsks = app.RemoveAllocationAsk(aKey)
	delta.SubFrom(app.GetPendingResource())
	expected = resources.Multiply(res, 2)
	if !resources.Equals(delta, expected) || reservedAsks != 0 {
		t.Errorf("ask should have been removed from app, err %v, expected delta %v but was: %v, (reserved released = %d)", err, expected, delta, reservedAsks)
	}
	reservedAsks = app.RemoveAllocationAsk("")
	if len(app.requests) != 0 || reservedAsks != 0 {
		t.Fatalf("asks not removed as expected 0 got %d, (reserved released = %d)", len(app.requests), reservedAsks)
	}
	if !resources.IsZero(app.GetPendingResource()) {
		t.Errorf("pending resource not updated correctly, expected zero but was: %v", app.GetPendingResource())
	}
}

// This test must not test the sorter that is underlying.
// It tests the Application specific parts of the code only.
func TestSortRequests(t *testing.T) {
	app := newApplication(appID1, "default", "root.unknown")
	if app == nil || app.ApplicationID != appID1 {
		t.Fatalf("app create failed which should not have %v", app)
	}
	if app.sortedRequests != nil {
		t.Fatalf("new app create should not have sorted requests: %v", app)
	}
	app.sortRequests(true)
	if app.sortedRequests != nil {
		t.Fatalf("after sort call (no pending resources) list must be nil: %v", app.sortedRequests)
	}

	res := resources.NewResourceFromMap(map[string]resources.Quantity{"first": 1})
	for i := 1; i < 4; i++ {
		num := strconv.Itoa(i)
		ask := newAllocationAsk("ask-"+num, appID1, res)
		ask.priority = int32(i)
		app.requests[ask.AllocationKey] = ask
	}
	app.sortRequests(true)
	if len(app.sortedRequests) != 3 {
		t.Fatalf("app sorted requests not correct: %v", app.sortedRequests)
	}
	allocKey := app.sortedRequests[0].AllocationKey
	delete(app.requests, allocKey)
	app.sortRequests(true)
	if len(app.sortedRequests) != 2 {
		t.Fatalf("app sorted requests not correct after removal: %v", app.sortedRequests)
	}
}

func TestStateChangeOnUpdate(t *testing.T) {
	// create a fake queue
	queue, err := createRootQueue(nil)
	assert.NilError(t, err, "queue create failed")

	app := newApplication(appID1, "default", "root.unknown")
	if app == nil || app.ApplicationID != appID1 {
		t.Fatalf("app create failed which should not have %v", app)
	}
	// fake the queue assignment
	app.queue = queue
	// app should be new
	assert.Assert(t, app.IsNew(), "New application did not return new state: %s", app.CurrentState())
	res := resources.NewResourceFromMap(map[string]resources.Quantity{"first": 1})
	askID := "ask-1"
	ask := newAllocationAsk(askID, appID1, res)
	err = app.AddAllocationAsk(ask)
	assert.NilError(t, err, "ask should have been added to app")
	// app with ask should be accepted
	assert.Assert(t, app.IsAccepted(), "application did not change to accepted state: %s", app.CurrentState())

	// removing the ask should move it to waiting
	released := app.RemoveAllocationAsk(askID)
	assert.Equal(t, released, 0, "allocation ask should not have been reserved")
	assert.Assert(t, app.IsCompleting(), "application did not change to waiting state: %s", app.CurrentState())

	// start with a fresh state machine
	app = newApplication(appID1, "default", "root.unknown")
	if app == nil || app.ApplicationID != appID1 {
		t.Fatalf("app create failed which should not have %v", app)
	}
	// fake the queue assignment
	app.queue = queue
	// app should be new
	assert.Assert(t, app.IsNew(), "New application did not return new state: %s", app.CurrentState())
	err = app.AddAllocationAsk(ask)
	assert.NilError(t, err, "ask should have been added to app")
	// app with ask should be accepted
	assert.Assert(t, app.IsAccepted(), "Application did not change to accepted state: %s", app.CurrentState())
	// add an alloc
	uuid := "uuid-1"
	allocInfo := NewAllocation(uuid, nodeID1, ask)
	app.AddAllocation(allocInfo)
	// app should be starting
	assert.Assert(t, app.IsStarting(), "Application did not return starting state after alloc: %s", app.CurrentState())

	// removing the ask should not move anywhere as there is an allocation
	released = app.RemoveAllocationAsk(askID)
	assert.Equal(t, released, 0, "allocation ask should not have been reserved")
	assert.Assert(t, app.IsStarting(), "Application should have stayed same, changed unexpectedly: %s", app.CurrentState())

	// remove the allocation, ask has been removed so nothing left
	app.RemoveAllocation(uuid)
	assert.Assert(t, app.IsCompleting(), "Application did not change as expected: %s", app.CurrentState())

	log := app.GetStateLog()
	assert.Equal(t, len(log), 3, "wrong number of app events")
	assert.Equal(t, log[0].ApplicationState, Accepted.String())
	assert.Equal(t, log[1].ApplicationState, Starting.String())
	assert.Equal(t, log[2].ApplicationState, Completing.String())
}

func TestStateChangeOnPlaceholderAdd(t *testing.T) {
	// create a fake queue
	queue, err := createRootQueue(nil)
	assert.NilError(t, err, "queue create failed")

	app := newApplication(appID1, "default", "root.unknown")
	if app == nil || app.ApplicationID != appID1 {
		t.Fatalf("app create failed which should not have %v", app)
	}
	// fake the queue assignment
	app.queue = queue
	// app should be new
	assert.Assert(t, app.IsNew(), "New application did not return new state: %s", app.CurrentState())
	res := resources.NewResourceFromMap(map[string]resources.Quantity{"first": 1})
	askID := "ask-1"
	ask := newAllocationAskTG(askID, appID1, "TG1", res, 1)
	err = app.AddAllocationAsk(ask)
	assert.NilError(t, err, "ask should have been added to app")
	// app with ask, even for placeholder, should be accepted
	assert.Assert(t, app.IsAccepted(), "application did not change to accepted state: %s", app.CurrentState())

	// removing the ask should move it to waiting
	released := app.RemoveAllocationAsk(askID)
	assert.Equal(t, released, 0, "allocation ask should not have been reserved")
	assert.Assert(t, app.IsCompleting(), "application did not change to waiting state: %s", app.CurrentState())

	// start with a fresh state machine
	app = newApplication(appID1, "default", "root.unknown")
	if app == nil || app.ApplicationID != appID1 {
		t.Fatalf("app create failed which should not have %v", app)
	}
	// fake the queue assignment
	app.queue = queue
	// app should be new
	assert.Assert(t, app.IsNew(), "New application did not return new state: %s", app.CurrentState())
	err = app.AddAllocationAsk(ask)
	assert.NilError(t, err, "ask should have been added to app")
	// app with ask should be accepted
	assert.Assert(t, app.IsAccepted(), "Application did not change to accepted state: %s", app.CurrentState())
	// add an alloc based on the placeholder ask
	uuid := "uuid-1"
	allocInfo := NewAllocation(uuid, nodeID1, ask)
	app.AddAllocation(allocInfo)
	// app should be in the same state as it was before as it is a placeholder allocation
	assert.Assert(t, app.IsAccepted(), "Application did not return accepted state after alloc: %s", app.CurrentState())
	assert.Assert(t, resources.Equals(app.GetPlaceholderResource(), res), "placeholder allocation not set as expected")
	assert.Assert(t, resources.IsZero(app.GetAllocatedResource()), "allocated resource should have been zero")

	// removing the ask should move the application into the waiting state, because the allocation is only a placeholder allocation
	released = app.RemoveAllocationAsk(askID)
	assert.Equal(t, released, 0, "allocation ask should not have been reserved")
	assert.Assert(t, app.IsCompleting(), "Application should have stayed same, changed unexpectedly: %s", app.CurrentState())

	// remove the allocation, ask has been removed so nothing left
	app.RemoveAllocation(uuid)
	assert.Assert(t, app.IsCompleting(), "Application did not change as expected: %s", app.CurrentState())

	log := app.GetStateLog()
	assert.Equal(t, len(log), 2, "wrong number of app events")
	assert.Equal(t, log[0].ApplicationState, Accepted.String())
	assert.Equal(t, log[1].ApplicationState, Completing.String())
}

func TestAllocations(t *testing.T) {
	app := newApplication(appID1, "default", "root.a")

	// nothing allocated
	if !resources.IsZero(app.GetAllocatedResource()) {
		t.Error("new application has allocated resources")
	}
	// create an allocation and check the assignment
	resMap := map[string]string{"memory": "100", "vcores": "10"}
	res, err := resources.NewResourceFromConf(resMap)
	assert.NilError(t, err, "failed to create resource with error")
	alloc := newAllocation(appID1, "uuid-1", nodeID1, "root.a", res)
	app.AddAllocation(alloc)
	if !resources.Equals(app.allocatedResource, res) {
		t.Errorf("allocated resources is not updated correctly: %v", app.allocatedResource)
	}
	allocs := app.GetAllAllocations()
	assert.Equal(t, len(allocs), 1)
	assert.Assert(t, app.placeholderTimer == nil, "Placeholder timer should not be initialized as the allocation is not a placeholder")

	// add more allocations to test the removals
	alloc = newAllocation(appID1, "uuid-2", nodeID1, "root.a", res)
	app.AddAllocation(alloc)
	alloc = newAllocation(appID1, "uuid-3", nodeID1, "root.a", res)
	app.AddAllocation(alloc)
	allocs = app.GetAllAllocations()
	assert.Equal(t, len(allocs), 3)
	// remove one of the 3
	if alloc = app.RemoveAllocation("uuid-2"); alloc == nil {
		t.Error("returned allocations was nil allocation was not removed")
	}
	// try to remove a non existing alloc
	if alloc = app.RemoveAllocation("does-not-exist"); alloc != nil {
		t.Errorf("returned allocations was not allocation was incorrectly removed: %v", alloc)
	}
	// remove all left over allocations
	if allocs = app.RemoveAllAllocations(); allocs == nil || len(allocs) != 2 {
		t.Errorf("returned number of allocations was incorrect: %v", allocs)
	}
	allocs = app.GetAllAllocations()
	assert.Equal(t, len(allocs), 0)
}

func TestGangAllocChange(t *testing.T) {
	resMap := map[string]string{"first": "4"}
	totalPH, err := resources.NewResourceFromConf(resMap)
	assert.NilError(t, err, "failed to create resource with error")

	app := newApplication(appID1, "default", "root.a")
	app.placeholderAsk = totalPH
	assert.Assert(t, app.IsNew(), "newly created app should be in new state")
	assert.Assert(t, resources.IsZero(app.GetAllocatedResource()), "new application has allocated resources")
	assert.Assert(t, resources.IsZero(app.GetPlaceholderResource()), "new application has placeholder allocated resources")
	assert.Assert(t, resources.Equals(app.GetPlaceholderAsk(), totalPH), "placeholder ask resource not set as expected")

	// move the app to the accepted state as if we added an ask
	app.SetState(Accepted.String())
	// create an allocation and check the assignment
	resMap = map[string]string{"first": "2"}
	var res *resources.Resource
	res, err = resources.NewResourceFromConf(resMap)
	assert.NilError(t, err, "failed to create resource with error")
	alloc := newAllocation(appID1, "uuid-1", nodeID1, "root.a", res)
	alloc.placeholder = true
	app.AddAllocation(alloc)
	assert.Assert(t, resources.Equals(app.allocatedPlaceholder, res), "allocated placeholders resources is not updated correctly: %s", app.allocatedPlaceholder.String())
	assert.Equal(t, len(app.GetAllAllocations()), 1)
	assert.Assert(t, app.IsAccepted(), "app should still be in accepted state")

	// add second placeholder this should trigger state update
	alloc = newAllocation(appID1, "uuid-2", nodeID1, "root.a", res)
	alloc.placeholder = true
	app.AddAllocation(alloc)
	assert.Assert(t, resources.Equals(app.allocatedPlaceholder, totalPH), "allocated placeholders resources is not updated correctly: %s", app.allocatedPlaceholder.String())
	assert.Equal(t, len(app.GetAllAllocations()), 2)
	assert.Assert(t, app.IsStarting(), "app should have changed to starting state")

	// add a real alloc this should NOT trigger state update
	alloc = newAllocation(appID1, "uuid-3", nodeID1, "root.a", res)
	alloc.Result = Replaced
	app.AddAllocation(alloc)
	assert.Equal(t, len(app.GetAllAllocations()), 3)
	assert.Assert(t, app.IsStarting(), "app should still be in starting state")

	// add a second real alloc this should trigger state update
	alloc = newAllocation(appID1, "uuid-4", nodeID1, "root.a", res)
	alloc.Result = Replaced
	app.AddAllocation(alloc)
	assert.Equal(t, len(app.GetAllAllocations()), 4)
	assert.Assert(t, app.IsRunning(), "app should be in running state")
}

func TestAllocChange(t *testing.T) {
	app := newApplication(appID1, "default", "root.a")
	assert.Assert(t, app.IsNew(), "newly created app should be in new state")
	assert.Assert(t, resources.IsZero(app.GetAllocatedResource()), "new application has allocated resources")

	// move the app to the accepted state as if we added an ask
	app.SetState(Accepted.String())
	// create an allocation and check the assignment
	resMap := map[string]string{"first": "2"}
	res, err := resources.NewResourceFromConf(resMap)
	assert.NilError(t, err, "failed to create resource with error")
	alloc := newAllocation(appID1, "uuid-1", nodeID1, "root.a", res)
	// adding a normal allocation should change the state
	app.AddAllocation(alloc)
	assert.Assert(t, resources.Equals(app.allocatedResource, res), "allocated resources is not updated correctly: %s", app.allocatedResource.String())
	assert.Equal(t, len(app.GetAllAllocations()), 1)
	assert.Assert(t, app.IsStarting(), "app should be in starting state")

	// add a second real alloc this should trigger state update
	alloc = newAllocation(appID1, "uuid-2", nodeID1, "root.a", res)
	app.AddAllocation(alloc)
	assert.Equal(t, len(app.GetAllAllocations()), 2)
	assert.Assert(t, app.IsRunning(), "app should have changed to running` state")
}

func TestQueueUpdate(t *testing.T) {
	app := newApplication(appID1, "default", "root.a")

	root, err := createRootQueue(nil)
	assert.NilError(t, err, "failed to create root queue")
	queue, err := createDynamicQueue(root, "test", false)
	assert.NilError(t, err, "failed to create test queue")
	app.SetQueue(queue)
	assert.Equal(t, app.GetQueuePath(), "root.test")
}

func TestStateTimeOut(t *testing.T) {
	startingTimeout = time.Microsecond * 100
	defer func() { startingTimeout = time.Minute * 5 }()
	app := newApplication(appID1, "default", "root.a")
	err := app.HandleApplicationEvent(RunApplication)
	assert.NilError(t, err, "no error expected new to accepted (timeout test)")
	err = app.HandleApplicationEvent(RunApplication)
	assert.NilError(t, err, "no error expected accepted to starting (timeout test)")
	// give it some time to run and progress
	time.Sleep(time.Millisecond * 100)
	if app.IsStarting() {
		t.Fatal("Starting state should have timed out")
	}
	if app.stateTimer != nil {
		t.Fatalf("Startup timer has not be cleared on time out as expected, %v", app.stateTimer)
	}

	startingTimeout = time.Millisecond * 100
	app = newApplication(appID1, "default", "root.a")
	err = app.HandleApplicationEvent(RunApplication)
	assert.NilError(t, err, "no error expected new to accepted (timeout test2)")
	err = app.HandleApplicationEvent(RunApplication)
	assert.NilError(t, err, "no error expected accepted to starting (timeout test2)")
	// give it some time to run and progress
	time.Sleep(time.Microsecond * 100)
	if !app.IsStarting() || app.stateTimer == nil {
		t.Fatalf("Starting state and timer should not have timed out yet, state: %s", app.stateMachine.Current())
	}
	err = app.HandleApplicationEvent(RunApplication)
	assert.NilError(t, err, "no error expected starting to run (timeout test2)")
	// give it some time to run and progress
	time.Sleep(time.Microsecond * 100)
	if !app.stateMachine.Is(Running.String()) || app.stateTimer != nil {
		t.Fatalf("State is not running or timer was not cleared, state: %s, timer %v", app.stateMachine.Current(), app.stateTimer)
	}

	startingTimeout = time.Minute * 5
	app = newApplicationWithTags(appID2, "default", "root.a", map[string]string{AppTagStateAwareDisable: "true"})
	err = app.HandleApplicationEvent(RunApplication)
	assert.NilError(t, err, "no error expected new to accepted (timeout test)")
	err = app.HandleApplicationEvent(RunApplication)
	assert.NilError(t, err, "no error expected accepted to starting (timeout test)")
	// give it some time to run and progress
	time.Sleep(time.Millisecond * 100)
	if app.IsStarting() {
		t.Fatal("Starting state should have timed out")
	}
	if app.stateTimer != nil {
		t.Fatalf("Startup timer has not be cleared on time out as expected, %v", app.stateTimer)
	}
	log := app.GetStateLog()
	assert.Equal(t, len(log), 3, "wrong number of app events")
	assert.Equal(t, log[0].ApplicationState, Accepted.String())
	assert.Equal(t, log[1].ApplicationState, Starting.String())
	assert.Equal(t, log[2].ApplicationState, Running.String())
}

func TestCompleted(t *testing.T) {
	completingTimeout = time.Millisecond * 100
	terminatedTimeout = time.Millisecond * 100
	defer func() {
		completingTimeout = time.Second * 30
		terminatedTimeout = 3 * 24 * time.Hour
	}()
	app := newApplication(appID1, "default", "root.a")
	err := app.HandleApplicationEvent(RunApplication)
	assert.NilError(t, err, "no error expected new to accepted (completed test)")
	err = app.HandleApplicationEvent(CompleteApplication)
	assert.NilError(t, err, "no error expected accepted to completing (completed test)")
	assert.Assert(t, app.IsCompleting(), "App should be waiting")
	// give it some time to run and progress
	err = common.WaitFor(10*time.Microsecond, time.Millisecond*200, app.IsCompleted)
	assert.NilError(t, err, "Application did not progress into Completed state")

	err = common.WaitFor(1*time.Millisecond, time.Millisecond*200, app.IsExpired)
	assert.NilError(t, err, "Application did not progress into Expired state")

	log := app.GetStateLog()
	assert.Equal(t, len(log), 4, "wrong number of app events")
	assert.Equal(t, log[0].ApplicationState, Accepted.String())
	assert.Equal(t, log[1].ApplicationState, Completing.String())
	assert.Equal(t, log[2].ApplicationState, Completed.String())
	assert.Equal(t, log[3].ApplicationState, Expired.String())
}

func TestRejected(t *testing.T) {
	terminatedTimeout = time.Millisecond * 100
	defer func() {
		terminatedTimeout = 3 * 24 * time.Hour
	}()
	app := newApplication(appID1, "default", "root.a")
	rejectedMessage := fmt.Sprintf("Failed to place application %s: application rejected: no placement rule matched", app.ApplicationID)
	err := app.HandleApplicationEventWithInfo(RejectApplication, rejectedMessage)
	assert.NilError(t, err, "no error expected new to rejected")

	err = common.WaitFor(1*time.Millisecond, time.Millisecond*200, app.IsRejected)
	assert.NilError(t, err, "Application did not progress into Rejected state")
	assert.Assert(t, !app.FinishedTime().IsZero())
	assert.Equal(t, app.rejectedMessage, rejectedMessage)
	assert.Equal(t, app.GetRejectedMessage(), rejectedMessage)

	err = common.WaitFor(1*time.Millisecond, time.Millisecond*200, app.IsExpired)
	assert.NilError(t, err, "Application did not progress into Expired state")

	log := app.GetStateLog()
	assert.Equal(t, len(log), 2, "wrong number of app events")
	assert.Equal(t, log[0].ApplicationState, Rejected.String())
	assert.Equal(t, log[1].ApplicationState, Expired.String())
}

func TestGetTag(t *testing.T) {
	app := newApplicationWithTags(appID1, "default", "root.a", nil)
	tag := app.GetTag("")
	assert.Equal(t, tag, "", "expected empty tag value if tags nil")
	tags := make(map[string]string)
	app = newApplicationWithTags(appID1, "default", "root.a", tags)
	tag = app.GetTag("")
	assert.Equal(t, tag, "", "expected empty tag value if no tags defined")
	tags["test"] = "test value"
	app = newApplicationWithTags(appID1, "default", "root.a", tags)
	tag = app.GetTag("notfound")
	assert.Equal(t, tag, "", "expected empty tag value if tag not found")
	tag = app.GetTag("test")
	assert.Equal(t, tag, "test value", "expected tag value")
}

func TestOnStatusChangeCalled(t *testing.T) {
	app, testHandler := newApplicationWithHandler(appID1, "default", "root.a")
	assert.Equal(t, New.String(), app.CurrentState(), "new app not in New state")

	err := app.HandleApplicationEvent(RunApplication)
	assert.NilError(t, err, "error returned which was not expected")
	assert.Assert(t, testHandler.isHandled(), "handler did not get called as expected")

	// accepted to rejected: error expected
	err = app.HandleApplicationEvent(RejectApplication)
	assert.Assert(t, err != nil, "error expected and not seen")
	assert.Equal(t, app.CurrentState(), Accepted.String(), "application state has been changed unexpectedly")
	assert.Assert(t, !testHandler.isHandled(), "unexpected event send to the RM")

	log := app.GetStateLog()
	assert.Equal(t, len(log), 1, "wrong number of app events")
	assert.Equal(t, log[0].ApplicationState, Accepted.String())
}

func TestReplaceAllocation(t *testing.T) {
	app := newApplication(appID1, "default", "root.a")
	assert.Equal(t, New.String(), app.CurrentState(), "new app not in New state")
	// state changes are not important
	app.SetState(Running.String())

	// non existing allocation
	var nilAlloc *Allocation
	alloc := app.ReplaceAllocation("")
	assert.Equal(t, alloc, nilAlloc, "expected nil to be returned got a real alloc: %s", alloc)
	// create an allocation and check the assignment
	resMap := map[string]string{"memory": "100", "vcores": "10"}
	res, err := resources.NewResourceFromConf(resMap)
	assert.NilError(t, err, "failed to create resource with error")
	ph := newPlaceholderAlloc(appID1, "uuid-1", nodeID1, "root.a", res)
	// add the placeholder to the app
	app.AddAllocation(ph)
	// add PlaceholderData
	app.addPlaceholderData(ph.Ask)
	assert.Equal(t, len(app.placeholderData), 1)
	assert.Equal(t, app.placeholderData[""].TaskGroupName, "")
	assert.Equal(t, app.placeholderData[""].RequiredNode, "")
	assert.Equal(t, app.placeholderData[""].Count, int64(1))
	assert.Equal(t, app.placeholderData[""].Replaced, int64(0))
	assert.DeepEqual(t, app.placeholderData[""].MinResource, res)

	assert.Equal(t, len(app.allocations), 1, "allocation not added as expected")
	assert.Assert(t, resources.IsZero(app.allocatedResource), "placeholder counted as real allocation")
	if !resources.Equals(app.allocatedPlaceholder, res) {
		t.Fatalf("placeholder allocation not updated as expected: got %s, expected %s", app.allocatedPlaceholder, res)
	}
	alloc = app.ReplaceAllocation("uuid-1")
	assert.Equal(t, alloc, nilAlloc, "placeholder without releases expected nil to be returned got a real alloc: %s", alloc)
	assert.Equal(t, app.placeholderData[""].Replaced, int64(0))
	// add the placeholder back to the app, the failure test above changed state and removed the ph
	app.SetState(Running.String())
	app.AddAllocation(ph)
	app.addPlaceholderData(ph.Ask)
	assert.Equal(t, app.placeholderData[""].Count, int64(2))

	// set the real one to replace the placeholder
	realAlloc := newAllocation(appID1, "uuid-2", nodeID1, "root.a", res)
	realAlloc.Result = Replaced
	ph.Releases = append(ph.Releases, realAlloc)
	alloc = app.ReplaceAllocation("uuid-1")
	assert.Equal(t, alloc, ph, "returned allocation is not the placeholder")
	assert.Assert(t, resources.IsZero(app.allocatedPlaceholder), "real allocation counted as placeholder")
	if !resources.Equals(app.allocatedResource, res) {
		t.Fatalf("real allocation not updated as expected: got %s, expected %s", app.allocatedResource, res)
	}
<<<<<<< HEAD
	assert.Equal(t, app.placeholderData[""].Replaced, int64(1))
=======
	assert.Equal(t, realAlloc.GetPlaceholderCreateTime(), ph.GetCreateTime(), "real allocation's placeholder create time not updated as expected: got %s, expected %s", realAlloc.GetPlaceholderCreateTime(), ph.GetCreateTime())
>>>>>>> d61cbeb3

	// add the placeholder back to the app, the failure test above changed state and removed the ph
	app.SetState(Running.String())
	ph.Releases = nil
	app.AddAllocation(ph)
	app.addPlaceholderData(ph.Ask)
	assert.Equal(t, app.placeholderData[""].Count, int64(3))

	// set multiple real allocations to replace the placeholder
	realAlloc = newAllocation(appID1, "uuid-3", nodeID1, "root.a", res)
	realAlloc.Result = Replaced
	ph.Releases = append(ph.Releases, realAlloc)
	realAllocNoAdd := newAllocation(appID1, "not-added", nodeID1, "root.a", res)
	realAllocNoAdd.Result = Replaced
	ph.Releases = append(ph.Releases, realAlloc)
	alloc = app.ReplaceAllocation("uuid-1")
	assert.Equal(t, alloc, ph, "returned allocation is not the placeholder")
	assert.Assert(t, resources.IsZero(app.allocatedPlaceholder), "real allocation counted as placeholder")
	assert.Equal(t, app.placeholderData[""].Replaced, int64(2))
	// after the second replace we have 2 real allocations
	if !resources.Equals(app.allocatedResource, resources.Multiply(res, 2)) {
		t.Fatalf("real allocation not updated as expected: got %s, expected %s", app.allocatedResource, resources.Multiply(res, 2))
	}
	assert.Equal(t, realAlloc.GetPlaceholderCreateTime(), ph.GetCreateTime(), "real allocation's placeholder create time not updated as expected: got %s, expected %s", realAlloc.GetPlaceholderCreateTime(), ph.GetCreateTime())
	if _, ok := app.allocations["not-added"]; ok {
		t.Fatalf("real allocation added which shouldn't have been added")
	}
}

func TestTimeoutPlaceholderSoftStyle(t *testing.T) {
	runTimeoutPlaceholderTest(t, Resuming.String(), Soft)
}

func TestTimeoutPlaceholderAllocAsk(t *testing.T) {
	runTimeoutPlaceholderTest(t, Failing.String(), Hard)
}

func runTimeoutPlaceholderTest(t *testing.T, expectedState string, gangSchedulingStyle string) {
	// create a fake queue
	queue, err := createRootQueue(nil)
	assert.NilError(t, err, "queue create failed")

	originalPhTimeout := defaultPlaceholderTimeout
	defaultPlaceholderTimeout = 5 * time.Millisecond
	defer func() { defaultPlaceholderTimeout = originalPhTimeout }()

	app, testHandler := newApplicationWithHandler(appID1, "default", "root.a")
	app.gangSchedulingStyle = gangSchedulingStyle
	assert.Assert(t, app.placeholderTimer == nil, "Placeholder timer should be nil on create")
	// fake the queue assignment (needed with ask)
	app.queue = queue

	resMap := map[string]string{"memory": "100", "vcores": "10"}
	res, err := resources.NewResourceFromConf(resMap)
	assert.NilError(t, err, "Unexpected error when creating resource from map")
	// add the placeholder ask to the app
	tg1 := "tg-1"
	phAsk := newAllocationAskTG("ask-1", appID1, tg1, res, 1)
	err = app.AddAllocationAsk(phAsk)
	assert.NilError(t, err, "Application ask should have been added")
	assert.Assert(t, app.IsAccepted(), "Application should be in accepted state")

	// check PlaceHolderData
	assert.Equal(t, len(app.placeholderData), 1)
	assert.Equal(t, app.placeholderData[tg1].TaskGroupName, tg1)
	assert.Equal(t, app.placeholderData[tg1].RequiredNode, "")
	assert.Equal(t, app.placeholderData[tg1].Count, int64(1))
	assert.Equal(t, app.placeholderData[tg1].Replaced, int64(0))
	assert.DeepEqual(t, app.placeholderData[tg1].MinResource, res)

	// add the placeholder to the app
	ph := newPlaceholderAlloc(appID1, "uuid-1", nodeID1, "root.a", res)
	app.AddAllocation(ph)
	assert.Assert(t, app.placeholderTimer != nil, "Placeholder timer should be initiated after the first placeholder allocation")
	// add a second one to check the filter
	ph = newPlaceholderAlloc(appID1, "uuid-2", nodeID1, "root.a", res)
	app.AddAllocation(ph)
	err = common.WaitFor(10*time.Millisecond, 1*time.Second, func() bool {
		app.RLock()
		defer app.RUnlock()
		return app.placeholderTimer == nil
	})
	assert.NilError(t, err, "Placeholder timeout cleanup did not trigger unexpectedly")
	assert.Equal(t, app.stateMachine.Current(), expectedState, "Application did not progress into expected state")
	events := testHandler.getEvents()
	var found int
	for _, event := range events {
		if allocRelease, ok := event.(*rmevent.RMReleaseAllocationEvent); ok {
			assert.Equal(t, len(allocRelease.ReleasedAllocations), 2, "two allocations should have been released")
			found++
		}
		if askRelease, ok := event.(*rmevent.RMReleaseAllocationAskEvent); ok {
			assert.Equal(t, len(askRelease.ReleasedAllocationAsks), 1, "one allocation ask should have been released")
			found++
		}
	}
	// check if the Replaced of PlaceHolderData is 0
	assert.Equal(t, app.placeholderData[tg1].Replaced, int64(0))
	// Because the Count of PlaceHolderData is only added in AddAllocationAsk, so it is 1
	assert.Equal(t, app.placeholderData[tg1].Count, int64(1))

	assert.Equal(t, found, 2, "release allocation or ask event not found in list")
	// asks are completely cleaned up
	assert.Assert(t, resources.IsZero(app.GetPendingResource()), "pending placeholder resources should be zero")
	// a released placeholder still holds the resource until release confirmed by the RM
	assert.Assert(t, resources.Equals(app.GetPlaceholderResource(), resources.Multiply(res, 2)), "Unexpected placeholder resources for the app")

	log := app.GetStateLog()
	assert.Equal(t, len(log), 2, "wrong number of app events")
	assert.Equal(t, log[0].ApplicationState, Accepted.String())
	assert.Equal(t, log[1].ApplicationState, expectedState)
}

func TestTimeoutPlaceholderAllocReleased(t *testing.T) {
	originalPhTimeout := defaultPlaceholderTimeout
	defaultPlaceholderTimeout = 5 * time.Millisecond
	defer func() { defaultPlaceholderTimeout = originalPhTimeout }()

	app, testHandler := newApplicationWithHandler(appID1, "default", "root.a")
	assert.Assert(t, app.placeholderTimer == nil, "Placeholder timer should be nil on create")
	app.SetState(Accepted.String())

	resMap := map[string]string{"memory": "100", "vcores": "10"}
	res, err := resources.NewResourceFromConf(resMap)
	assert.NilError(t, err, "Unexpected error when creating resource from map")
	// add the placeholders to the app: one released, one still available.
	ph := newPlaceholderAlloc(appID1, "released", nodeID1, "root.a", res)
	ph.released = true
	app.AddAllocation(ph)
	// add PlaceholderData
	app.addPlaceholderData(ph.Ask)
	assert.Equal(t, len(app.placeholderData), 1)
	assert.Equal(t, app.placeholderData[""].TaskGroupName, "")
	assert.Equal(t, app.placeholderData[""].RequiredNode, "")
	assert.Equal(t, app.placeholderData[""].Count, int64(1))
	assert.Equal(t, app.placeholderData[""].Replaced, int64(0))
	assert.DeepEqual(t, app.placeholderData[""].MinResource, res)

	assert.Assert(t, app.placeholderTimer != nil, "Placeholder timer should be initiated after the first placeholder allocation")
	ph = newPlaceholderAlloc(appID1, "waiting", nodeID1, "root.a", res)
	app.AddAllocation(ph)
	app.addPlaceholderData(ph.Ask)
	assert.Equal(t, app.placeholderData[""].Count, int64(2))

	alloc := newAllocation(appID1, "real", nodeID1, "root.a", res)
	app.AddAllocation(alloc)
	assert.Assert(t, app.IsStarting(), "App should be in starting state after the first allocation")
	err = common.WaitFor(10*time.Millisecond, 1*time.Second, func() bool {
		app.RLock()
		defer app.RUnlock()
		return app.placeholderTimer == nil
	})
	assert.NilError(t, err, "Placeholder timeout cleanup did not trigger unexpectedly")
	assert.Assert(t, app.IsStarting(), "App should be in starting state after the first allocation")
	// two state updates and 1 release event
	events := testHandler.getEvents()
	var found bool
	for _, event := range events {
		if allocRelease, ok := event.(*rmevent.RMReleaseAllocationEvent); ok {
			assert.Equal(t, len(allocRelease.ReleasedAllocations), 1, "one allocation should have been released")
			assert.Equal(t, allocRelease.ReleasedAllocations[0].UUID, "waiting", "wrong placeholder allocation released on timeout")
			found = true
		}
		if _, ok := event.(*rmevent.RMReleaseAllocationAskEvent); ok {
			t.Fatal("unexpected release allocation ask event found in list of events")
		}
	}
	assert.Assert(t, found, "release allocation event not found in list")
	assert.Assert(t, resources.Equals(app.GetAllocatedResource(), res), "Unexpected allocated resources for the app")
	// a released placeholder still holds the resource until release confirmed by the RM
	assert.Assert(t, resources.Equals(app.GetPlaceholderResource(), resources.Multiply(res, 2)), "Unexpected placeholder resources for the app")
	// check if the Replaced of PlaceHolderData is 0
	assert.Equal(t, app.placeholderData[""].Replaced, int64(0))
}

func TestTimeoutPlaceholderCompleting(t *testing.T) {
	phTimeout := common.ConvertSITimeout(5)
	app, testHandler := newApplicationWithPlaceholderTimeout(appID1, "default", "root.a", 5)
	assert.Assert(t, app.placeholderTimer == nil, "Placeholder timer should be nil on create")
	assert.Equal(t, app.execTimeout, phTimeout, "placeholder timeout not initialised correctly")
	app.SetState(Accepted.String())

	resMap := map[string]string{"memory": "100", "vcores": "10"}
	res, err := resources.NewResourceFromConf(resMap)
	assert.NilError(t, err, "Unexpected error when creating resource from map")
	// add the placeholder to the app
	ph := newPlaceholderAlloc(appID1, "waiting", nodeID1, "root.a", res)
	app.AddAllocation(ph)
	assert.Assert(t, app.placeholderTimer != nil, "Placeholder timer should be initiated after the first placeholder allocation")
	// add a real allocation as well
	alloc := newAllocation(appID1, "uuid-1", nodeID1, "root.a", res)
	app.AddAllocation(alloc)
	// move on to running
	app.SetState(Running.String())
	// remove allocation to trigger state change
	app.RemoveAllocation("uuid-1")
	assert.Assert(t, app.IsCompleting(), "App should be in completing state all allocs have been removed")
	// make sure the placeholders time out
	err = common.WaitFor(10*time.Millisecond, 1*time.Second, func() bool {
		app.RLock()
		defer app.RUnlock()
		return app.placeholderTimer == nil
	})
	assert.NilError(t, err, "Placeholder timer did not time out as expected")
	events := testHandler.getEvents()
	var found bool
	for _, event := range events {
		if allocRelease, ok := event.(*rmevent.RMReleaseAllocationEvent); ok {
			assert.Equal(t, len(allocRelease.ReleasedAllocations), 1, "one allocation should have been released")
			found = true
		}
		if _, ok := event.(*rmevent.RMReleaseAllocationAskEvent); ok {
			t.Fatal("unexpected release allocation ask event found in list of events")
		}
	}
	assert.Assert(t, found, "release allocation event not found in list")
	assert.Assert(t, app.IsCompleting(), "App should still be in completing state")
}

func TestAppTimersAfterAppRemoval(t *testing.T) {
	phTimeout := common.ConvertSITimeout(50)
	app, _ := newApplicationWithPlaceholderTimeout(appID1, "default", "root.a", 50)
	assert.Assert(t, app.placeholderTimer == nil, "Placeholder timer should be nil on create")
	assert.Equal(t, app.execTimeout, phTimeout, "placeholder timeout not initialised correctly")
	app.SetState(Accepted.String())

	resMap := map[string]string{"memory": "100", "vcores": "10"}
	res, err := resources.NewResourceFromConf(resMap)
	assert.NilError(t, err, "Unexpected error when creating resource from map")
	// add the placeholder to the app
	ph := newPlaceholderAlloc(appID1, "waiting", nodeID1, "root.a", res)
	app.AddAllocation(ph)
	assert.Assert(t, app.placeholderTimer != nil, "Placeholder timer should be initiated after the first placeholder allocation")
	// add a real allocation as well
	alloc := newAllocation(appID1, "uuid-1", nodeID1, "root.a", res)
	app.AddAllocation(alloc)
	// move on to running
	app.SetState(Running.String())
	app.RemoveAllAllocations()
	assert.Assert(t, app.IsCompleting(), "App should be in completing state all allocs have been removed")
	if app.placeholderTimer != nil {
		t.Fatalf("Placeholder timer has not be cleared after app removal as expected, %v", app.placeholderTimer)
	}
	if app.stateTimer != nil {
		t.Fatalf("State timer has not be cleared after app removal as expected, %v", app.stateTimer)
	}
}

func TestGetAllRequests(t *testing.T) {
	res := resources.NewResourceFromMap(map[string]resources.Quantity{"first": 5})
	ask := newAllocationAsk(aKey, appID1, res)
	app := newApplication(appID1, "default", "root.unknown")
	queue, err := createRootQueue(nil)
	assert.NilError(t, err, "queue create failed")
	app.queue = queue
	assert.Assert(t, len(app.getAllRequests()) == 0, "App should have no requests yet")
	err = app.AddAllocationAsk(ask)
	assert.NilError(t, err, "No error expected when adding an ask")
	assert.Assert(t, len(app.getAllRequests()) == 1, "App should have only one request")
	assert.Equal(t, app.getAllRequests()[0], ask, "Unexpected request found in the app")
}

func TestGetQueueNameAfterUnsetQueue(t *testing.T) {
	app := newApplication(appID1, "default", "root.unknown")
	assert.Equal(t, app.GetQueuePath(), "root.unknown")

	// the queue is reset to nil but GetQueuePath should work well
	app.UnSetQueue()
	assert.Assert(t, app.queue == nil)
	assert.Equal(t, app.GetQueuePath(), "root.unknown")
}

func TestFinishedTime(t *testing.T) {
	app := newApplication(appID1, "default", "root.unknown")
	assert.Assert(t, app.finishedTime.IsZero())
	assert.Assert(t, app.FinishedTime().IsZero())

	// sleep 1 second to make finished time bigger than zero
	time.Sleep(1 * time.Second)
	app.UnSetQueue()
	assert.Assert(t, !app.finishedTime.IsZero())
	assert.Assert(t, !app.FinishedTime().IsZero())

	// when app is rejected, finishedTime is rejectedTime
	app1 := newApplication(appID1, "default", "root.unknown")
	app1.SetState(Rejected.String())
	assert.Assert(t, !app.finishedTime.IsZero())
	assert.Assert(t, !app.FinishedTime().IsZero())
}<|MERGE_RESOLUTION|>--- conflicted
+++ resolved
@@ -1084,11 +1084,8 @@
 	if !resources.Equals(app.allocatedResource, res) {
 		t.Fatalf("real allocation not updated as expected: got %s, expected %s", app.allocatedResource, res)
 	}
-<<<<<<< HEAD
 	assert.Equal(t, app.placeholderData[""].Replaced, int64(1))
-=======
 	assert.Equal(t, realAlloc.GetPlaceholderCreateTime(), ph.GetCreateTime(), "real allocation's placeholder create time not updated as expected: got %s, expected %s", realAlloc.GetPlaceholderCreateTime(), ph.GetCreateTime())
->>>>>>> d61cbeb3
 
 	// add the placeholder back to the app, the failure test above changed state and removed the ph
 	app.SetState(Running.String())
