--- conflicted
+++ resolved
@@ -869,7 +869,6 @@
 	assert.Assert(t, resources.Equals(res, headRoom), "leaf2 queue head room not as expected %v, got: %v", res, headRoom)
 }
 
-<<<<<<< HEAD
 // nolint: funlen
 func TestGetFairMaxResource(t *testing.T) {
 	tests := []struct {
@@ -1023,10 +1022,7 @@
 	}
 }
 
-func TestGetMaxUsage(t *testing.T) {
-=======
 func TestGetMaxResource(t *testing.T) {
->>>>>>> 375895b9
 	// create the root
 	root, err := createRootQueue(nil)
 	assert.NilError(t, err, "queue create failed")
