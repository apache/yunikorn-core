/*
 Licensed to the Apache Software Foundation (ASF) under one
 or more contributor license agreements.  See the NOTICE file
 distributed with this work for additional information
 regarding copyright ownership.  The ASF licenses this file
 to you under the Apache License, Version 2.0 (the
 "License"); you may not use this file except in compliance
 with the License.  You may obtain a copy of the License at

     http://www.apache.org/licenses/LICENSE-2.0

 Unless required by applicable law or agreed to in writing, software
 distributed under the License is distributed on an "AS IS" BASIS,
 WITHOUT WARRANTIES OR CONDITIONS OF ANY KIND, either express or implied.
 See the License for the specific language governing permissions and
 limitations under the License.
*/

package tests

import (
	"testing"

	"gotest.tools/assert"

	"github.com/apache/incubator-yunikorn-core/pkg/cache"
	"github.com/apache/incubator-yunikorn-core/pkg/common/configs"
	"github.com/apache/incubator-yunikorn-core/pkg/common/resources"
	"github.com/apache/incubator-yunikorn-core/pkg/entrypoint"
	"github.com/apache/incubator-yunikorn-scheduler-interface/lib/go/si"
)

func TestSchedulerRecovery(t *testing.T) {
	// --------------------------------------------------
	// Phase 1) Fresh start
	// --------------------------------------------------
	configData := `
partitions:
  - name: default
    queues:
      - name: root
        submitacl: "*"
        queues:
          - name: a
            resources:
              guaranteed:
                memory: 100
                vcore: 10
              max:
                memory: 150
                vcore: 20
`
	ms := &mockScheduler{}
	defer ms.Stop()

	err := ms.Init(configData, false)
	assert.NilError(t, err, "RegisterResourceManager failed")

	// Check queues of clusterInfo and scheduler.
	partitionInfo := ms.clusterInfo.GetPartition("[rm:123]default")
	assert.Assert(t, nil == partitionInfo.Root.GetMaxResource())

	// Check scheduling queue root
	schedulerQueueRoot := ms.getSchedulingQueue("root")
	assert.Assert(t, nil == schedulerQueueRoot.QueueInfo.GetMaxResource())

	// Check scheduling queue a
	schedulerQueueA := ms.getSchedulingQueue("root.a")
	assert.Assert(t, 150 == schedulerQueueA.QueueInfo.GetMaxResource().Resources[resources.MEMORY])

	// Register nodes, and add apps
	appID := "app-1"
	err = ms.proxy.Update(&si.UpdateRequest{
		NewSchedulableNodes: []*si.NewNodeInfo{
			{
<<<<<<< HEAD
				NodeID: "node-1:1234",
=======
				NodeID:     "node-1:1234",
>>>>>>> dd1561fb
				Attributes: map[string]string{},
				SchedulableResource: &si.Resource{
					Resources: map[string]*si.Quantity{
						"memory": {Value: 100},
						"vcore":  {Value: 20},
					},
				},
			},
			{
<<<<<<< HEAD
				NodeID: "node-2:1234",
=======
				NodeID:     "node-2:1234",
>>>>>>> dd1561fb
				Attributes: map[string]string{},
				SchedulableResource: &si.Resource{
					Resources: map[string]*si.Quantity{
						"memory": {Value: 100},
						"vcore":  {Value: 20},
					},
				},
			},
		},
		NewApplications: newAddAppRequest(map[string]string{appID: "root.a"}),
		RmID:            "rm:123",
	})

	assert.NilError(t, err, "UpdateRequest nodes and app failed")

	ms.mockRM.waitForAcceptedApplication(t, appID, 1000)
	ms.mockRM.waitForAcceptedNode(t, "node-1:1234", 1000)
	ms.mockRM.waitForAcceptedNode(t, "node-2:1234", 1000)

	// Get scheduling app
	schedulingApp := ms.getSchedulingApplication(appID)

	// Verify app initial state
	app01, err := getApplicationInfoFromPartition(partitionInfo, appID)
	assert.NilError(t, err, "app not found on partitionInfo")
	assert.Equal(t, app01.GetApplicationState(), cache.New.String())

	err = ms.proxy.Update(&si.UpdateRequest{
		Asks: []*si.AllocationAsk{
			{
				AllocationKey: "alloc-1",
				ResourceAsk: &si.Resource{
					Resources: map[string]*si.Quantity{
						"memory": {Value: 10},
						"vcore":  {Value: 1},
					},
				},
				MaxAllocations: 2,
				ApplicationID:  appID,
			},
		},
		RmID: "rm:123",
	})

	assert.NilError(t, err, "UpdateRequest add resources failed")

	// Wait pending resource of queue a and scheduler queue
	// Both pending memory = 10 * 2 = 20;
	waitForPendingQueueResource(t, schedulerQueueA, 20, 1000)
	waitForPendingQueueResource(t, schedulerQueueRoot, 20, 1000)
	waitForPendingAppResource(t, schedulingApp, 20, 1000)
	assert.Equal(t, app01.GetApplicationState(), cache.Accepted.String())

	ms.scheduler.MultiStepSchedule(16)

	ms.mockRM.waitForAllocations(t, 2, 1000)

	// Make sure pending resource updated to 0
	waitForPendingQueueResource(t, schedulerQueueA, 0, 1000)
	waitForPendingQueueResource(t, schedulerQueueRoot, 0, 1000)
	waitForPendingAppResource(t, schedulingApp, 0, 1000)

	// Check allocated resources of queues, apps
	assert.Equal(t, schedulerQueueA.QueueInfo.GetAllocatedResource().Resources[resources.MEMORY], resources.Quantity(20))
	assert.Equal(t, schedulerQueueRoot.QueueInfo.GetAllocatedResource().Resources[resources.MEMORY], resources.Quantity(20))
	assert.Equal(t, schedulingApp.ApplicationInfo.GetAllocatedResource().Resources[resources.MEMORY], resources.Quantity(20))

	// once we start to process allocation asks from this app, verify the state again
	assert.Equal(t, app01.GetApplicationState(), cache.Running.String())

	// Check allocated resources of nodes
	waitForNodesAllocatedResource(t, ms.clusterInfo, "[rm:123]default",
		[]string{"node-1:1234", "node-2:1234"}, 20, 1000)

	// Ask for two more resources
	err = ms.proxy.Update(&si.UpdateRequest{
		Asks: []*si.AllocationAsk{
			{
				AllocationKey: "alloc-2",
				ResourceAsk: &si.Resource{
					Resources: map[string]*si.Quantity{
						"memory": {Value: 50},
						"vcore":  {Value: 5},
					},
				},
				MaxAllocations: 2,
				ApplicationID:  appID,
			},
			{
				AllocationKey: "alloc-3",
				ResourceAsk: &si.Resource{
					Resources: map[string]*si.Quantity{
						"memory": {Value: 100},
						"vcore":  {Value: 5},
					},
				},
				MaxAllocations: 2,
				ApplicationID:  appID,
			},
		},
		RmID: "rm:123",
	})

	assert.NilError(t, err, "UpdateRequest further alloc on existing app failed")

	// Wait pending resource of queue a and scheduler queue
	// Both pending memory = 50 * 2 + 100 * 2 = 300;
	waitForPendingQueueResource(t, schedulerQueueA, 300, 1000)
	waitForPendingQueueResource(t, schedulerQueueRoot, 300, 1000)
	waitForPendingAppResource(t, schedulingApp, 300, 1000)

	// Now app-1 uses 20 resource, and queue-a's max = 150, so it can get two 50 container allocated.
	ms.scheduler.MultiStepSchedule(16)

	ms.mockRM.waitForAllocations(t, 4, 3000)

	// Check pending resource, should be 200 now.
	waitForPendingQueueResource(t, schedulerQueueA, 200, 1000)
	waitForPendingQueueResource(t, schedulerQueueRoot, 200, 1000)
	waitForPendingAppResource(t, schedulingApp, 200, 1000)

	// Check allocated resources of queues, apps
	assert.Equal(t, schedulerQueueA.QueueInfo.GetAllocatedResource().Resources[resources.MEMORY], resources.Quantity(120))
	assert.Equal(t, schedulerQueueRoot.QueueInfo.GetAllocatedResource().Resources[resources.MEMORY], resources.Quantity(120))
	assert.Equal(t, schedulingApp.ApplicationInfo.GetAllocatedResource().Resources[resources.MEMORY], resources.Quantity(120))

	// Check allocated resources of nodes
	waitForNodesAllocatedResource(t, ms.clusterInfo, "[rm:123]default",
		[]string{"node-1:1234", "node-2:1234"}, 120, 1000)

	// --------------------------------------------------
	// Phase 2) Restart the scheduler, test recovery
	// --------------------------------------------------
	// keep the existing mockRM
	mockRM := ms.mockRM
	ms.serviceContext.StopAll()
	// restart
	err = ms.Init(configData, false)
	assert.NilError(t, err, "2nd RegisterResourceManager failed")

	// Register nodes, and add apps
	err = ms.proxy.Update(&si.UpdateRequest{
		NewSchedulableNodes: []*si.NewNodeInfo{
			{
<<<<<<< HEAD
				NodeID: "node-1:1234",
=======
				NodeID:     "node-1:1234",
>>>>>>> dd1561fb
				Attributes: map[string]string{},
				SchedulableResource: &si.Resource{
					Resources: map[string]*si.Quantity{
						"memory": {Value: 100},
						"vcore":  {Value: 20},
					},
				},
				ExistingAllocations: mockRM.nodeAllocations["node-1:1234"],
			},
			{
<<<<<<< HEAD
				NodeID: "node-2:1234",
=======
				NodeID:     "node-2:1234",
>>>>>>> dd1561fb
				Attributes: map[string]string{},
				SchedulableResource: &si.Resource{
					Resources: map[string]*si.Quantity{
						"memory": {Value: 100},
						"vcore":  {Value: 20},
					},
				},
				ExistingAllocations: mockRM.nodeAllocations["node-2:1234"],
			},
		},
		NewApplications: newAddAppRequest(map[string]string{appID: "root.a"}),
		RmID:            "rm:123",
	})

	assert.NilError(t, err, "UpdateRequest nodes and app for recovery failed")

	// waiting for recovery
	ms.mockRM.waitForAcceptedApplication(t, appID, 1000)
	ms.mockRM.waitForAcceptedNode(t, "node-1:1234", 1000)
	ms.mockRM.waitForAcceptedNode(t, "node-2:1234", 1000)

	// verify partitionInfo info
	partitionInfo = ms.clusterInfo.GetPartition("[rm:123]default")
	// verify apps in this partitionInfo
	assert.Equal(t, 1, len(partitionInfo.GetApplications()))
	assert.Equal(t, appID, partitionInfo.GetApplications()[0].ApplicationID)
	assert.Equal(t, len(partitionInfo.GetApplications()[0].GetAllAllocations()), 4)
	assert.Equal(t, partitionInfo.GetApplications()[0].GetAllocatedResource().Resources[resources.MEMORY], resources.Quantity(120))
	assert.Equal(t, partitionInfo.GetApplications()[0].GetAllocatedResource().Resources[resources.VCORE], resources.Quantity(12))

	// verify nodes
	assert.Equal(t, 2, partitionInfo.GetTotalNodeCount(), "incorrect recovered node count")
	node1Allocations := mockRM.nodeAllocations["node-1:1234"]
	node2Allocations := mockRM.nodeAllocations["node-2:1234"]

	assert.Equal(t, len(node1Allocations), len(partitionInfo.GetNode("node-1:1234").GetAllAllocations()), "allocations on node-1 not as expected")
	assert.Equal(t, len(node2Allocations), len(partitionInfo.GetNode("node-2:1234").GetAllAllocations()), "allocations on node-1 not as expected")

	node1AllocatedMemory := partitionInfo.GetNode("node-1:1234").GetAllocatedResource().Resources[resources.MEMORY]
	node2AllocatedMemory := partitionInfo.GetNode("node-2:1234").GetAllocatedResource().Resources[resources.MEMORY]
	node1AllocatedCPU := partitionInfo.GetNode("node-1:1234").GetAllocatedResource().Resources[resources.VCORE]
	node2AllocatedCPU := partitionInfo.GetNode("node-2:1234").GetAllocatedResource().Resources[resources.VCORE]
	assert.Equal(t, node1AllocatedMemory+node2AllocatedMemory, resources.Quantity(120))
	assert.Equal(t, node1AllocatedCPU+node2AllocatedCPU, resources.Quantity(12))

	// verify queues
	//  - verify root queue
	assert.Equal(t, partitionInfo.Root.GetGuaranteedResource().Resources[resources.MEMORY], resources.Quantity(100), "guaranteed memory on root queue not as expected")
	assert.Equal(t, partitionInfo.Root.GetGuaranteedResource().Resources[resources.VCORE], resources.Quantity(10), "guaranteed vcore on root queue not as expected")
	assert.Equal(t, partitionInfo.Root.GetAllocatedResource().Resources[resources.MEMORY], resources.Quantity(120), "allocated memory on root queue not as expected")
	assert.Equal(t, partitionInfo.Root.GetAllocatedResource().Resources[resources.VCORE], resources.Quantity(12), "allocated vcore on root queue not as expected")
	//  - verify root.a queue
	childQueues := partitionInfo.Root.GetCopyOfChildren()
	queueA := childQueues["a"]
	assert.Assert(t, queueA != nil, "root.a doesn't exist in partitionInfo")
	assert.Equal(t, queueA.GetAllocatedResource().Resources[resources.MEMORY], resources.Quantity(120), "allocated memory on root.a queue not as expected")
	assert.Equal(t, queueA.GetAllocatedResource().Resources[resources.VCORE], resources.Quantity(12), "allocated vcore on root.a queue not as expected")

	// verify scheduler clusterInfo
	ms.mockRM.waitForAcceptedApplication(t, appID, 1000)
	recoveredApp := ms.getSchedulingApplication(appID)
	assert.Assert(t, recoveredApp != nil)
	assert.Equal(t, recoveredApp.ApplicationInfo.GetAllocatedResource().Resources[resources.MEMORY], resources.Quantity(120), "allocated memory on app not as expected")
	assert.Equal(t, recoveredApp.ApplicationInfo.GetAllocatedResource().Resources[resources.VCORE], resources.Quantity(12), "allocated vcore on app not as expected")

	// there should be no pending resources
	assert.Equal(t, recoveredApp.GetPendingResource().Resources[resources.MEMORY], resources.Quantity(0), "pending memory on app not as expected")
	assert.Equal(t, recoveredApp.GetPendingResource().Resources[resources.VCORE], resources.Quantity(0), "pending vcore on app not as expected")
	for _, existingAllocation := range mockRM.Allocations {
		schedulingAllocation := recoveredApp.GetSchedulingAllocationAsk(existingAllocation.AllocationKey)
		assert.Assert(t, schedulingAllocation != nil, "recovered scheduling allocation %s not found on app", existingAllocation.AllocationKey)
	}

	// verify app state
	assert.Equal(t, recoveredApp.ApplicationInfo.GetApplicationState(), cache.Running.String())
}

// test scheduler recovery when shim doesn't report existing application
// but only include existing allocations of this app.
func TestSchedulerRecoveryWithoutAppInfo(t *testing.T) {
	// Register RM
	configData := `
partitions:
  -
    name: default
    queues:
      - name: root
        submitacl: "*"
        queues:
          - name: a
            resources:
              guaranteed:
                memory: 100
                vcore: 10
              max:
                memory: 150
                vcore: 20
`
	ms := &mockScheduler{}
	defer ms.Stop()

	err := ms.Init(configData, false)
	assert.NilError(t, err, "RegisterResourceManager failed")

	// Register nodes, and add apps
	// here we only report back existing allocations, without registering applications
	err = ms.proxy.Update(&si.UpdateRequest{
		NewSchedulableNodes: []*si.NewNodeInfo{
			{
<<<<<<< HEAD
				NodeID: "node-1:1234",
=======
				NodeID:     "node-1:1234",
>>>>>>> dd1561fb
				Attributes: map[string]string{},
				SchedulableResource: &si.Resource{
					Resources: map[string]*si.Quantity{
						"memory": {Value: 100},
						"vcore":  {Value: 20},
					},
				},
				ExistingAllocations: []*si.Allocation{
					{
						AllocationKey: "allocation-key-01",
						UUID:          "UUID01",
						ApplicationID: "app-01",
						PartitionName: "default",
						QueueName:     "root.a",
						NodeID:        "node-1:1234",
						ResourcePerAlloc: &si.Resource{
							Resources: map[string]*si.Quantity{
								resources.MEMORY: {
									Value: 1024,
								},
								resources.VCORE: {
									Value: 1,
								},
							},
						},
					},
				},
			},
			{
<<<<<<< HEAD
				NodeID: "node-2:1234",
=======
				NodeID:     "node-2:1234",
>>>>>>> dd1561fb
				Attributes: map[string]string{},
				SchedulableResource: &si.Resource{
					Resources: map[string]*si.Quantity{
						"memory": {Value: 100},
						"vcore":  {Value: 20},
					},
				},
			},
		},
		RmID: "rm:123",
	})

	assert.NilError(t, err, "UpdateRequest nodes and apps failed")

	// waiting for recovery
	// node-1 should be rejected as some of allocations cannot be recovered
	ms.mockRM.waitForRejectedNode(t, "node-1:1234", 1000)
	ms.mockRM.waitForAcceptedNode(t, "node-2:1234", 1000)

	// verify partitionInfo resources
	partitionInfo := ms.clusterInfo.GetPartition("[rm:123]default")
	assert.Equal(t, partitionInfo.GetTotalNodeCount(), 1)
	assert.Equal(t, partitionInfo.GetTotalApplicationCount(), 0)
	assert.Equal(t, partitionInfo.GetTotalAllocationCount(), 0)
	assert.Equal(t, partitionInfo.GetNode("node-2:1234").GetAllocatedResource().Resources[resources.MEMORY],
		resources.Quantity(0))

	// register the node again, with application info attached
	err = ms.proxy.Update(&si.UpdateRequest{
		NewSchedulableNodes: []*si.NewNodeInfo{
			{
<<<<<<< HEAD
				NodeID: "node-1:1234",
=======
				NodeID:     "node-1:1234",
>>>>>>> dd1561fb
				Attributes: map[string]string{},
				SchedulableResource: &si.Resource{
					Resources: map[string]*si.Quantity{
						"memory": {Value: 100},
						"vcore":  {Value: 20},
					},
				},
				ExistingAllocations: []*si.Allocation{
					{
						AllocationKey: "allocation-key-01",
						UUID:          "UUID01",
						ApplicationID: "app-01",
						PartitionName: "default",
						QueueName:     "root.a",
						NodeID:        "node-1:1234",
						ResourcePerAlloc: &si.Resource{
							Resources: map[string]*si.Quantity{
								resources.MEMORY: {
									Value: 100,
								},
								resources.VCORE: {
									Value: 1,
								},
							},
						},
					},
				},
			},
		},
		NewApplications: newAddAppRequest(map[string]string{"app-01": "root.a"}),
		RmID:            "rm:123",
	})

	assert.NilError(t, err, "UpdateRequest re-register nodes and app failed")

	ms.mockRM.waitForAcceptedNode(t, "node-1:1234", 1000)

	assert.Equal(t, partitionInfo.GetTotalNodeCount(), 2)
	assert.Equal(t, partitionInfo.GetTotalApplicationCount(), 1)
	assert.Equal(t, partitionInfo.GetTotalAllocationCount(), 1)
	assert.Equal(t, partitionInfo.GetNode("node-1:1234").GetAllocatedResource().Resources[resources.MEMORY], resources.Quantity(100))
	assert.Equal(t, partitionInfo.GetNode("node-1:1234").GetAllocatedResource().Resources[resources.VCORE], resources.Quantity(1))
	assert.Equal(t, partitionInfo.GetNode("node-2:1234").GetAllocatedResource().Resources[resources.MEMORY], resources.Quantity(0))
	assert.Equal(t, partitionInfo.GetNode("node-2:1234").GetAllocatedResource().Resources[resources.VCORE], resources.Quantity(0))

	t.Log("verifying scheduling queues")
	recoveredQueueRoot := ms.getSchedulingQueue("root")
	recoveredQueue := ms.getSchedulingQueue("root.a")
	assert.Equal(t, recoveredQueue.QueueInfo.GetAllocatedResource().Resources[resources.MEMORY], resources.Quantity(100))
	assert.Equal(t, recoveredQueue.QueueInfo.GetAllocatedResource().Resources[resources.VCORE], resources.Quantity(1))
	assert.Equal(t, recoveredQueueRoot.QueueInfo.GetAllocatedResource().Resources[resources.MEMORY], resources.Quantity(100))
	assert.Equal(t, recoveredQueueRoot.QueueInfo.GetAllocatedResource().Resources[resources.VCORE], resources.Quantity(1))
}

// test scheduler recovery that only registers nodes and apps
func TestAppRecovery(t *testing.T) {
	serviceContext := entrypoint.StartAllServicesWithManualScheduler()
	proxy := serviceContext.RMProxy

	// Register RM
	configData := `
partitions:
  - name: default
    queues:
      - name: root
        submitacl: "*"
        queues:
          - name: a
            resources:
              guaranteed:
                memory: 100
                vcore: 10
              max:
                memory: 150
                vcore: 20
`
	configs.MockSchedulerConfigByData([]byte(configData))
	mockRM := NewMockRMCallbackHandler()

	_, err := proxy.RegisterResourceManager(
		&si.RegisterResourceManagerRequest{
			RmID:        "rm:123",
			PolicyGroup: "policygroup",
			Version:     "0.0.2",
		}, mockRM)

	assert.NilError(t, err, "RegisterResourceManager failed")

	appID := "app-1"
	// Register nodes, and add apps
	err = proxy.Update(&si.UpdateRequest{
		NewSchedulableNodes: []*si.NewNodeInfo{
			{
<<<<<<< HEAD
				NodeID: "node-1:1234",
=======
				NodeID:     "node-1:1234",
>>>>>>> dd1561fb
				Attributes: map[string]string{},
				SchedulableResource: &si.Resource{
					Resources: map[string]*si.Quantity{
						"memory": {Value: 100},
						"vcore":  {Value: 20},
					},
				},
			},
			{
<<<<<<< HEAD
				NodeID: "node-2:1234",
=======
				NodeID:     "node-2:1234",
>>>>>>> dd1561fb
				Attributes: map[string]string{},
				SchedulableResource: &si.Resource{
					Resources: map[string]*si.Quantity{
						"memory": {Value: 100},
						"vcore":  {Value: 20},
					},
				},
			},
		},
		NewApplications: newAddAppRequest(map[string]string{appID: "root.a"}),
		RmID:            "rm:123",
	})

	assert.NilError(t, err, "UpdateRequest nodes and apps failed")

	// waiting for recovery
	mockRM.waitForAcceptedNode(t, "node-1:1234", 1000)
	mockRM.waitForAcceptedNode(t, "node-2:1234", 1000)

	app01 := serviceContext.Scheduler.GetClusterSchedulingContext().
		GetSchedulingApplication(appID, "[rm:123]default")
	assert.Assert(t, app01 != nil)
	assert.Equal(t, app01.ApplicationInfo.ApplicationID, appID)
	assert.Equal(t, app01.ApplicationInfo.QueueName, "root.a")
}

// test scheduler recovery that only registers apps
func TestAppRecoveryAlone(t *testing.T) {
	serviceContext := entrypoint.StartAllServicesWithManualScheduler()
	proxy := serviceContext.RMProxy

	// Register RM
	configData := `
partitions:
  - name: default
    queues:
      - name: root
        submitacl: "*"
        queues:
          - name: a
            resources:
              guaranteed:
                memory: 100
                vcore: 10
              max:
                memory: 150
                vcore: 20
`
	configs.MockSchedulerConfigByData([]byte(configData))
	mockRM := NewMockRMCallbackHandler()

	_, err := proxy.RegisterResourceManager(
		&si.RegisterResourceManagerRequest{
			RmID:        "rm:123",
			PolicyGroup: "policygroup",
			Version:     "0.0.2",
		}, mockRM)

	assert.NilError(t, err, "RegisterResourceManager failed")

	// Register apps alone
	appID := "app-1"
	err = proxy.Update(&si.UpdateRequest{
		NewApplications: newAddAppRequest(map[string]string{appID: "root.a", "app-2": "root.a"}),
		RmID:            "rm:123",
	})

	assert.NilError(t, err, "UpdateRequest app failed")

	mockRM.waitForAcceptedApplication(t, appID, 1000)
	mockRM.waitForAcceptedApplication(t, "app-2", 1000)

	// verify app state
	apps := serviceContext.Cache.GetPartition("[rm:123]default").GetApplications()
	found := 0
	for _, app := range apps {
		if app.ApplicationID == appID || app.ApplicationID == "app-2" {
			assert.Equal(t, app.GetApplicationState(), cache.New.String())
			found++
		}
	}

	assert.Equal(t, found, 2, "did not find expected number of apps after recovery")
}

// this case cover the scenario when we have placement rule enabled,
// we do auto queue mapping for incoming applications.
// here we enable auto queue mapping using tag-rule, which maps app to
// a queue with name same as the namespace under root.
// when new allocation requests are coming with queue name: "root.default",
// the app will still be mapped to "root.pod-namespace". this is fine for
// new allocations. But during the recovery, when we recover existing
// allocations on node, we need to ensure the placement rule is still
// enforced.
func TestSchedulerRecoveryWhenPlacementRulesApplied(t *testing.T) {
	// Register RM
	configData := `
partitions:
  - name: default
    placementrules:
      - name: tag
        value: namespace
        create: true
    queues:
      - name: root
        submitacl: "*"
`
	// --------------------------------------------------
	// Phase 1) Fresh start
	// --------------------------------------------------
	ms := &mockScheduler{}
	defer ms.Stop()

	err := ms.Init(configData, false)
	assert.NilError(t, err, "RegisterResourceManager failed")

	// initially there is only 1 root queue exist
	schedulerQueueRoot := ms.getSchedulingQueue("root")
	assert.Equal(t, len(schedulerQueueRoot.GetCopyOfChildren()), 0)

	appID := "app-1"
	// Register nodes, and add apps
	err = ms.proxy.Update(&si.UpdateRequest{
		NewSchedulableNodes: []*si.NewNodeInfo{
			{
<<<<<<< HEAD
				NodeID: "node-1:1234",
=======
				NodeID:     "node-1:1234",
>>>>>>> dd1561fb
				Attributes: map[string]string{},
				SchedulableResource: &si.Resource{
					Resources: map[string]*si.Quantity{
						"memory": {Value: 100},
						"vcore":  {Value: 20},
					},
				},
			},
			{
<<<<<<< HEAD
				NodeID: "node-2:1234",
=======
				NodeID:     "node-2:1234",
>>>>>>> dd1561fb
				Attributes: map[string]string{},
				SchedulableResource: &si.Resource{
					Resources: map[string]*si.Quantity{
						"memory": {Value: 100},
						"vcore":  {Value: 20},
					},
				},
			},
		},
		NewApplications: []*si.AddApplicationRequest{{
			ApplicationID: appID,
			QueueName:     "",
			PartitionName: "",
			Tags:          map[string]string{"namespace": "app-1-namespace"},
			Ugi: &si.UserGroupInformation{
				User: "test-user",
			},
		}},
		RmID: "rm:123",
	})

	assert.NilError(t, err, "UpdateRequest nodes and apps failed")

	ms.mockRM.waitForAcceptedApplication(t, appID, 1000)
	ms.mockRM.waitForAcceptedNode(t, "node-1:1234", 1000)
	ms.mockRM.waitForAcceptedNode(t, "node-2:1234", 1000)

	// now the queue should have been created under root.app-1-namespace
	assert.Equal(t, len(schedulerQueueRoot.GetCopyOfChildren()), 1)
	appQueue := ms.getSchedulingQueue("root.app-1-namespace")
	assert.Assert(t, appQueue != nil)

	err = ms.proxy.Update(&si.UpdateRequest{
		Asks: []*si.AllocationAsk{
			{
				AllocationKey: "alloc-1",
				ResourceAsk: &si.Resource{
					Resources: map[string]*si.Quantity{
						"memory": {Value: 10},
						"vcore":  {Value: 1},
					},
				},
				MaxAllocations: 2,
				ApplicationID:  appID,
			},
		},
		RmID: "rm:123",
	})

	assert.NilError(t, err, "UpdateRequest add allocations failed")

	// Wait pending resource of queue a and scheduler queue
	// Both pending memory = 10 * 2 = 20;
	schedulingApp := ms.getSchedulingApplication(appID)
	waitForPendingQueueResource(t, appQueue, 20, 1000)
	waitForPendingQueueResource(t, schedulerQueueRoot, 20, 1000)
	waitForPendingAppResource(t, schedulingApp, 20, 1000)

	ms.scheduler.MultiStepSchedule(16)

	ms.mockRM.waitForAllocations(t, 2, 1000)

	// Make sure pending resource updated to 0
	waitForPendingQueueResource(t, appQueue, 0, 1000)
	waitForPendingQueueResource(t, schedulerQueueRoot, 0, 1000)
	waitForPendingAppResource(t, schedulingApp, 0, 1000)

	// Check allocated resources of queues, apps
	assert.Equal(t, appQueue.QueueInfo.GetAllocatedResource().Resources[resources.MEMORY], resources.Quantity(20))
	assert.Equal(t, schedulerQueueRoot.QueueInfo.GetAllocatedResource().Resources[resources.MEMORY], resources.Quantity(20))
	assert.Equal(t, schedulingApp.ApplicationInfo.GetAllocatedResource().Resources[resources.MEMORY], resources.Quantity(20))

	// once we start to process allocation asks from this app, verify the state again
	assert.Equal(t, schedulingApp.ApplicationInfo.GetApplicationState(), cache.Running.String())

	// --------------------------------------------------
	// Phase 2) Restart the scheduler, test recovery
	// --------------------------------------------------
	ms.serviceContext.StopAll()
	// keep the old mockRM
	mockRM := ms.mockRM
	// restart
	err = ms.Init(configData, false)
	assert.NilError(t, err, "2nd RegisterResourceManager failed")

	// first recover apps
	err = ms.proxy.Update(&si.UpdateRequest{
		NewApplications: []*si.AddApplicationRequest{
			{
				ApplicationID: appID,
				QueueName:     "",
				PartitionName: "",
				Tags:          map[string]string{"namespace": "app-1-namespace"},
				Ugi: &si.UserGroupInformation{
					User: "test-user",
				},
			},
		},
		RmID: "rm:123",
	})

	assert.NilError(t, err, "UpdateRequest add app failed")

	// waiting for recovery
	ms.mockRM.waitForAcceptedApplication(t, appID, 1000)

	// mock existing allocations
	recoveringAllocations := make(map[string][]*si.Allocation)
	for nodeID, allocations := range mockRM.nodeAllocations {
		existingAllocations := make([]*si.Allocation, 0)
		for _, previousAllocation := range allocations {
			// except for queue name, copy from previous allocation
			// this is to simulate the case, when we have admission-controller auto-fill queue name to
			// "root.default" when there is no queue name found in the pod
			existingAllocations = append(existingAllocations, &si.Allocation{
				AllocationKey:    previousAllocation.AllocationKey,
				AllocationTags:   previousAllocation.AllocationTags,
				UUID:             previousAllocation.UUID,
				ResourcePerAlloc: previousAllocation.ResourcePerAlloc,
				Priority:         previousAllocation.Priority,
				QueueName:        "root.default",
				NodeID:           previousAllocation.NodeID,
				ApplicationID:    previousAllocation.ApplicationID,
				PartitionName:    previousAllocation.PartitionName,
			})
		}
		recoveringAllocations[nodeID] = existingAllocations
	}

	// recover nodes
	err = ms.proxy.Update(&si.UpdateRequest{
		NewSchedulableNodes: []*si.NewNodeInfo{
			{
<<<<<<< HEAD
				NodeID: "node-1:1234",
=======
				NodeID:     "node-1:1234",
>>>>>>> dd1561fb
				Attributes: map[string]string{},
				SchedulableResource: &si.Resource{
					Resources: map[string]*si.Quantity{
						"memory": {Value: 100},
						"vcore":  {Value: 20},
					},
				},
				ExistingAllocations: recoveringAllocations["node-1:1234"],
			},
			{
<<<<<<< HEAD
				NodeID: "node-2:1234",
=======
				NodeID:     "node-2:1234",
>>>>>>> dd1561fb
				Attributes: map[string]string{},
				SchedulableResource: &si.Resource{
					Resources: map[string]*si.Quantity{
						"memory": {Value: 100},
						"vcore":  {Value: 20},
					},
				},
				ExistingAllocations: recoveringAllocations["node-2:1234"],
			},
		},
		RmID: "rm:123",
	})

	assert.NilError(t, err, "UpdateRequest nodes failed")

	// waiting for recovery
	ms.mockRM.waitForAcceptedNode(t, "node-1:1234", 1000)
	ms.mockRM.waitForAcceptedNode(t, "node-2:1234", 1000)
}<|MERGE_RESOLUTION|>--- conflicted
+++ resolved
@@ -73,25 +73,17 @@
 	err = ms.proxy.Update(&si.UpdateRequest{
 		NewSchedulableNodes: []*si.NewNodeInfo{
 			{
-<<<<<<< HEAD
-				NodeID: "node-1:1234",
-=======
 				NodeID:     "node-1:1234",
->>>>>>> dd1561fb
-				Attributes: map[string]string{},
-				SchedulableResource: &si.Resource{
-					Resources: map[string]*si.Quantity{
-						"memory": {Value: 100},
-						"vcore":  {Value: 20},
-					},
-				},
-			},
-			{
-<<<<<<< HEAD
-				NodeID: "node-2:1234",
-=======
+				Attributes: map[string]string{},
+				SchedulableResource: &si.Resource{
+					Resources: map[string]*si.Quantity{
+						"memory": {Value: 100},
+						"vcore":  {Value: 20},
+					},
+				},
+			},
+			{
 				NodeID:     "node-2:1234",
->>>>>>> dd1561fb
 				Attributes: map[string]string{},
 				SchedulableResource: &si.Resource{
 					Resources: map[string]*si.Quantity{
@@ -236,11 +228,7 @@
 	err = ms.proxy.Update(&si.UpdateRequest{
 		NewSchedulableNodes: []*si.NewNodeInfo{
 			{
-<<<<<<< HEAD
-				NodeID: "node-1:1234",
-=======
 				NodeID:     "node-1:1234",
->>>>>>> dd1561fb
 				Attributes: map[string]string{},
 				SchedulableResource: &si.Resource{
 					Resources: map[string]*si.Quantity{
@@ -251,11 +239,7 @@
 				ExistingAllocations: mockRM.nodeAllocations["node-1:1234"],
 			},
 			{
-<<<<<<< HEAD
-				NodeID: "node-2:1234",
-=======
 				NodeID:     "node-2:1234",
->>>>>>> dd1561fb
 				Attributes: map[string]string{},
 				SchedulableResource: &si.Resource{
 					Resources: map[string]*si.Quantity{
@@ -365,11 +349,7 @@
 	err = ms.proxy.Update(&si.UpdateRequest{
 		NewSchedulableNodes: []*si.NewNodeInfo{
 			{
-<<<<<<< HEAD
-				NodeID: "node-1:1234",
-=======
 				NodeID:     "node-1:1234",
->>>>>>> dd1561fb
 				Attributes: map[string]string{},
 				SchedulableResource: &si.Resource{
 					Resources: map[string]*si.Quantity{
@@ -399,11 +379,7 @@
 				},
 			},
 			{
-<<<<<<< HEAD
-				NodeID: "node-2:1234",
-=======
 				NodeID:     "node-2:1234",
->>>>>>> dd1561fb
 				Attributes: map[string]string{},
 				SchedulableResource: &si.Resource{
 					Resources: map[string]*si.Quantity{
@@ -435,11 +411,7 @@
 	err = ms.proxy.Update(&si.UpdateRequest{
 		NewSchedulableNodes: []*si.NewNodeInfo{
 			{
-<<<<<<< HEAD
-				NodeID: "node-1:1234",
-=======
 				NodeID:     "node-1:1234",
->>>>>>> dd1561fb
 				Attributes: map[string]string{},
 				SchedulableResource: &si.Resource{
 					Resources: map[string]*si.Quantity{
@@ -533,25 +505,17 @@
 	err = proxy.Update(&si.UpdateRequest{
 		NewSchedulableNodes: []*si.NewNodeInfo{
 			{
-<<<<<<< HEAD
-				NodeID: "node-1:1234",
-=======
 				NodeID:     "node-1:1234",
->>>>>>> dd1561fb
-				Attributes: map[string]string{},
-				SchedulableResource: &si.Resource{
-					Resources: map[string]*si.Quantity{
-						"memory": {Value: 100},
-						"vcore":  {Value: 20},
-					},
-				},
-			},
-			{
-<<<<<<< HEAD
-				NodeID: "node-2:1234",
-=======
+				Attributes: map[string]string{},
+				SchedulableResource: &si.Resource{
+					Resources: map[string]*si.Quantity{
+						"memory": {Value: 100},
+						"vcore":  {Value: 20},
+					},
+				},
+			},
+			{
 				NodeID:     "node-2:1234",
->>>>>>> dd1561fb
 				Attributes: map[string]string{},
 				SchedulableResource: &si.Resource{
 					Resources: map[string]*si.Quantity{
@@ -677,25 +641,17 @@
 	err = ms.proxy.Update(&si.UpdateRequest{
 		NewSchedulableNodes: []*si.NewNodeInfo{
 			{
-<<<<<<< HEAD
-				NodeID: "node-1:1234",
-=======
 				NodeID:     "node-1:1234",
->>>>>>> dd1561fb
-				Attributes: map[string]string{},
-				SchedulableResource: &si.Resource{
-					Resources: map[string]*si.Quantity{
-						"memory": {Value: 100},
-						"vcore":  {Value: 20},
-					},
-				},
-			},
-			{
-<<<<<<< HEAD
-				NodeID: "node-2:1234",
-=======
+				Attributes: map[string]string{},
+				SchedulableResource: &si.Resource{
+					Resources: map[string]*si.Quantity{
+						"memory": {Value: 100},
+						"vcore":  {Value: 20},
+					},
+				},
+			},
+			{
 				NodeID:     "node-2:1234",
->>>>>>> dd1561fb
 				Attributes: map[string]string{},
 				SchedulableResource: &si.Resource{
 					Resources: map[string]*si.Quantity{
@@ -829,11 +785,7 @@
 	err = ms.proxy.Update(&si.UpdateRequest{
 		NewSchedulableNodes: []*si.NewNodeInfo{
 			{
-<<<<<<< HEAD
-				NodeID: "node-1:1234",
-=======
 				NodeID:     "node-1:1234",
->>>>>>> dd1561fb
 				Attributes: map[string]string{},
 				SchedulableResource: &si.Resource{
 					Resources: map[string]*si.Quantity{
@@ -844,11 +796,7 @@
 				ExistingAllocations: recoveringAllocations["node-1:1234"],
 			},
 			{
-<<<<<<< HEAD
-				NodeID: "node-2:1234",
-=======
 				NodeID:     "node-2:1234",
->>>>>>> dd1561fb
 				Attributes: map[string]string{},
 				SchedulableResource: &si.Resource{
 					Resources: map[string]*si.Quantity{
