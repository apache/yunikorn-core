--- conflicted
+++ resolved
@@ -350,12 +350,7 @@
 
 	for i := 0; i < 5; i++ {
 		// should run as user has already fallen back on wild card user limit set on "root.parent" map[memory:50 vcores:50]
-<<<<<<< HEAD
 		manager.IncreaseTrackedResource(queuePath1, TestApp1, usage, user)
-=======
-		increased := manager.IncreaseTrackedResource(queuePath1, TestApp1, usage, user1)
-		assert.Assert(t, increased)
->>>>>>> 3bb3e711
 	}
 
 	// should not run as user has exceeded wild card user limit set on "root.parent" map[memory:50 vcores:50]
