/*
 Licensed to the Apache Software Foundation (ASF) under one
 or more contributor license agreements.  See the NOTICE file
 distributed with this work for additional information
 regarding copyright ownership.  The ASF licenses this file
 to you under the Apache License, Version 2.0 (the
 "License"); you may not use this file except in compliance
 with the License.  You may obtain a copy of the License at

     http://www.apache.org/licenses/LICENSE-2.0

 Unless required by applicable law or agreed to in writing, software
 distributed under the License is distributed on an "AS IS" BASIS,
 WITHOUT WARRANTIES OR CONDITIONS OF ANY KIND, either express or implied.
 See the License for the specific language governing permissions and
 limitations under the License.
*/

package objects

import (
	"fmt"
	"math"
	"strings"
	"sync"
	"time"

	"github.com/looplab/fsm"
	"go.uber.org/zap"

	"github.com/apache/incubator-yunikorn-core/pkg/common"
	"github.com/apache/incubator-yunikorn-core/pkg/common/resources"
	"github.com/apache/incubator-yunikorn-core/pkg/common/security"
	"github.com/apache/incubator-yunikorn-core/pkg/events"
	"github.com/apache/incubator-yunikorn-core/pkg/handler"
	"github.com/apache/incubator-yunikorn-core/pkg/interfaces"
	"github.com/apache/incubator-yunikorn-core/pkg/log"
	"github.com/apache/incubator-yunikorn-core/pkg/rmproxy/rmevent"
	"github.com/apache/incubator-yunikorn-scheduler-interface/lib/go/si"
)

var (
	reservationDelay = 2 * time.Second
	startingTimeout  = 5 * time.Minute
	waitingTimeout   = 30 * time.Second
	completedTimeout = 3 * 24 * time.Hour
)

type Application struct {
	ApplicationID  string
	Partition      string
	QueueName      string
	SubmissionTime time.Time

	// Private fields need protection
	queue                *Queue                    // queue the application is running in
	pending              *resources.Resource       // pending resources from asks for the app
	reservations         map[string]*reservation   // a map of reservations
	requests             map[string]*AllocationAsk // a map of asks
	sortedRequests       []*AllocationAsk
	user                 security.UserGroup     // owner of the application
	tags                 map[string]string      // application tags used in scheduling
	allocatedResource    *resources.Resource    // total allocated resources
	allocatedPlaceholder *resources.Resource    // total allocated placeholder resources
	allocations          map[string]*Allocation // list of all allocations
	placeholderAsk       *resources.Resource    // total placeholder request for the app (all task groups)
	stateMachine         *fsm.FSM               // application state machine
	stateTimer           *time.Timer            // timer for state time
	execTimeout          time.Duration          // execTimeout for the application run
	placeholderTimer     *time.Timer            // application run timer

<<<<<<< HEAD
	rmEventHandlers handler.EventHandlers
	rmID            string
=======
	rmEventHandler    handler.EventHandler
	rmID              string
	completedCallback func(appID string)
>>>>>>> 11af257f

	sync.RWMutex
}

func NewApplication(siApp *si.AddApplicationRequest, ugi security.UserGroup, eventHandler handler.EventHandlers, rmID string) *Application {
	app := &Application{
		ApplicationID:        siApp.ApplicationID,
		Partition:            siApp.PartitionName,
		QueueName:            siApp.QueueName,
		SubmissionTime:       time.Now(),
		tags:                 siApp.Tags,
		pending:              resources.NewResource(),
		allocatedResource:    resources.NewResource(),
		allocatedPlaceholder: resources.NewResource(),
		requests:             make(map[string]*AllocationAsk),
		reservations:         make(map[string]*reservation),
		allocations:          make(map[string]*Allocation),
		stateMachine:         NewAppState(),
		execTimeout:          common.ConvertSITimeout(siApp.ExecutionTimeoutMilliSeconds),
		placeholderAsk:       resources.NewResourceFromProto(siApp.PlaceholderAsk),
	}
	app.user = ugi
	app.rmEventHandlers = eventHandler
	app.rmID = rmID
	return app
}

func (sa *Application) String() string {
	if sa == nil {
		return "application is nil"
	}
	return fmt.Sprintf("ApplicationID: %s, Partition: %s, QueueName: %s, SubmissionTime: %x, State: %s",
		sa.ApplicationID, sa.Partition, sa.QueueName, sa.SubmissionTime, sa.stateMachine.Current())
}

func (sa *Application) SetState(state string) {
	sa.stateMachine.SetState(state)
}

// Set the reservation delay.
// Set when the cluster context is created to disable reservation.
func SetReservationDelay(delay time.Duration) {
	log.Logger().Debug("Set reservation delay",
		zap.Duration("delay", delay))
	reservationDelay = delay
}

// Return the current state or a checked specific state for the application.
// The state machine handles the locking.
func (sa *Application) CurrentState() string {
	return sa.stateMachine.Current()
}

func (sa *Application) IsStarting() bool {
	return sa.stateMachine.Is(Starting.String())
}

func (sa *Application) IsAccepted() bool {
	return sa.stateMachine.Is(Accepted.String())
}

func (sa *Application) IsNew() bool {
	return sa.stateMachine.Is(New.String())
}

func (sa *Application) IsRunning() bool {
	return sa.stateMachine.Is(Running.String())
}

func (sa *Application) IsWaiting() bool {
	return sa.stateMachine.Is(Waiting.String())
}

func (sa *Application) IsCompleted() bool {
	return sa.stateMachine.Is(Completed.String())
}

func (sa *Application) IsExpired() bool {
	return sa.stateMachine.Is(Expired.String())
}

// Handle the state event for the application.
// The state machine handles the locking.
func (sa *Application) HandleApplicationEvent(event applicationEvent) error {
	err := sa.stateMachine.Event(event.String(), sa)
	// handle the same state transition not nil error (limit of fsm).
	if err != nil && err.Error() == noTransition {
		return nil
	}
	return err
}

func (sa *Application) OnStateChange(event *fsm.Event) {
	updatedApps := make([]*si.UpdatedApplication, 0)
	updatedApps = append(updatedApps, &si.UpdatedApplication{
		ApplicationID:            sa.ApplicationID,
		State:                    sa.stateMachine.Current(),
		StateTransitionTimestamp: time.Now().UnixNano(),
		Message:                  fmt.Sprintf("Status change triggered by the event : %s", event.Event),
	})

	if sa.rmEventHandlers.RMProxyEventHandler != nil {
		sa.rmEventHandlers.RMProxyEventHandler.HandleEvent(
			&rmevent.RMApplicationUpdateEvent{
				RmID:                 sa.rmID,
				AcceptedApplications: make([]*si.AcceptedApplication, 0),
				RejectedApplications: make([]*si.RejectedApplication, 0),
				UpdatedApplications:  updatedApps,
			})
	}
}

// Set the starting timer to make sure the application will not get stuck in a starting state too long.
// This prevents an app from not progressing to Running when it only has 1 allocation.
// Called when entering the Starting state by the state machine.
func (sa *Application) setStateTimer(timeout time.Duration, currentState string, event applicationEvent) {
	log.Logger().Debug("Application state timer initiated",
		zap.String("appID", sa.ApplicationID),
		zap.String("state", sa.stateMachine.Current()),
		zap.Duration("timeout", timeout))

	sa.stateTimer = time.AfterFunc(timeout, sa.timeoutStateTimer(currentState, event))
}

func (sa *Application) timeoutStateTimer(expectedState string, event applicationEvent) func() {
	return func() {
		// make sure we are still in the right state
		// we could have been killed or something might have happened while waiting for a lock
		if expectedState == sa.stateMachine.Current() {
			log.Logger().Debug("Application state: auto progress",
				zap.String("applicationID", sa.ApplicationID),
				zap.String("state", sa.stateMachine.Current()))
			// if the app is waiting, but there are placeholders left, first do the cleanup
			if sa.IsWaiting() && !resources.IsZero(sa.GetPlaceholderResource()) && sa.rmEventHandlers.SchedulerEventHandler != nil {
				sa.rmEventHandlers.SchedulerEventHandler.HandleEvent(&rmevent.RMPartitionAppTerminateEvent{
					RmID:            sa.rmID,
					TerminatedAppID: sa.ApplicationID,
					Partition: sa.Partition,
				})
				sa.clearStateTimer()
			} else {
				//nolint: errcheck
				_ = sa.HandleApplicationEvent(event)
			}
		}
	}
}

// Clear the starting timer. If the application has progressed out of the starting state we need to stop the
// timer and clean up.
// Called when leaving the Starting state by the state machine.
func (sa *Application) clearStateTimer() {
	if sa == nil || sa.stateTimer == nil {
		return
	}
	sa.stateTimer.Stop()
	sa.stateTimer = nil
	log.Logger().Debug("Application state timer cleared",
		zap.String("appID", sa.ApplicationID),
		zap.String("state", sa.stateMachine.Current()))
}

func (sa *Application) isWaitingStateTimedOut() bool {
	return sa.IsWaiting() && sa.stateTimer == nil
}
func (sa *Application) initPlaceholderTimer() {
	if sa.placeholderTimer != nil || !sa.IsAccepted() || sa.execTimeout <= 0 {
		return
	}
	log.Logger().Debug("Application placeholder timer initiated",
		zap.String("AppID", sa.ApplicationID),
		zap.Duration("Timeout", sa.execTimeout))
	sa.placeholderTimer = time.AfterFunc(sa.execTimeout, sa.timeoutPlaceholderProcessing)
}

func (sa *Application) clearPlaceholderTimer() {
	if sa == nil || sa.placeholderTimer == nil {
		return
	}
	sa.placeholderTimer.Stop()
	sa.placeholderTimer = nil
}

func (sa *Application) timeoutPlaceholderProcessing() {
	sa.Lock()
	defer sa.Unlock()
	// Case 1: if all app's placeholders are allocated, only part of them gets replaced, just delete the remaining placeholders
	if sa.allPlaceholdersAllocated() && !sa.allPlaceholdersReplaced() {
		for _, alloc := range sa.GetPlaceholderAllocations() {
			alloc.Result = PlaceholderExpired
		}
		//sa.rmEventHandler.HandleEvent(*rmevent.RM{
		//	UpdatedApplications: ,
		//})
		return
	}
	// Case 2: in every other case fail the application, then the placeholders will be cleaned up by the partition_manager
	if err := sa.HandleApplicationEvent(KillApplication); err != nil {
		log.Logger().Debug("Application state change failed when placeholder timed out",
			zap.String("AppID", sa.ApplicationID),
			zap.String("currentState", sa.CurrentState()),
			zap.Error(err))
	}
	sa.rmEventHandlers.SchedulerEventHandler.HandleEvent(&rmevent.RMPartitionAppTerminateEvent{
		RmID:            sa.rmID,
		TerminatedAppID: sa.ApplicationID,
	})
}

// Return an array of all reservation keys for the app.
// This will return an empty array if there are no reservations.
// Visible for tests
func (sa *Application) GetReservations() []string {
	sa.RLock()
	defer sa.RUnlock()
	keys := make([]string, 0)
	for key := range sa.reservations {
		keys = append(keys, key)
	}
	return keys
}

// Return the allocation ask for the key, nil if not found
func (sa *Application) GetAllocationAsk(allocationKey string) *AllocationAsk {
	sa.RLock()
	defer sa.RUnlock()
	return sa.requests[allocationKey]
}

// Return the allocated resources for this application
func (sa *Application) GetAllocatedResource() *resources.Resource {
	sa.RLock()
	defer sa.RUnlock()
	return sa.allocatedResource.Clone()
}

// Return the allocated placeholder resources for this application
func (sa *Application) GetPlaceholderResource() *resources.Resource {
	sa.RLock()
	defer sa.RUnlock()
	return sa.allocatedPlaceholder.Clone()
}

// Return the total placeholder ask for this application
// Is only set on app creation and used when app is added to a queue
func (sa *Application) GetPlaceholderAsk() *resources.Resource {
	sa.RLock()
	defer sa.RUnlock()
	return sa.placeholderAsk
}

// Return the pending resources for this application
func (sa *Application) GetPendingResource() *resources.Resource {
	sa.RLock()
	defer sa.RUnlock()
	return sa.pending
}

// Remove one or more allocation asks from this application.
// This also removes any reservations that are linked to the ask.
// The return value is the number of reservations released
func (sa *Application) RemoveAllocationAsk(allocKey string) int {
	sa.Lock()
	defer sa.Unlock()
	// shortcut no need to do anything
	if len(sa.requests) == 0 {
		return 0
	}
	var deltaPendingResource *resources.Resource = nil
	// when allocation key not specified, cleanup all allocation ask
	var toRelease int
	if allocKey == "" {
		// cleanup all reservations
		for key, reserve := range sa.reservations {
			releases, err := sa.unReserveInternal(reserve.node, reserve.ask)
			if err != nil {
				log.Logger().Warn("Removal of reservation failed while removing all allocation asks",
					zap.String("appID", sa.ApplicationID),
					zap.String("reservationKey", key),
					zap.Error(err))
				continue
			}
			// clean up the queue reservation (one at a time)
			sa.queue.UnReserve(sa.ApplicationID, releases)
			toRelease += releases
		}
		// Cleanup total pending resource
		deltaPendingResource = sa.pending
		sa.pending = resources.NewResource()
		sa.requests = make(map[string]*AllocationAsk)
	} else {
		// cleanup the reservation for this allocation
		for _, key := range sa.GetAskReservations(allocKey) {
			reserve := sa.reservations[key]
			releases, err := sa.unReserveInternal(reserve.node, reserve.ask)
			if err != nil {
				log.Logger().Warn("Removal of reservation failed while removing allocation ask",
					zap.String("appID", sa.ApplicationID),
					zap.String("reservationKey", key),
					zap.Error(err))
				continue
			}
			// clean up the queue reservation
			sa.queue.UnReserve(sa.ApplicationID, releases)
			toRelease += releases
		}
		if ask := sa.requests[allocKey]; ask != nil {
			deltaPendingResource = resources.MultiplyBy(ask.AllocatedResource, float64(ask.GetPendingAskRepeat()))
			sa.pending = resources.Sub(sa.pending, deltaPendingResource)
			delete(sa.requests, allocKey)
		}
	}
	// clean up the queue pending resources
	sa.queue.decPendingResource(deltaPendingResource)
	// Check if we need to change state based on the ask removal:
	// 1) if pending is zero (no more asks left)
	// 2) if confirmed allocations is zero (no real tasks running)
	// 3) if placeholder allocations is zero (no placeholders running)
	// Change the state to waiting.
	// When the resource trackers are zero we should not expect anything to come in later.
	if resources.IsZero(sa.pending) && resources.IsZero(sa.allocatedResource) {
		if err := sa.HandleApplicationEvent(WaitApplication); err != nil {
			log.Logger().Warn("Application state not changed to Waiting while updating ask(s)",
				zap.String("currentState", sa.CurrentState()),
				zap.Error(err))
		}
	}

	log.Logger().Info("Ask removed successfully from application",
		zap.String("appID", sa.ApplicationID),
		zap.String("ask", allocKey),
		zap.String("pendingDelta", deltaPendingResource.String()))

	return toRelease
}

// Add an allocation ask to this application
// If the ask already exist update the existing info
func (sa *Application) AddAllocationAsk(ask *AllocationAsk) error {
	sa.Lock()
	defer sa.Unlock()
	if ask == nil {
		return fmt.Errorf("ask cannot be nil when added to app %s", sa.ApplicationID)
	}
	if ask.GetPendingAskRepeat() == 0 || resources.IsZero(ask.AllocatedResource) {
		return fmt.Errorf("invalid ask added to app %s: %v", sa.ApplicationID, ask)
	}
	ask.setQueue(sa.queue.QueuePath)
	delta := resources.Multiply(ask.AllocatedResource, int64(ask.GetPendingAskRepeat()))

	var oldAskResource *resources.Resource = nil
	if oldAsk := sa.requests[ask.AllocationKey]; oldAsk != nil {
		oldAskResource = resources.Multiply(oldAsk.AllocatedResource, int64(oldAsk.GetPendingAskRepeat()))
	}

	// Check if we need to change state based on the ask added, there are two cases:
	// 1) first ask added on a new app: state is New
	// 2) all asks and allocation have been removed: state is Waiting
	// Move the state and get it scheduling (again)
	if sa.stateMachine.Is(New.String()) || sa.stateMachine.Is(Waiting.String()) {
		if err := sa.HandleApplicationEvent(RunApplication); err != nil {
			log.Logger().Debug("Application state change failed while adding new ask",
				zap.String("currentState", sa.CurrentState()),
				zap.Error(err))
		}
	}
	sa.requests[ask.AllocationKey] = ask

	// Update total pending resource
	delta.SubFrom(oldAskResource)
	sa.pending = resources.Add(sa.pending, delta)
	sa.queue.incPendingResource(delta)

	log.Logger().Info("Ask added successfully to application",
		zap.String("appID", sa.ApplicationID),
		zap.String("ask", ask.AllocationKey),
		zap.Bool("placeholder", ask.placeholder),
		zap.String("pendingDelta", delta.String()))

	return nil
}

// Add the ask when a node allocation is recovered. Maintaining the rule that an Allocation always has a
// link to an AllocationAsk.
// Safeguarded against a nil but the recovery generates the ask and should never be nil.
func (sa *Application) RecoverAllocationAsk(ask *AllocationAsk) {
	sa.Lock()
	defer sa.Unlock()
	if ask == nil {
		return
	}
	ask.setQueue(sa.queue.QueuePath)
	sa.requests[ask.AllocationKey] = ask
	// progress the application from New to Accepted.
	if sa.IsNew() {
		if err := sa.HandleApplicationEvent(RunApplication); err != nil {
			log.Logger().Debug("Application state change failed while recovering allocation ask",
				zap.Error(err))
		}
	}
}

func (sa *Application) updateAskRepeat(allocKey string, delta int32) (*resources.Resource, error) {
	sa.Lock()
	defer sa.Unlock()
	if ask := sa.requests[allocKey]; ask != nil {
		return sa.updateAskRepeatInternal(ask, delta)
	}
	return nil, fmt.Errorf("failed to locate ask with key %s", allocKey)
}

func (sa *Application) updateAskRepeatInternal(ask *AllocationAsk, delta int32) (*resources.Resource, error) {
	// updating with delta does error checking internally
	if !ask.updatePendingAskRepeat(delta) {
		return nil, fmt.Errorf("ask repaeat not updated resulting repeat less than zero for ask %s on app %s", ask.AllocationKey, sa.ApplicationID)
	}

	deltaPendingResource := resources.Multiply(ask.AllocatedResource, int64(delta))
	sa.pending = resources.Add(sa.pending, deltaPendingResource)
	// update the pending of the queue with the same delta
	sa.queue.incPendingResource(deltaPendingResource)

	return deltaPendingResource, nil
}

// Return if the application has any reservations.
func (sa *Application) hasReserved() bool {
	sa.RLock()
	defer sa.RUnlock()
	return len(sa.reservations) > 0
}

// Return if the application has the node reserved.
// An empty nodeID is never reserved.
func (sa *Application) IsReservedOnNode(nodeID string) bool {
	if nodeID == "" {
		return false
	}
	sa.RLock()
	defer sa.RUnlock()
	for key := range sa.reservations {
		if strings.HasPrefix(key, nodeID) {
			return true
		}
	}
	return false
}

// Reserve the application for this node and ask combination.
// If the reservation fails the function returns false, if the reservation is made it returns true.
// If the node and ask combination was already reserved for the application this is a noop and returns true.
func (sa *Application) Reserve(node *Node, ask *AllocationAsk) error {
	sa.Lock()
	defer sa.Unlock()
	// create the reservation (includes nil checks)
	nodeReservation := newReservation(node, sa, ask, true)
	if nodeReservation == nil {
		log.Logger().Debug("reservation creation failed unexpectedly",
			zap.String("app", sa.ApplicationID),
			zap.Any("node", node),
			zap.Any("ask", ask))
		return fmt.Errorf("reservation creation failed node or ask are nil on appID %s", sa.ApplicationID)
	}
	allocKey := ask.AllocationKey
	if sa.requests[allocKey] == nil {
		log.Logger().Debug("ask is not registered to this app",
			zap.String("app", sa.ApplicationID),
			zap.String("allocKey", allocKey))
		return fmt.Errorf("reservation creation failed ask %s not found on appID %s", allocKey, sa.ApplicationID)
	}
	if !sa.canAskReserve(ask) {
		return fmt.Errorf("reservation of ask exceeds pending repeat, pending ask repeat %d", ask.GetPendingAskRepeat())
	}
	// check if we can reserve the node before reserving on the app
	if err := node.Reserve(sa, ask); err != nil {
		return err
	}
	sa.reservations[nodeReservation.getKey()] = nodeReservation
	log.Logger().Info("reservation added successfully",
		zap.String("app", sa.ApplicationID),
		zap.String("node", node.NodeID),
		zap.String("ask", ask.AllocationKey))
	return nil
}

// UnReserve the application for this node and ask combination.
// This first removes the reservation from the node.
// If the reservation does not exist it returns 0 for reservations removed, if the reservation is removed it returns 1.
// The error is set if the reservation key cannot be removed from the app or node.
func (sa *Application) UnReserve(node *Node, ask *AllocationAsk) (int, error) {
	sa.Lock()
	defer sa.Unlock()
	return sa.unReserveInternal(node, ask)
}

// Unlocked version for UnReserve that really does the work.
// Must only be called while holding the application lock.
func (sa *Application) unReserveInternal(node *Node, ask *AllocationAsk) (int, error) {
	resKey := reservationKey(node, nil, ask)
	if resKey == "" {
		log.Logger().Debug("unreserve reservation key create failed unexpectedly",
			zap.String("appID", sa.ApplicationID),
			zap.String("node", node.String()),
			zap.String("ask", ask.String()))
		return 0, fmt.Errorf("reservation key failed node or ask are nil for appID %s", sa.ApplicationID)
	}
	// unReserve the node before removing from the app
	var num int
	var err error
	if num, err = node.unReserve(sa, ask); err != nil {
		return 0, err
	}
	// if the unreserve worked on the node check the app
	if _, found := sa.reservations[resKey]; found {
		// worked on the node means either found or not but no error, log difference here
		if num == 0 {
			log.Logger().Info("reservation not found while removing from node, app has reservation",
				zap.String("appID", sa.ApplicationID),
				zap.String("nodeID", node.NodeID),
				zap.String("ask", ask.AllocationKey))
		}
		delete(sa.reservations, resKey)
		log.Logger().Info("reservation removed successfully", zap.String("node", node.NodeID),
			zap.String("app", ask.ApplicationID), zap.String("ask", ask.AllocationKey))
		return 1, nil
	}
	// reservation was not found
	log.Logger().Info("reservation not found while removing from app",
		zap.String("appID", sa.ApplicationID),
		zap.String("nodeID", node.NodeID),
		zap.String("ask", ask.AllocationKey),
		zap.Int("nodeReservationsRemoved", num))
	return 0, nil
}

// Return the allocation reservations on any node.
// The returned array is 0 or more keys into the reservations map.
// No locking must be called while holding the lock
func (sa *Application) GetAskReservations(allocKey string) []string {
	reservationKeys := make([]string, 0)
	if allocKey == "" {
		return reservationKeys
	}
	for key := range sa.reservations {
		if strings.HasSuffix(key, allocKey) {
			reservationKeys = append(reservationKeys, key)
		}
	}
	return reservationKeys
}

// Check if the allocation has already been reserved. An ask can reserve multiple nodes if the request has a repeat set
// larger than 1. It can never reserve more than the repeat number of nodes.
// No locking must be called while holding the lock
func (sa *Application) canAskReserve(ask *AllocationAsk) bool {
	allocKey := ask.AllocationKey
	pending := int(ask.GetPendingAskRepeat())
	resNumber := sa.GetAskReservations(allocKey)
	if len(resNumber) >= pending {
		log.Logger().Debug("reservation exceeds repeats",
			zap.String("askKey", allocKey),
			zap.Int("askPending", pending),
			zap.Int("askReserved", len(resNumber)))
	}
	return pending > len(resNumber)
}

// Sort the request for the app in order based on the priority of the request.
// The sorted list only contains candidates that have an outstanding repeat.
// No locking must be called while holding the lock
func (sa *Application) sortRequests(ascending bool) {
	sa.sortedRequests = nil
	for _, request := range sa.requests {
		if request.GetPendingAskRepeat() == 0 {
			continue
		}
		sa.sortedRequests = append(sa.sortedRequests, request)
	}
	// we might not have any requests
	if len(sa.sortedRequests) > 0 {
		sortAskByPriority(sa.sortedRequests, ascending)
	}
}

func (sa *Application) getOutstandingRequests(headRoom *resources.Resource, total *[]*AllocationAsk) {
	sa.RLock()
	defer sa.RUnlock()

	// make sure the request are sorted
	sa.sortRequests(false)
	for _, request := range sa.sortedRequests {
		if headRoom == nil || resources.FitIn(headRoom, request.AllocatedResource) {
			// if headroom is still enough for the resources
			*total = append(*total, request)
			if headRoom != nil {
				headRoom.SubFrom(request.AllocatedResource)
			}
		}
	}
}

// Try a regular allocation of the pending requests
// This includes placeholders
func (sa *Application) tryAllocate(headRoom *resources.Resource, nodeIterator func() interfaces.NodeIterator) *Allocation {
	sa.Lock()
	defer sa.Unlock()
	// make sure the request are sorted
	sa.sortRequests(false)
	// get all the requests from the app sorted in order
	for _, request := range sa.sortedRequests {
		// if request is not a placeholder but part of a task group and there are still placeholders allocated we do
		// them on their own.
		// the iterator might not have the node we need as it could be reserved
		if !request.placeholder && request.taskGroupName != "" && !resources.IsZero(sa.allocatedPlaceholder) {
			continue
		}
		// resource must fit in headroom otherwise skip the request
		if !resources.FitIn(headRoom, request.AllocatedResource) {
			// post scheduling events via the event plugin
			if eventCache := events.GetEventCache(); eventCache != nil {
				message := fmt.Sprintf("Application %s does not fit into %s queue", request.ApplicationID, sa.QueueName)
				if event, err := events.CreateRequestEventRecord(request.AllocationKey, request.ApplicationID, "InsufficientQueueResources", message); err != nil {
					log.Logger().Warn("Event creation failed",
						zap.String("event message", message),
						zap.Error(err))
				} else {
					eventCache.AddEvent(event)
				}
			}
			continue
		}
		iterator := nodeIterator()
		if iterator != nil {
			alloc := sa.tryNodes(request, iterator)
			// have a candidate return it
			if alloc != nil {
				return alloc
			}
		}
	}
	// no requests fit, skip to next app
	return nil
}

// Try to replace a placeholder with a real allocation
func (sa *Application) tryPlaceholderAllocate(nodeIterator func() interfaces.NodeIterator, getnode func(string) *Node) *Allocation {
	sa.Lock()
	defer sa.Unlock()
	// nothing to do if we have no placeholders allocated
	if resources.IsZero(sa.allocatedPlaceholder) {
		return nil
	}
	// make sure the request are sorted
	sa.sortRequests(false)
	// keep the first fits for later
	var phFit *Allocation
	var reqFit *AllocationAsk
	// get all the requests from the app sorted in order
	for _, request := range sa.sortedRequests {
		// skip placeholders they follow standard allocation
		// this should also be part of a task group just make sure it is
		if request.placeholder || request.taskGroupName == "" {
			continue
		}
		// walk over the placeholders, allow for processing all as we can have multiple task groups
		phAllocs := sa.GetPlaceholderAllocations()
		for _, ph := range phAllocs {
			// we could have already released this placeholder and are waiting for the shim to confirm
			// and check that we have the correct task group before trying to swap
			if ph.released || request.taskGroupName != ph.taskGroupName {
				continue
			}
			if phFit == nil && reqFit == nil {
				phFit = ph
				reqFit = request
			}
			node := getnode(ph.NodeID)
			// got the node run same checks as for reservation (all but fits)
			// resource usage should not change anyway between placeholder and real one
			if node != nil && node.preReserveConditions(request.AllocationKey) {
				alloc := NewAllocation(common.GetNewUUID(), node.NodeID, request)
				// double link to make it easier to find
				// alloc (the real one) releases points to the placeholder in the releases list
				alloc.Releases = []*Allocation{ph}
				// placeholder point to the real one in the releases list
				ph.Releases = []*Allocation{alloc}
				alloc.Result = Replaced
				// mark placeholder as released
				ph.released = true
				_, err := sa.updateAskRepeatInternal(request, -1)
				if err != nil {
					log.Logger().Warn("ask repeat update failed unexpectedly",
						zap.Error(err))
				}
				return alloc
			}
		}
	}
	// cannot allocate if the iterator is not giving us any schedulable nodes
	iterator := nodeIterator()
	if iterator == nil {
		return nil
	}
	// we checked all placeholders and asks nothing worked as yet
	// pick the first fit and try all nodes if that fails give up
	if phFit != nil && reqFit != nil {
		for iterator.HasNext() {
			node, ok := iterator.Next().(*Node)
			if !ok {
				log.Logger().Warn("Node iterator failed to return a node")
				return nil
			}
			if err := node.preAllocateCheck(reqFit.AllocatedResource, reservationKey(nil, sa, reqFit), false); err != nil {
				continue
			}
			// skip the node if conditions can not be satisfied
			if !node.preAllocateConditions(reqFit.AllocationKey) {
				continue
			}
			// allocation worked: on a non placeholder node update result and return
			alloc := NewAllocation(common.GetNewUUID(), node.NodeID, reqFit)
			// double link to make it easier to find
			// alloc (the real one) releases points to the placeholder in the releases list
			alloc.Releases = []*Allocation{phFit}
			// placeholder point to the real one in the releases list
			phFit.Releases = []*Allocation{alloc}
			alloc.Result = Replaced
			// mark placeholder as released
			phFit.released = true
			// update just the node to make sure we keep its spot
			// no queue update as we're releasing the placeholder and are just temp over the size
			if !node.AddAllocation(alloc) {
				log.Logger().Debug("Node update failed unexpectedly",
					zap.String("applicationID", sa.ApplicationID),
					zap.String("ask", reqFit.String()),
					zap.String("placeholder", phFit.String()))
				return nil
			}
			_, err := sa.updateAskRepeatInternal(reqFit, -1)
			if err != nil {
				log.Logger().Warn("ask repeat update failed unexpectedly",
					zap.Error(err))
			}
			return alloc
		}
	}
	// still nothing worked give up and hope the next round works
	return nil
}

// Try a reserved allocation of an outstanding reservation
func (sa *Application) tryReservedAllocate(headRoom *resources.Resource, nodeIterator func() interfaces.NodeIterator) *Allocation {
	sa.Lock()
	defer sa.Unlock()
	// process all outstanding reservations and pick the first one that fits
	for _, reserve := range sa.reservations {
		ask := sa.requests[reserve.askKey]
		// sanity check and cleanup if needed
		if ask == nil || ask.GetPendingAskRepeat() == 0 {
			var unreserveAsk *AllocationAsk
			// if the ask was not found we need to construct one to unreserve
			if ask == nil {
				unreserveAsk = &AllocationAsk{
					AllocationKey: reserve.askKey,
					ApplicationID: sa.ApplicationID,
				}
			} else {
				unreserveAsk = ask
			}
			// remove the reservation as this should not be reserved
			alloc := newReservedAllocation(Unreserved, reserve.nodeID, unreserveAsk)
			return alloc
		}
		// check if this fits in the queue's head room
		if !resources.FitIn(headRoom, ask.AllocatedResource) {
			continue
		}
		// check allocation possibility
		alloc := sa.tryNode(reserve.node, ask)
		// allocation worked fix the result and return
		if alloc != nil {
			alloc.Result = AllocatedReserved
			return alloc
		}
	}
	// lets try this on all other nodes
	for _, reserve := range sa.reservations {
		iterator := nodeIterator()
		if iterator != nil {
			alloc := sa.tryNodesNoReserve(reserve.ask, iterator, reserve.nodeID)
			// have a candidate return it, including the node that was reserved
			if alloc != nil {
				return alloc
			}
		}
	}
	return nil
}

// Try all the nodes for a reserved request that have not been tried yet.
// This should never result in a reservation as the ask is already reserved
func (sa *Application) tryNodesNoReserve(ask *AllocationAsk, iterator interfaces.NodeIterator, reservedNode string) *Allocation {
	for iterator.HasNext() {
		node, ok := iterator.Next().(*Node)
		if !ok {
			log.Logger().Warn("Node iterator failed to return a node")
			return nil
		}
		// skip over the node if the resource does not fit the node or this is the reserved node.
		if !node.FitInNode(ask.AllocatedResource) || node.NodeID == reservedNode {
			continue
		}
		alloc := sa.tryNode(node, ask)
		// allocation worked: update result and return
		if alloc != nil {
			alloc.ReservedNodeID = reservedNode
			alloc.Result = AllocatedReserved
			return alloc
		}
	}
	// ask does not fit, skip to next ask
	return nil
}

// Try all the nodes for a request. The result is an allocation or reservation of a node.
// New allocations can only be reserved after a delay.
func (sa *Application) tryNodes(ask *AllocationAsk, iterator interfaces.NodeIterator) *Allocation {
	var nodeToReserve *Node
	scoreReserved := math.Inf(1)
	// check if the ask is reserved or not
	allocKey := ask.AllocationKey
	reservedAsks := sa.GetAskReservations(allocKey)
	allowReserve := len(reservedAsks) < int(ask.pendingRepeatAsk)
	for iterator.HasNext() {
		node, ok := iterator.Next().(*Node)
		if !ok {
			log.Logger().Warn("Node iterator failed to return a node")
			return nil
		}
		// skip over the node if the resource does not fit the node at all.
		if !node.FitInNode(ask.AllocatedResource) {
			continue
		}
		alloc := sa.tryNode(node, ask)
		// allocation worked so return
		if alloc != nil {
			// check if the node was reserved for this ask: if it is set the result and return
			// NOTE: this is a safeguard as reserved nodes should never be part of the iterator
			// but we have no locking
			if _, ok = sa.reservations[reservationKey(node, nil, ask)]; ok {
				log.Logger().Debug("allocate found reserved ask during non reserved allocate",
					zap.String("appID", sa.ApplicationID),
					zap.String("nodeID", node.NodeID),
					zap.String("allocationKey", allocKey))
				alloc.Result = AllocatedReserved
				return alloc
			}
			// we could also have a different node reserved for this ask if it has pick one of
			// the reserved nodes to unreserve (first one in the list)
			if len(reservedAsks) > 0 {
				nodeID := strings.TrimSuffix(reservedAsks[0], "|"+allocKey)
				log.Logger().Debug("allocate picking reserved ask during non reserved allocate",
					zap.String("appID", sa.ApplicationID),
					zap.String("nodeID", nodeID),
					zap.String("allocationKey", allocKey))
				alloc.Result = AllocatedReserved
				alloc.ReservedNodeID = nodeID
				return alloc
			}
			// nothing reserved just return this as a normal alloc
			return alloc
		}
		// nothing allocated should we look at a reservation?
		// TODO make this smarter a hardcoded delay is not the right thing
		askAge := time.Since(ask.GetCreateTime())
		if allowReserve && askAge > reservationDelay {
			log.Logger().Debug("app reservation check",
				zap.String("allocationKey", allocKey),
				zap.Time("createTime", ask.GetCreateTime()),
				zap.Duration("askAge", askAge),
				zap.Duration("reservationDelay", reservationDelay))
			score := ask.AllocatedResource.FitInScore(node.GetAvailableResource())
			// Record the so-far best node to reserve
			if score < scoreReserved {
				scoreReserved = score
				nodeToReserve = node
			}
		}
	}
	// we have not allocated yet, check if we should reserve
	// NOTE: the node should not be reserved as the iterator filters them but we do not lock the nodes
	if nodeToReserve != nil && !nodeToReserve.IsReserved() {
		log.Logger().Debug("found candidate node for app reservation",
			zap.String("appID", sa.ApplicationID),
			zap.String("nodeID", nodeToReserve.NodeID),
			zap.String("allocationKey", allocKey),
			zap.Int("reservations", len(reservedAsks)),
			zap.Int32("pendingRepeats", ask.pendingRepeatAsk))
		// skip the node if conditions can not be satisfied
		if !nodeToReserve.preReserveConditions(allocKey) {
			return nil
		}
		// return reservation allocation and mark it as a reservation
		alloc := newReservedAllocation(Reserved, nodeToReserve.NodeID, ask)
		return alloc
	}
	// ask does not fit, skip to next ask
	return nil
}

// Try allocating on one specific node
func (sa *Application) tryNode(node *Node, ask *AllocationAsk) *Allocation {
	allocKey := ask.AllocationKey
	toAllocate := ask.AllocatedResource
	// create the key for the reservation
	if err := node.preAllocateCheck(toAllocate, reservationKey(nil, sa, ask), false); err != nil {
		// skip schedule onto node
		return nil
	}
	// skip the node if conditions can not be satisfied
	if !node.preAllocateConditions(allocKey) {
		return nil
	}
	// everything OK really allocate
	alloc := NewAllocation(common.GetNewUUID(), node.NodeID, ask)
	if node.AddAllocation(alloc) {
		if err := sa.queue.IncAllocatedResource(alloc.AllocatedResource, false); err != nil {
			log.Logger().Warn("queue update failed unexpectedly",
				zap.Error(err))
			// revert the node update
			node.RemoveAllocation(alloc.UUID)
			return nil
		}
		// mark this ask as allocated by lowering the repeat
		_, err := sa.updateAskRepeatInternal(ask, -1)
		if err != nil {
			log.Logger().Warn("ask repeat update failed unexpectedly",
				zap.Error(err))
		}
		// all is OK, last update for the app
		sa.addAllocationInternal(alloc)
		// return allocation
		return alloc
	}
	return nil
}

func (sa *Application) GetQueueName() string {
	sa.RLock()
	defer sa.RUnlock()
	return sa.queue.QueuePath
}

func (sa *Application) GetQueue() *Queue {
	sa.RLock()
	defer sa.RUnlock()
	return sa.queue
}

// Set the leaf queue the application runs in. The queue will be created when the app is added to the partition.
// The queue name is set to what the placement rule returned.
func (sa *Application) SetQueueName(queuePath string) {
	sa.Lock()
	defer sa.Unlock()
	sa.QueueName = queuePath
}

// Set the leaf queue the application runs in.
func (sa *Application) SetQueue(queue *Queue) {
	sa.Lock()
	defer sa.Unlock()
	sa.QueueName = queue.QueuePath
	sa.queue = queue
}

// remove the leaf queue the application runs in, used when completing the app
func (sa *Application) unSetQueue() {
	if sa.queue != nil {
		sa.queue.RemoveApplication(sa)
	}
	sa.queue = nil
}

// get a copy of all allocations of the application
func (sa *Application) GetAllAllocations() []*Allocation {
	sa.RLock()
	defer sa.RUnlock()

	var allocations []*Allocation
	for _, alloc := range sa.allocations {
		allocations = append(allocations, alloc)
	}
	return allocations
}

// get a copy of all placeholder allocations of the application
// No locking must be called while holding the lock
func (sa *Application) GetPlaceholderAllocations() []*Allocation {
	var allocations []*Allocation
	if sa == nil || len(sa.allocations) == 0 {
		return allocations
	}
	for _, alloc := range sa.allocations {
		if alloc.placeholder {
			allocations = append(allocations, alloc)
		}
	}
	return allocations
}

func (sa *Application) GetAllRequests() []*AllocationAsk {
	sa.RLock()
	defer sa.RUnlock()

	var requests []*AllocationAsk
	for _, req := range sa.requests {
		requests = append(requests, req)
	}
	return requests
}

// Add a new Allocation to the application
func (sa *Application) AddAllocation(info *Allocation) {
	sa.Lock()
	defer sa.Unlock()
	sa.addAllocationInternal(info)
}

// Add the Allocation to the application
// No locking must be called while holding the lock
func (sa *Application) addAllocationInternal(info *Allocation) {
	// placeholder allocations do not progress the state of the app and are tracked in a separate total
	if info.placeholder {
		if resources.IsZero(sa.allocatedPlaceholder) {
			sa.initPlaceholderTimer()
		}
		sa.allocatedPlaceholder = resources.Add(sa.allocatedPlaceholder, info.AllocatedResource)
	} else {
		// progress the state based on where we are, we should never fail in this case
		// keep track of a failure in log.
		if err := sa.HandleApplicationEvent(RunApplication); err != nil {
			log.Logger().Error("Unexpected app state change failure while adding allocation",
				zap.String("currentState", sa.stateMachine.Current()),
				zap.Error(err))
		}
		sa.allocatedResource = resources.Add(sa.allocatedResource, info.AllocatedResource)
	}
	sa.allocations[info.UUID] = info
}

func (sa *Application) ReplaceAllocation(uuid string) *Allocation {
	sa.Lock()
	defer sa.Unlock()
	// remove the placeholder that was just confirmed by the shim
	ph := sa.removeAllocationInternal(uuid)
	// this has already been replaced or it is a duplicate message from the shim
	if ph == nil || len(ph.Releases) == 0 {
		log.Logger().Debug("Unexpected placeholder released",
			zap.String("applicationID", sa.ApplicationID),
			zap.String("placeholder", ph.String()))
		return nil
	}
	if len(ph.Releases) > 1 {
		log.Logger().Error("Unexpected release number, placeholder released, only 1 real allocations processed",
			zap.String("applicationID", sa.ApplicationID),
			zap.String("placeholderID", uuid),
			zap.Int("releases", len(ph.Releases)))
	}
	// update the replacing allocation
	// we double linked the real and placeholder allocation
	// ph is the placeholder, the releases entry points to the real one
	alloc := ph.Releases[0]
	alloc.Releases = nil
	alloc.Result = Allocated
	sa.addAllocationInternal(alloc)
	return ph
}

// Remove the Allocation from the application.
// Return the allocation that was removed or nil if not found.
func (sa *Application) RemoveAllocation(uuid string) *Allocation {
	sa.Lock()
	defer sa.Unlock()
	return sa.removeAllocationInternal(uuid)
}

// Remove the Allocation from the application
// No locking must be called while holding the lock
func (sa *Application) removeAllocationInternal(uuid string) *Allocation {
	alloc := sa.allocations[uuid]

	// When app has the allocation, update map, and update allocated resource of the app
	if alloc == nil {
		return nil
	}
	// update correct allocation tracker
	if alloc.placeholder {
		sa.allocatedPlaceholder = resources.Sub(sa.allocatedPlaceholder, alloc.AllocatedResource)
	} else {
		sa.allocatedResource = resources.Sub(sa.allocatedResource, alloc.AllocatedResource)
	}
	// When the resource trackers are zero we should not expect anything to come in later.
	if resources.IsZero(sa.pending) && resources.IsZero(sa.allocatedResource) {
		if sa.isWaitingStateTimedOut() && resources.IsZero(sa.allocatedPlaceholder) {
			if err := sa.HandleApplicationEvent(CompleteApplication); err != nil {
				log.Logger().Warn("Application state not changed to Completed while removing some allocation(s)",
					zap.String("currentState", sa.CurrentState()),
					zap.Error(err))
			}
		} else {
			if err := sa.HandleApplicationEvent(WaitApplication); err != nil {
				log.Logger().Warn("Application state not changed to Waiting while removing some allocation(s)",
					zap.String("currentState", sa.CurrentState()),
					zap.Error(err))
			}
		}
	}
	delete(sa.allocations, uuid)
	return alloc
}

// Remove all allocations from the application.
// All allocations that have been removed are returned.
func (sa *Application) RemoveAllAllocations() []*Allocation {
	sa.Lock()
	defer sa.Unlock()

	allocationsToRelease := make([]*Allocation, 0)
	for _, alloc := range sa.allocations {
		allocationsToRelease = append(allocationsToRelease, alloc)
	}
	// cleanup allocated resource for app (placeholders and normal)
	sa.allocatedResource = resources.NewResource()
	sa.allocatedPlaceholder = resources.NewResource()
	sa.allocations = make(map[string]*Allocation)
	// When the resource trackers are zero we should not expect anything to come in later.
	if resources.IsZero(sa.pending) {
		if err := sa.HandleApplicationEvent(WaitApplication); err != nil {
			log.Logger().Warn("Application state not changed to Waiting while removing all allocations",
				zap.String("currentState", sa.CurrentState()),
				zap.Error(err))
		}
	}
	return allocationsToRelease
}

// get a copy of the user details for the application
func (sa *Application) GetUser() security.UserGroup {
	sa.RLock()
	defer sa.RUnlock()

	return sa.user
}

// Get a tag from the application
// Note: Tags are not case sensitive
func (sa *Application) GetTag(tag string) string {
	sa.RLock()
	defer sa.RUnlock()

	tagVal := ""
	for key, val := range sa.tags {
		if strings.EqualFold(key, tag) {
			tagVal = val
			break
		}
	}
	return tagVal
}

<<<<<<< HEAD
func (sa *Application) allPlaceholdersAllocated() bool {
	return resources.Equals(sa.allocatedPlaceholder, sa.placeholderAsk)
}

func (sa *Application) allPlaceholdersReplaced() bool {
	return resources.IsZero(sa.allocatedPlaceholder)
}

func (sa *Application) GetRMID() string {
	return sa.rmID
}

func (sa *Application) GetStateTimer() *time.Timer {
	sa.RLock()
	defer sa.RUnlock()
	return sa.stateTimer
=======
func (sa *Application) SetCompletedCallback(callback func(appID string)) {
	sa.Lock()
	defer sa.Unlock()
	sa.completedCallback = callback
}

func (sa *Application) executeCompletedCallback() {
	if sa.completedCallback != nil {
		go sa.completedCallback(sa.ApplicationID)
	}
>>>>>>> 11af257f
}<|MERGE_RESOLUTION|>--- conflicted
+++ resolved
@@ -69,14 +69,9 @@
 	execTimeout          time.Duration          // execTimeout for the application run
 	placeholderTimer     *time.Timer            // application run timer
 
-<<<<<<< HEAD
 	rmEventHandlers handler.EventHandlers
 	rmID            string
-=======
-	rmEventHandler    handler.EventHandler
-	rmID              string
 	completedCallback func(appID string)
->>>>>>> 11af257f
 
 	sync.RWMutex
 }
@@ -1053,7 +1048,7 @@
 }
 
 // remove the leaf queue the application runs in, used when completing the app
-func (sa *Application) unSetQueue() {
+func (sa *Application) UnSetQueue() {
 	if sa.queue != nil {
 		sa.queue.RemoveApplication(sa)
 	}
@@ -1247,7 +1242,6 @@
 	return tagVal
 }
 
-<<<<<<< HEAD
 func (sa *Application) allPlaceholdersAllocated() bool {
 	return resources.Equals(sa.allocatedPlaceholder, sa.placeholderAsk)
 }
@@ -1264,7 +1258,8 @@
 	sa.RLock()
 	defer sa.RUnlock()
 	return sa.stateTimer
-=======
+}
+
 func (sa *Application) SetCompletedCallback(callback func(appID string)) {
 	sa.Lock()
 	defer sa.Unlock()
@@ -1275,5 +1270,4 @@
 	if sa.completedCallback != nil {
 		go sa.completedCallback(sa.ApplicationID)
 	}
->>>>>>> 11af257f
 }