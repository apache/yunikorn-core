--- conflicted
+++ resolved
@@ -88,7 +88,6 @@
 	testCache := GetUserGroupCache("test")
 	testCache.resetCache()
 	// test cache should be empty now
-<<<<<<< HEAD
 	if len(testCache.ugs) != 0 {
 		t.Fatalf("Cache not empty: %v", testCache.ugs)
 	}
@@ -97,11 +96,6 @@
 		Groups: nil,
 	}
 	ug, err := testCache.GetUserGroup(ugi.User)
-=======
-	assert.Equal(t, 0, testCache.getUGsize(), "Cache is not empty: %v", testCache.getUGmap())
-
-	ug, err := testCache.GetUserGroup("testuser1")
->>>>>>> 6c8fd60b
 	assert.NilError(t, err, "Lookup should not have failed: testuser1")
 	if ug.failed {
 		t.Errorf("lookup failed which should not have: %t", ug.failed)
@@ -113,24 +107,16 @@
 	if ug.User != ugi.User || len(ug.Groups) != 2 || ug.resolved == 0 || ug.failed {
 		t.Errorf("User 'testuser1' not resolved correctly: %v", ug)
 	}
-<<<<<<< HEAD
+	testCache.lock.Lock()
 	cachedUG := testCache.ugs[ugi.User]
-=======
-	testCache.lock.Lock()
-	cachedUG := testCache.ugs["testuser1"]
->>>>>>> 6c8fd60b
 	if ug.resolved != cachedUG.resolved {
 		t.Errorf("User 'testuser1' not cached correctly resolution time differs: %d got %d", ug.resolved, cachedUG.resolved)
 	}
 	// click over the clock: if we do not get the cached version the new time will differ from the cache update
 	cachedUG.resolved -= 5
-<<<<<<< HEAD
+	testCache.lock.Unlock()
+
 	ug, err = testCache.GetUserGroup(ugi.User)
-=======
-	testCache.lock.Unlock()
-
-	ug, err = testCache.GetUserGroup("testuser1")
->>>>>>> 6c8fd60b
 	if err != nil || ug.resolved != cachedUG.resolved {
 		t.Errorf("User 'testuser1' not returned from Cache, resolution time differs: %d got %d (err = %v)", ug.resolved, cachedUG.resolved, err)
 	}
