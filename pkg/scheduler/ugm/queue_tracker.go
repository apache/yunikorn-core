--- conflicted
+++ resolved
@@ -263,17 +263,9 @@
 		headroom = qt.maxResources.Clone()
 		headroom.SubOnlyExisting(qt.resourceUsage)
 		log.Log(log.SchedUGM).Debug("Calculated headroom",
-<<<<<<< HEAD
 			zap.String("queue path", qt.queuePath),
-			zap.String("max resource", qt.maxResources.String()),
-			zap.String("headroom", headroom.String()))
-=======
-			zap.String("queue path", queuePath),
-			zap.String("queue", qt.queueName),
 			zap.Stringer("max resource", qt.maxResources),
 			zap.Stringer("headroom", headroom))
-		return headroom
->>>>>>> 2f343cc3
 	}
 	if headroom == nil {
 		return childHeadroom
