--- conflicted
+++ resolved
@@ -1137,43 +1137,6 @@
 	}
 }
 
-<<<<<<< HEAD
-
-func checkHeader(h http.Header, key string, value string) bool {
-	values := h.Values(key)
-	for _, v := range values {
-		if v == value {
-			return true
-		}
-	}
-	return false
-}
-
-func compress(w http.ResponseWriter, data any) {
-	response, err := json.Marshal(data)
-	if err != nil {
-		buildJSONErrorResponse(w, err.Error(), http.StatusInternalServerError)
-		return
-	}
-
-	var compressedData bytes.Buffer
-	writer := gzip.NewWriter(&compressedData)
-	_, err = writer.Write(response)
-	if err != nil {
-		buildJSONErrorResponse(w, err.Error(), http.StatusInternalServerError)
-		return
-	}
-
-	err = writer.Close()
-	if err != nil {
-		buildJSONErrorResponse(w, err.Error(), http.StatusInternalServerError)
-		return
-	}
-
-	writeHeader(w, "Content-Encoding", "gzip")
-	if _, err = w.Write(compressedData.Bytes()); err != nil {
-		buildJSONErrorResponse(w, err.Error(), http.StatusInternalServerError)
-=======
 func getStream(w http.ResponseWriter, r *http.Request) {
 	writeHeaders(w)
 	eventSystem := events.GetEventSystem()
@@ -1262,6 +1225,42 @@
 			}
 			f.Flush()
 		}
->>>>>>> bb31066c
+	}
+}
+
+func checkHeader(h http.Header, key string, value string) bool {
+	values := h.Values(key)
+	for _, v := range values {
+		if v == value {
+			return true
+		}
+	}
+	return false
+}
+
+func compress(w http.ResponseWriter, data any) {
+	response, err := json.Marshal(data)
+	if err != nil {
+		buildJSONErrorResponse(w, err.Error(), http.StatusInternalServerError)
+		return
+	}
+
+	var compressedData bytes.Buffer
+	writer := gzip.NewWriter(&compressedData)
+	_, err = writer.Write(response)
+	if err != nil {
+		buildJSONErrorResponse(w, err.Error(), http.StatusInternalServerError)
+		return
+	}
+
+	err = writer.Close()
+	if err != nil {
+		buildJSONErrorResponse(w, err.Error(), http.StatusInternalServerError)
+		return
+	}
+
+	writeHeader(w, "Content-Encoding", "gzip")
+	if _, err = w.Write(compressedData.Bytes()); err != nil {
+		buildJSONErrorResponse(w, err.Error(), http.StatusInternalServerError)
 	}
 }