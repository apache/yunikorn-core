/*
 Licensed to the Apache Software Foundation (ASF) under one
 or more contributor license agreements.  See the NOTICE file
 distributed with this work for additional information
 regarding copyright ownership.  The ASF licenses this file
 to you under the Apache License, Version 2.0 (the
 "License"); you may not use this file except in compliance
 with the License.  You may obtain a copy of the License at

     http://www.apache.org/licenses/LICENSE-2.0

 Unless required by applicable law or agreed to in writing, software
 distributed under the License is distributed on an "AS IS" BASIS,
 WITHOUT WARRANTIES OR CONDITIONS OF ANY KIND, either express or implied.
 See the License for the specific language governing permissions and
 limitations under the License.
*/

package common

import (
	"fmt"
	"os"
	"strconv"
	"strings"
	"time"

	"github.com/google/uuid"
	"go.uber.org/zap"

	"github.com/apache/yunikorn-core/pkg/log"
	interfaceCommon "github.com/apache/yunikorn-scheduler-interface/lib/go/common"
	"github.com/apache/yunikorn-scheduler-interface/lib/go/si"
<<<<<<< HEAD
=======
)

const CreationTime = "CreationTime"

var (
	currentTime = time.Now
	Undefined   = time.Time{}
>>>>>>> 053a269a
)

const CreationTime = "CreationTime"

func GetNormalizedPartitionName(partitionName string, rmID string) string {
	if partitionName == "" {
		partitionName = "default"
	}

	// handle already normalized partition name
	if strings.HasPrefix(partitionName, "[") {
		return partitionName
	}
	return fmt.Sprintf("[%s]%s", rmID, partitionName)
}

func GetRMIdFromPartitionName(partitionName string) string {
	idx := strings.Index(partitionName, "]")
	if idx > 0 {
		rmID := partitionName[1:idx]
		return rmID
	}
	return ""
}

func GetPartitionNameWithoutClusterID(partitionName string) string {
	idx := strings.Index(partitionName, "]")
	if idx > 0 {
		return partitionName[idx+1:]
	}
	return partitionName
}

func WaitFor(interval time.Duration, timeout time.Duration, condition func() bool) error {
	deadline := time.Now().Add(timeout)
	for {
		if time.Now().After(deadline) {
			return fmt.Errorf("timeout waiting for condition")
		}
		if condition() {
			return nil
		}
		time.Sleep(interval)
		continue
	}
}

// Generate a new uuid. The chance that we generate a collision is really small.
// As long as we check the UUID before we communicate it back to the RM we can still replace it without a problem.
func GetNewUUID() string {
	return uuid.NewString()
}

func GetBoolEnvVar(key string, defaultVal bool) bool {
	if value, ok := os.LookupEnv(key); ok {
		boolValue, err := strconv.ParseBool(value)
		if err != nil {
			log.Logger().Debug("Failed to parse environment variable, using default value",
				zap.String("name", key),
				zap.String("value", value),
				zap.Bool("default", defaultVal))
			return defaultVal
		}
		return boolValue
	}
	return defaultVal
}

// ConvertSITimeout Convert a SI execution timeout, given in milliseconds into a time.Duration object.
// This will always return a positive value or zero (0).
// A negative timeout will be converted into zero (0), which means never timeout.
// The conversion handles overflows in the conversion by setting it to zero (0) also.
func ConvertSITimeout(millis int64) time.Duration {
	// handle negative and 0 value (no timeout)
	if millis <= 0 {
		return time.Duration(0)
	}
	// just handle max wrapping, no need to handle min wrapping
	result := millis * int64(time.Millisecond)
	if result/millis != int64(time.Millisecond) {
		log.Logger().Warn("Timeout conversion wrapped: returned no timeout",
			zap.Int64("configured timeout in ms", millis))
		return time.Duration(0)
	}
	return time.Duration(result)
}

// ConvertSITimeoutWithAdjustment Similar to ConvertSITimeout, but this function also adjusts the timeout if
// "creationTime" is defined. It's used during Yunikorn restart, in order to properly track how long a placeholder pod should
// be in "Running" state.
<<<<<<< HEAD
func ConvertSITimeoutWithAdjustment(siApp *si.AddApplicationRequest, defaultTimeout time.Duration) time.Duration {
	result := ConvertSITimeout(siApp.ExecutionTimeoutMilliSeconds)
	if result == 0 {
		result = defaultTimeout
	}
=======
func ConvertSITimeoutWithAdjustment(siApp *si.AddApplicationRequest) time.Duration {
	result := ConvertSITimeout(siApp.ExecutionTimeoutMilliSeconds)
>>>>>>> 053a269a
	adjusted := adjustTimeout(result, siApp)

	return adjusted
}

func adjustTimeout(timeout time.Duration, siApp *si.AddApplicationRequest) time.Duration {
	creationTimeTag := siApp.Tags[interfaceCommon.DomainYuniKorn+CreationTime]
	if creationTimeTag == "" {
		return timeout
	}

	created := ConvertSITimestamp(creationTimeTag)
<<<<<<< HEAD
	if created.IsZero() {
		return timeout
	}
	expectedTimeout := created.Add(timeout)
	adjusted := expectedTimeout.Sub(time.Now())

	if adjusted <= 0 {
=======
	if created == Undefined {
		return timeout
	}
	now := currentTime()
	expectedTimeout := created.Add(timeout)

	if now.After(expectedTimeout) {
>>>>>>> 053a269a
		log.Logger().Info("Placeholder timeout reached - expected timeout is in the past",
			zap.Duration("timeout duration", timeout),
			zap.Time("creation time", created),
			zap.Time("expected timeout", expectedTimeout))
		return time.Millisecond // smallest allowed timeout value
	}

	log.Logger().Info("Adjusting placeholder timeout",
		zap.Duration("timeout duration", timeout),
		zap.Time("creation time", created),
		zap.Time("expected timeout", expectedTimeout))

<<<<<<< HEAD
	return adjusted
}

func ConvertSITimestamp(ts string) time.Time {
	if ts == "" {
		return time.Time{}
	}

=======
	return expectedTimeout.Sub(now)
}

func ConvertSITimestamp(ts string) time.Time {
>>>>>>> 053a269a
	tm, err := strconv.ParseInt(ts, 10, 64)
	if err != nil {
		log.Logger().Warn("Unable to parse timestamp string", zap.String("timestamp", ts),
			zap.Error(err))
		return time.Time{}
	}

<<<<<<< HEAD
	if tm < 0 {
		tm = 0
	}

=======
>>>>>>> 053a269a
	return time.Unix(tm, 0)
}

func GetRequiredNodeFromTag(tags map[string]string) string {
	if nodeName, ok := tags[interfaceCommon.DomainYuniKorn+interfaceCommon.KeyRequiredNode]; ok {
		return nodeName
	}
	return ""
}

// ZeroTimeInUnixNano return the unix nano or nil if the time is zero.
func ZeroTimeInUnixNano(t time.Time) *int64 {
	if t.IsZero() {
		return nil
	}
	tInt := t.UnixNano()
	return &tInt
}<|MERGE_RESOLUTION|>--- conflicted
+++ resolved
@@ -31,16 +31,6 @@
 	"github.com/apache/yunikorn-core/pkg/log"
 	interfaceCommon "github.com/apache/yunikorn-scheduler-interface/lib/go/common"
 	"github.com/apache/yunikorn-scheduler-interface/lib/go/si"
-<<<<<<< HEAD
-=======
-)
-
-const CreationTime = "CreationTime"
-
-var (
-	currentTime = time.Now
-	Undefined   = time.Time{}
->>>>>>> 053a269a
 )
 
 const CreationTime = "CreationTime"
@@ -131,19 +121,13 @@
 // ConvertSITimeoutWithAdjustment Similar to ConvertSITimeout, but this function also adjusts the timeout if
 // "creationTime" is defined. It's used during Yunikorn restart, in order to properly track how long a placeholder pod should
 // be in "Running" state.
-<<<<<<< HEAD
 func ConvertSITimeoutWithAdjustment(siApp *si.AddApplicationRequest, defaultTimeout time.Duration) time.Duration {
 	result := ConvertSITimeout(siApp.ExecutionTimeoutMilliSeconds)
 	if result == 0 {
 		result = defaultTimeout
 	}
-=======
-func ConvertSITimeoutWithAdjustment(siApp *si.AddApplicationRequest) time.Duration {
-	result := ConvertSITimeout(siApp.ExecutionTimeoutMilliSeconds)
->>>>>>> 053a269a
-	adjusted := adjustTimeout(result, siApp)
-
-	return adjusted
+	result = adjustTimeout(result, siApp)
+	return result
 }
 
 func adjustTimeout(timeout time.Duration, siApp *si.AddApplicationRequest) time.Duration {
@@ -153,7 +137,6 @@
 	}
 
 	created := ConvertSITimestamp(creationTimeTag)
-<<<<<<< HEAD
 	if created.IsZero() {
 		return timeout
 	}
@@ -161,15 +144,7 @@
 	adjusted := expectedTimeout.Sub(time.Now())
 
 	if adjusted <= 0 {
-=======
-	if created == Undefined {
-		return timeout
-	}
-	now := currentTime()
-	expectedTimeout := created.Add(timeout)
 
-	if now.After(expectedTimeout) {
->>>>>>> 053a269a
 		log.Logger().Info("Placeholder timeout reached - expected timeout is in the past",
 			zap.Duration("timeout duration", timeout),
 			zap.Time("creation time", created),
@@ -182,7 +157,6 @@
 		zap.Time("creation time", created),
 		zap.Time("expected timeout", expectedTimeout))
 
-<<<<<<< HEAD
 	return adjusted
 }
 
@@ -191,12 +165,6 @@
 		return time.Time{}
 	}
 
-=======
-	return expectedTimeout.Sub(now)
-}
-
-func ConvertSITimestamp(ts string) time.Time {
->>>>>>> 053a269a
 	tm, err := strconv.ParseInt(ts, 10, 64)
 	if err != nil {
 		log.Logger().Warn("Unable to parse timestamp string", zap.String("timestamp", ts),
@@ -204,13 +172,10 @@
 		return time.Time{}
 	}
 
-<<<<<<< HEAD
 	if tm < 0 {
 		tm = 0
 	}
 
-=======
->>>>>>> 053a269a
 	return time.Unix(tm, 0)
 }
 
