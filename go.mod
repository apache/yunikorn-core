//
// Licensed to the Apache Software Foundation (ASF) under one
// or more contributor license agreements.  See the NOTICE file
// distributed with this work for additional information
// regarding copyright ownership.  The ASF licenses this file
// to you under the Apache License, Version 2.0 (the
// "License"); you may not use this file except in compliance
// with the License.  You may obtain a copy of the License at
//
//     http://www.apache.org/licenses/LICENSE-2.0
//
// Unless required by applicable law or agreed to in writing,
// software distributed under the License is distributed on an
// "AS IS" BASIS, WITHOUT WARRANTIES OR CONDITIONS OF ANY
// KIND, either express or implied.  See the License for the
// specific language governing permissions and limitations
// under the License.
//

module github.com/apache/yunikorn-core

go 1.23.0

toolchain go1.23.7

require (
	github.com/apache/yunikorn-scheduler-interface v0.0.0-20250304214837-4513ff3a692d
	github.com/go-ldap/ldap/v3 v3.4.11
	github.com/google/btree v1.1.3
	github.com/google/go-cmp v0.7.0
	github.com/google/uuid v1.6.0
	github.com/julienschmidt/httprouter v1.3.0
	github.com/looplab/fsm v1.0.2
	github.com/prometheus/client_golang v1.18.0
	github.com/prometheus/client_model v0.5.0
	github.com/prometheus/common v0.45.0
	github.com/sasha-s/go-deadlock v0.3.5
	github.com/stretchr/testify v1.8.1
	go.uber.org/zap v1.27.0
	go.yaml.in/yaml/v3 v3.0.4
	golang.org/x/exp v0.0.0-20250228200357-dead58393ab7
<<<<<<< HEAD
	golang.org/x/net v0.38.0
=======
	golang.org/x/net v0.43.0
>>>>>>> 7511f305
	golang.org/x/time v0.10.0
	google.golang.org/grpc v1.71.0
	gotest.tools/v3 v3.5.2
)

require (
	github.com/Azure/go-ntlmssp v0.0.0-20221128193559-754e69321358 // indirect
	github.com/beorn7/perks v1.0.1 // indirect
	github.com/cespare/xxhash/v2 v2.3.0 // indirect
	github.com/davecgh/go-spew v1.1.1 // indirect
	github.com/go-asn1-ber/asn1-ber v1.5.8-0.20250403174932-29230038a667 // indirect
	github.com/matttproud/golang_protobuf_extensions/v2 v2.0.0 // indirect
	github.com/petermattis/goid v0.0.0-20250303134427-723919f7f203 // indirect
	github.com/pmezard/go-difflib v1.0.0 // indirect
	github.com/prometheus/procfs v0.12.0 // indirect
	go.uber.org/multierr v1.10.0 // indirect
<<<<<<< HEAD
	golang.org/x/crypto v0.36.0 // indirect
	golang.org/x/sys v0.30.0 // indirect
	golang.org/x/text v0.22.0 // indirect
=======
	golang.org/x/sys v0.35.0 // indirect
	golang.org/x/text v0.28.0 // indirect
>>>>>>> 7511f305
	google.golang.org/genproto/googleapis/rpc v0.0.0-20250115164207-1a7da9e5054f // indirect
	google.golang.org/protobuf v1.36.5 // indirect
)

replace (
	github.com/petermattis/goid => github.com/petermattis/goid v0.0.0-20250303134427-723919f7f203
	golang.org/x/crypto => golang.org/x/crypto v0.35.0
	golang.org/x/net => golang.org/x/net v0.43.0
	golang.org/x/sys => golang.org/x/sys v0.35.0
	golang.org/x/text => golang.org/x/text v0.28.0
	golang.org/x/tools => golang.org/x/tools v0.30.0
)<|MERGE_RESOLUTION|>--- conflicted
+++ resolved
@@ -39,11 +39,7 @@
 	go.uber.org/zap v1.27.0
 	go.yaml.in/yaml/v3 v3.0.4
 	golang.org/x/exp v0.0.0-20250228200357-dead58393ab7
-<<<<<<< HEAD
-	golang.org/x/net v0.38.0
-=======
 	golang.org/x/net v0.43.0
->>>>>>> 7511f305
 	golang.org/x/time v0.10.0
 	google.golang.org/grpc v1.71.0
 	gotest.tools/v3 v3.5.2
@@ -60,14 +56,8 @@
 	github.com/pmezard/go-difflib v1.0.0 // indirect
 	github.com/prometheus/procfs v0.12.0 // indirect
 	go.uber.org/multierr v1.10.0 // indirect
-<<<<<<< HEAD
-	golang.org/x/crypto v0.36.0 // indirect
-	golang.org/x/sys v0.30.0 // indirect
-	golang.org/x/text v0.22.0 // indirect
-=======
 	golang.org/x/sys v0.35.0 // indirect
 	golang.org/x/text v0.28.0 // indirect
->>>>>>> 7511f305
 	google.golang.org/genproto/googleapis/rpc v0.0.0-20250115164207-1a7da9e5054f // indirect
 	google.golang.org/protobuf v1.36.5 // indirect
 )
