/*
 Licensed to the Apache Software Foundation (ASF) under one
 or more contributor license agreements.  See the NOTICE file
 distributed with this work for additional information
 regarding copyright ownership.  The ASF licenses this file
 to you under the Apache License, Version 2.0 (the
 "License"); you may not use this file except in compliance
 with the License.  You may obtain a copy of the License at

     http://www.apache.org/licenses/LICENSE-2.0

 Unless required by applicable law or agreed to in writing, software
 distributed under the License is distributed on an "AS IS" BASIS,
 WITHOUT WARRANTIES OR CONDITIONS OF ANY KIND, either express or implied.
 See the License for the specific language governing permissions and
 limitations under the License.
*/

package objects

import (
	"gotest.tools/v3/assert"
	"testing"

	"github.com/apache/yunikorn-core/pkg/common"
<<<<<<< HEAD
	"github.com/apache/yunikorn-core/pkg/common/resources"
	"github.com/apache/yunikorn-core/pkg/events/mock"
=======
>>>>>>> 84f61613
	"github.com/apache/yunikorn-scheduler-interface/lib/go/si"
)

func isNewApplicationEvent(t *testing.T, app *Application, record *si.EventRecord) {
	assert.Equal(t, si.EventRecord_APP, record.Type, "incorrect event type, expect app")
	assert.Equal(t, app.ApplicationID, record.ObjectID, "incorrect object ID, expected application ID")
	assert.Equal(t, si.EventRecord_ADD, record.EventChangeType, "incorrect change type, expected add")
	assert.Equal(t, si.EventRecord_DETAILS_NONE, record.EventChangeDetail, "incorrect change detail, expected none")
}

func isRemoveApplicationEvent(t *testing.T, app *Application, record *si.EventRecord) {
	assert.Equal(t, si.EventRecord_APP, record.Type, "incorrect event type, expect app")
	assert.Equal(t, app.ApplicationID, record.ObjectID, "incorrect object ID, expected application ID")
	assert.Equal(t, si.EventRecord_REMOVE, record.EventChangeType, "incorrect change type, expected remove")
	assert.Equal(t, si.EventRecord_DETAILS_NONE, record.EventChangeDetail, "incorrect change detail, expected none")
}

func isStateChangeEvent(t *testing.T, app *Application, changeDetail si.EventRecord_ChangeDetail, record *si.EventRecord) {
	assert.Equal(t, si.EventRecord_APP, record.Type, "incorrect event type, expect app")
	assert.Equal(t, app.ApplicationID, record.ObjectID, "incorrect object ID, expected application ID")
	assert.Equal(t, si.EventRecord_SET, record.EventChangeType, "incorrect change type, expected set")
	assert.Equal(t, changeDetail, record.EventChangeDetail, "incorrect change detail")
}

<<<<<<< HEAD
func TestSendAppDoesNotFitEvent(t *testing.T) {
	app := &Application{
		queuePath: "root.test",
	}
	eventSystem := mock.NewEventSystemDisabled()
	appEvents := newApplicationEvents(app, eventSystem)
	appEvents.sendAppDoesNotFitEvent(&AllocationAsk{}, &resources.Resource{})
	assert.Equal(t, 0, len(eventSystem.Events), "unexpected event")

	eventSystem = mock.NewEventSystem()
	appEvents = newApplicationEvents(app, eventSystem)
	appEvents.sendAppDoesNotFitEvent(&AllocationAsk{
		applicationID: appID0,
		allocationKey: aKey,
	}, &resources.Resource{})
	assert.Equal(t, 1, len(eventSystem.Events), "event was not generated")
}

func TestSendAppDoesNotFitEventWithRateLimiter(t *testing.T) {
	app := &Application{
		queuePath: "root.test",
	}
	eventSystem := mock.NewEventSystem()
	appEvents := newApplicationEvents(app, eventSystem)
	startTime := time.Now()
	for {
		elapsed := time.Since(startTime)
		if elapsed > 500*time.Millisecond {
			break
		}
		appEvents.sendAppDoesNotFitEvent(&AllocationAsk{
			applicationID: appID0,
			allocationKey: aKey,
		}, &resources.Resource{})
		time.Sleep(10 * time.Millisecond)
	}
	assert.Equal(t, 1, len(eventSystem.Events), "event was not generated")
}

=======
>>>>>>> 84f61613
func TestSendPlaceholderLargerEvent(t *testing.T) {
	app := &Application{
		queuePath: "root.test",
	}
	eventSystem := mock.NewEventSystemDisabled()
	appEvents := newApplicationEvents(app, eventSystem)
	appEvents.sendPlaceholderLargerEvent(&Allocation{}, &AllocationAsk{})
	assert.Equal(t, 0, len(eventSystem.Events), "unexpected event")

	eventSystem = mock.NewEventSystem()
	appEvents = newApplicationEvents(app, eventSystem)
	appEvents.sendPlaceholderLargerEvent(&Allocation{
		allocationKey: aKey,
	}, &AllocationAsk{
		applicationID: appID0,
		allocationKey: aKey,
	})
	assert.Equal(t, 1, len(eventSystem.Events), "event was not generated")
}

func TestSendNewAllocationEvent(t *testing.T) {
	app := &Application{
		ApplicationID: appID0,
		queuePath:     "root.test",
	}
	eventSystem := mock.NewEventSystemDisabled()
	appEvents := newApplicationEvents(app, eventSystem)
	appEvents.sendNewAllocationEvent(&Allocation{})
	assert.Equal(t, 0, len(eventSystem.Events), "unexpected event")

	eventSystem = mock.NewEventSystem()
	appEvents = newApplicationEvents(app, eventSystem)
	assert.Assert(t, appEvents.eventSystem != nil, "event system should not be nil")
	appEvents.sendNewAllocationEvent(&Allocation{
		applicationID: appID0,
		allocationKey: aKey,
		allocationID:  aAllocationID,
	})
	assert.Equal(t, 1, len(eventSystem.Events), "event was not generated")
	assert.Equal(t, si.EventRecord_APP, eventSystem.Events[0].Type, "event type is not expected")
	assert.Equal(t, si.EventRecord_ADD, eventSystem.Events[0].EventChangeType, "event change type is not expected")
	assert.Equal(t, si.EventRecord_APP_ALLOC, eventSystem.Events[0].EventChangeDetail, "event change detail is not expected")
	assert.Equal(t, appID0, eventSystem.Events[0].ObjectID, "event object id is not expected")
	assert.Equal(t, aAllocationID, eventSystem.Events[0].ReferenceID, "event reference id is not expected")
	assert.Equal(t, common.Empty, eventSystem.Events[0].Message, "message is not expected")
}

func TestSendNewAskEvent(t *testing.T) {
	app := &Application{
		ApplicationID: appID0,
		queuePath:     "root.test",
	}
	eventSystem := mock.NewEventSystemDisabled()
	appEvents := newApplicationEvents(app, eventSystem)
	appEvents.sendNewAskEvent(&AllocationAsk{})
	assert.Equal(t, 0, len(eventSystem.Events), "unexpected event")

	eventSystem = mock.NewEventSystem()
	appEvents = newApplicationEvents(app, eventSystem)
	assert.Assert(t, appEvents.eventSystem != nil, "event system should not be nil")
	appEvents.sendNewAskEvent(&AllocationAsk{
		applicationID: appID0,
		allocationKey: aKey,
	})
	assert.Equal(t, 1, len(eventSystem.Events), "event was not generated")
	assert.Equal(t, si.EventRecord_APP, eventSystem.Events[0].Type, "event type is not expected")
	assert.Equal(t, si.EventRecord_ADD, eventSystem.Events[0].EventChangeType, "event change type is not expected")
	assert.Equal(t, si.EventRecord_APP_REQUEST, eventSystem.Events[0].EventChangeDetail, "event change detail is not expected")
	assert.Equal(t, appID0, eventSystem.Events[0].ObjectID, "event object id is not expected")
	assert.Equal(t, aKey, eventSystem.Events[0].ReferenceID, "event reference id is not expected")
	assert.Equal(t, common.Empty, eventSystem.Events[0].Message, "message is not expected")
}

func TestSendRemoveAllocationEvent(t *testing.T) {
	app := &Application{
		ApplicationID: appID0,
		queuePath:     "root.test",
	}
	eventSystem := mock.NewEventSystemDisabled()
	appEvents := newApplicationEvents(app, eventSystem)
	appEvents.sendRemoveAllocationEvent(&Allocation{}, si.TerminationType_STOPPED_BY_RM)
	assert.Equal(t, 0, len(eventSystem.Events), "unexpected event")

	testCases := []struct {
		name                 string
		eventSystemMock      *mock.EventSystem
		terminationType      si.TerminationType
		allocation           *Allocation
		expectedEventCnt     int
		expectedType         si.EventRecord_Type
		expectedChangeType   si.EventRecord_ChangeType
		expectedChangeDetail si.EventRecord_ChangeDetail
		expectedObjectID     string
		expectedReferenceID  string
	}{
		{
			name:                 "remove allocation cause of node removal",
			eventSystemMock:      mock.NewEventSystem(),
			terminationType:      si.TerminationType_UNKNOWN_TERMINATION_TYPE,
			allocation:           &Allocation{applicationID: appID0, allocationKey: aKey, allocationID: aAllocationID},
			expectedEventCnt:     1,
			expectedType:         si.EventRecord_APP,
			expectedChangeType:   si.EventRecord_REMOVE,
			expectedChangeDetail: si.EventRecord_ALLOC_NODEREMOVED,
			expectedObjectID:     appID0,
			expectedReferenceID:  aAllocationID,
		},
		{
			name:                 "remove allocation cause of resource manager cancel",
			eventSystemMock:      mock.NewEventSystem(),
			terminationType:      si.TerminationType_STOPPED_BY_RM,
			allocation:           &Allocation{applicationID: appID0, allocationKey: aKey, allocationID: aAllocationID},
			expectedEventCnt:     1,
			expectedType:         si.EventRecord_APP,
			expectedChangeType:   si.EventRecord_REMOVE,
			expectedChangeDetail: si.EventRecord_ALLOC_CANCEL,
			expectedObjectID:     appID0,
			expectedReferenceID:  aAllocationID,
		},
		{
			name:                 "remove allocation cause of timeout",
			eventSystemMock:      mock.NewEventSystem(),
			terminationType:      si.TerminationType_TIMEOUT,
			allocation:           &Allocation{applicationID: appID0, allocationKey: aKey, allocationID: aAllocationID},
			expectedEventCnt:     1,
			expectedType:         si.EventRecord_APP,
			expectedChangeType:   si.EventRecord_REMOVE,
			expectedChangeDetail: si.EventRecord_ALLOC_TIMEOUT,
			expectedObjectID:     appID0,
			expectedReferenceID:  aAllocationID,
		},
		{
			name:                 "remove allocation cause of preemption",
			eventSystemMock:      mock.NewEventSystem(),
			terminationType:      si.TerminationType_PREEMPTED_BY_SCHEDULER,
			allocation:           &Allocation{applicationID: appID0, allocationKey: aKey, allocationID: aAllocationID},
			expectedEventCnt:     1,
			expectedType:         si.EventRecord_APP,
			expectedChangeType:   si.EventRecord_REMOVE,
			expectedChangeDetail: si.EventRecord_ALLOC_PREEMPT,
			expectedObjectID:     appID0,
			expectedReferenceID:  aAllocationID,
		},
		{
			name:                 "remove allocation cause of replacement",
			eventSystemMock:      mock.NewEventSystem(),
			terminationType:      si.TerminationType_PLACEHOLDER_REPLACED,
			allocation:           &Allocation{applicationID: appID0, allocationKey: aKey, allocationID: aAllocationID},
			expectedEventCnt:     1,
			expectedType:         si.EventRecord_APP,
			expectedChangeType:   si.EventRecord_REMOVE,
			expectedChangeDetail: si.EventRecord_ALLOC_REPLACED,
			expectedObjectID:     appID0,
			expectedReferenceID:  aAllocationID,
		},
	}
	for _, testCase := range testCases {
		t.Run(testCase.name, func(t *testing.T) {
			if testCase.eventSystemMock == nil {
				appEvents := newApplicationEvents(app, nil)
				assert.Assert(t, appEvents.eventSystem == nil, "event system should be nil")
				appEvents.sendRemoveAllocationEvent(testCase.allocation, testCase.terminationType)
			} else {
				appEvents := newApplicationEvents(app, testCase.eventSystemMock)
				assert.Assert(t, appEvents.eventSystem != nil, "event system should not be nil")
				appEvents.sendRemoveAllocationEvent(testCase.allocation, testCase.terminationType)
				assert.Equal(t, testCase.expectedEventCnt, len(testCase.eventSystemMock.Events), "event was not generated")
				assert.Equal(t, testCase.expectedType, testCase.eventSystemMock.Events[0].Type, "event type is not expected")
				assert.Equal(t, testCase.expectedChangeType, testCase.eventSystemMock.Events[0].EventChangeType, "event change type is not expected")
				assert.Equal(t, testCase.expectedChangeDetail, testCase.eventSystemMock.Events[0].EventChangeDetail, "event change detail is not expected")
				assert.Equal(t, testCase.expectedObjectID, testCase.eventSystemMock.Events[0].ObjectID, "event object id is not expected")
				assert.Equal(t, testCase.expectedReferenceID, testCase.eventSystemMock.Events[0].ReferenceID, "event reference id is not expected")
				assert.Equal(t, common.Empty, testCase.eventSystemMock.Events[0].Message, "message is not expected")
			}
		})
	}
}

func TestSendRemoveAskEvent(t *testing.T) {
	app := &Application{
		ApplicationID: appID0,
		queuePath:     "root.test",
	}
	eventSystem := mock.NewEventSystemDisabled()
	appEvents := newApplicationEvents(app, eventSystem)
	appEvents.sendRemoveAskEvent(&AllocationAsk{}, si.EventRecord_REQUEST_CANCEL)
	assert.Equal(t, 0, len(eventSystem.Events), "unexpected event")

	ask := &AllocationAsk{
		applicationID: appID0,
		allocationKey: aKey}
	eventSystem = mock.NewEventSystem()
	appEvents = newApplicationEvents(app, eventSystem)
	appEvents.sendRemoveAskEvent(ask, si.EventRecord_REQUEST_CANCEL)
	event := eventSystem.Events[0]
	assert.Equal(t, si.EventRecord_APP, event.Type)
	assert.Equal(t, si.EventRecord_REMOVE, event.EventChangeType)
	assert.Equal(t, si.EventRecord_REQUEST_CANCEL, event.EventChangeDetail)
	assert.Equal(t, "app-0", event.ObjectID)
	assert.Equal(t, "alloc-1", event.ReferenceID)
	assert.Equal(t, "", event.Message)

	eventSystem.Reset()
	appEvents.sendRemoveAskEvent(ask, si.EventRecord_REQUEST_TIMEOUT)
	event = eventSystem.Events[0]
	assert.Equal(t, si.EventRecord_APP, event.Type)
	assert.Equal(t, si.EventRecord_REMOVE, event.EventChangeType)
	assert.Equal(t, si.EventRecord_REQUEST_TIMEOUT, event.EventChangeDetail)
	assert.Equal(t, "app-0", event.ObjectID)
	assert.Equal(t, "alloc-1", event.ReferenceID)
	assert.Equal(t, "", event.Message)
}

func TestSendNewApplicationEvent(t *testing.T) {
	app := &Application{
		ApplicationID: appID0,
		queuePath:     "root.test",
	}
	eventSystem := mock.NewEventSystemDisabled()
	appEvents := newApplicationEvents(app, eventSystem)
	appEvents.sendNewApplicationEvent()
	assert.Equal(t, 0, len(eventSystem.Events), "unexpected event")

	mockEvents := mock.NewEventSystem()
	appEvents = newApplicationEvents(app, mockEvents)
	appEvents.sendNewApplicationEvent()
	event := mockEvents.Events[0]
	assert.Equal(t, si.EventRecord_APP, event.Type)
	assert.Equal(t, si.EventRecord_ADD, event.EventChangeType)
	assert.Equal(t, si.EventRecord_DETAILS_NONE, event.EventChangeDetail)
	assert.Equal(t, "app-0", event.ObjectID)
	assert.Equal(t, "", event.ReferenceID)
	assert.Equal(t, "", event.Message)
}

func TestSendRemoveApplicationEvent(t *testing.T) {
	app := &Application{
		ApplicationID: appID0,
		queuePath:     "root.test",
	}
	eventSystem := mock.NewEventSystemDisabled()
	appEvents := newApplicationEvents(app, eventSystem)
	appEvents.sendRemoveApplicationEvent()
	assert.Equal(t, 0, len(eventSystem.Events), "unexpected event")

	eventSystem = mock.NewEventSystem()
	appEvents = newApplicationEvents(app, eventSystem)
	appEvents.sendRemoveApplicationEvent()
	event := eventSystem.Events[0]
	assert.Equal(t, si.EventRecord_APP, event.Type)
	assert.Equal(t, si.EventRecord_REMOVE, event.EventChangeType)
	assert.Equal(t, si.EventRecord_DETAILS_NONE, event.EventChangeDetail)
	assert.Equal(t, "app-0", event.ObjectID)
	assert.Equal(t, "", event.ReferenceID)
	assert.Equal(t, "", event.Message)
}

func TestSendStateChangeEvent(t *testing.T) {
	app := &Application{
		ApplicationID:         appID0,
		queuePath:             "root.test",
		sendStateChangeEvents: true,
	}
	eventSystem := mock.NewEventSystemDisabled()
	appEvents := newApplicationEvents(app, eventSystem)
	appEvents.sendStateChangeEvent(si.EventRecord_APP_RUNNING, "")
	assert.Equal(t, 0, len(eventSystem.Events), "unexpected event")

	eventSystem = mock.NewEventSystem()
	appEvents = newApplicationEvents(app, eventSystem)
	appEvents.sendStateChangeEvent(si.EventRecord_APP_RUNNING, "The application is running")
	event := eventSystem.Events[0]
	assert.Equal(t, si.EventRecord_APP, event.Type)
	assert.Equal(t, si.EventRecord_SET, event.EventChangeType)
	assert.Equal(t, si.EventRecord_APP_RUNNING, event.EventChangeDetail)
	assert.Equal(t, "app-0", event.ObjectID)
	assert.Equal(t, "", event.ReferenceID)
	assert.Equal(t, "The application is running", event.Message)

	eventSystem = mock.NewEventSystemDisabled()
	appEvents = newApplicationEvents(app, eventSystem)
	appEvents.sendStateChangeEvent(si.EventRecord_APP_RUNNING, "ResourceReservationTimeout")
	assert.Equal(t, 0, len(eventSystem.Events), "unexpected event")

	eventSystem = mock.NewEventSystem()
	appEvents = newApplicationEvents(app, eventSystem)
	appEvents.sendStateChangeEvent(si.EventRecord_APP_REJECT, "Failed to add application to partition (placement rejected)")
	event = eventSystem.Events[0]
	assert.Equal(t, si.EventRecord_APP, event.Type)
	assert.Equal(t, si.EventRecord_SET, event.EventChangeType)
	assert.Equal(t, si.EventRecord_APP_REJECT, event.EventChangeDetail)
	assert.Equal(t, "app-0", event.ObjectID)
	assert.Equal(t, "", event.ReferenceID)
	assert.Equal(t, "Failed to add application to partition (placement rejected)", event.Message)
}<|MERGE_RESOLUTION|>--- conflicted
+++ resolved
@@ -23,11 +23,7 @@
 	"testing"
 
 	"github.com/apache/yunikorn-core/pkg/common"
-<<<<<<< HEAD
-	"github.com/apache/yunikorn-core/pkg/common/resources"
 	"github.com/apache/yunikorn-core/pkg/events/mock"
-=======
->>>>>>> 84f61613
 	"github.com/apache/yunikorn-scheduler-interface/lib/go/si"
 )
 
@@ -52,48 +48,6 @@
 	assert.Equal(t, changeDetail, record.EventChangeDetail, "incorrect change detail")
 }
 
-<<<<<<< HEAD
-func TestSendAppDoesNotFitEvent(t *testing.T) {
-	app := &Application{
-		queuePath: "root.test",
-	}
-	eventSystem := mock.NewEventSystemDisabled()
-	appEvents := newApplicationEvents(app, eventSystem)
-	appEvents.sendAppDoesNotFitEvent(&AllocationAsk{}, &resources.Resource{})
-	assert.Equal(t, 0, len(eventSystem.Events), "unexpected event")
-
-	eventSystem = mock.NewEventSystem()
-	appEvents = newApplicationEvents(app, eventSystem)
-	appEvents.sendAppDoesNotFitEvent(&AllocationAsk{
-		applicationID: appID0,
-		allocationKey: aKey,
-	}, &resources.Resource{})
-	assert.Equal(t, 1, len(eventSystem.Events), "event was not generated")
-}
-
-func TestSendAppDoesNotFitEventWithRateLimiter(t *testing.T) {
-	app := &Application{
-		queuePath: "root.test",
-	}
-	eventSystem := mock.NewEventSystem()
-	appEvents := newApplicationEvents(app, eventSystem)
-	startTime := time.Now()
-	for {
-		elapsed := time.Since(startTime)
-		if elapsed > 500*time.Millisecond {
-			break
-		}
-		appEvents.sendAppDoesNotFitEvent(&AllocationAsk{
-			applicationID: appID0,
-			allocationKey: aKey,
-		}, &resources.Resource{})
-		time.Sleep(10 * time.Millisecond)
-	}
-	assert.Equal(t, 1, len(eventSystem.Events), "event was not generated")
-}
-
-=======
->>>>>>> 84f61613
 func TestSendPlaceholderLargerEvent(t *testing.T) {
 	app := &Application{
 		queuePath: "root.test",
