/*
 Licensed to the Apache Software Foundation (ASF) under one
 or more contributor license agreements.  See the NOTICE file
 distributed with this work for additional information
 regarding copyright ownership.  The ASF licenses this file
 to you under the Apache License, Version 2.0 (the
 "License"); you may not use this file except in compliance
 with the License.  You may obtain a copy of the License at

     http://www.apache.org/licenses/LICENSE-2.0

 Unless required by applicable law or agreed to in writing, software
 distributed under the License is distributed on an "AS IS" BASIS,
 WITHOUT WARRANTIES OR CONDITIONS OF ANY KIND, either express or implied.
 See the License for the specific language governing permissions and
 limitations under the License.
*/

package webservice

import (
	"encoding/json"
	"fmt"
	"io"
	"math"
	"net/http"
	"runtime"
	"strconv"
	"strings"

	"github.com/prometheus/client_golang/prometheus/promhttp"
	"go.uber.org/zap"
	"gopkg.in/yaml.v2"

	"github.com/apache/incubator-yunikorn-core/pkg/common"
	"github.com/apache/incubator-yunikorn-core/pkg/common/configs"
	"github.com/apache/incubator-yunikorn-core/pkg/common/resources"
	"github.com/apache/incubator-yunikorn-core/pkg/log"
	metrics2 "github.com/apache/incubator-yunikorn-core/pkg/metrics"
	"github.com/apache/incubator-yunikorn-core/pkg/metrics/history"
	"github.com/apache/incubator-yunikorn-core/pkg/plugins"
	"github.com/apache/incubator-yunikorn-core/pkg/scheduler"
	"github.com/apache/incubator-yunikorn-core/pkg/scheduler/objects"
	"github.com/apache/incubator-yunikorn-core/pkg/webservice/dao"
	"github.com/apache/incubator-yunikorn-scheduler-interface/lib/go/si"

	"github.com/gorilla/mux"
)

func getStackInfo(w http.ResponseWriter, r *http.Request) {
	writeHeaders(w)
	var stack = func() []byte {
		buf := make([]byte, 1024)
		for {
			n := runtime.Stack(buf, true)
			if n < len(buf) {
				return buf[:n]
			}
			buf = make([]byte, 2*len(buf))
		}
	}
	if _, err := w.Write(stack()); err != nil {
		log.Logger().Error("GetStackInfo error", zap.Error(err))
		buildJSONErrorResponse(w, err.Error(), http.StatusInternalServerError)
	}
}

func getQueueInfo(w http.ResponseWriter, r *http.Request) {
	writeHeaders(w)

	lists := schedulerContext.GetPartitionMapClone()
	for _, partition := range lists {
		partitionInfo := getPartitionJSON(partition)

		if err := json.NewEncoder(w).Encode(partitionInfo); err != nil {
			buildJSONErrorResponse(w, err.Error(), http.StatusInternalServerError)
		}
	}
}

func getClusterInfo(w http.ResponseWriter, r *http.Request) {
	writeHeaders(w)

	lists := schedulerContext.GetPartitionMapClone()
	clustersInfo := getClusterDAO(lists)
	if err := json.NewEncoder(w).Encode(clustersInfo); err != nil {
		buildJSONErrorResponse(w, err.Error(), http.StatusInternalServerError)
	}
}

func getClusterUtilization(w http.ResponseWriter, r *http.Request) {
	writeHeaders(w)
	lists := schedulerContext.GetPartitionMapClone()
	clusterUtil := getClustersUtilDAO(lists)
	if err := json.NewEncoder(w).Encode(clusterUtil); err != nil {
		buildJSONErrorResponse(w, err.Error(), http.StatusInternalServerError)
	}
}

func getApplicationsInfo(w http.ResponseWriter, r *http.Request) {
	writeHeaders(w)

	queuePath := r.URL.Query().Get("queue")
	queueErr := validateQueue(queuePath)
	if queueErr != nil {
		buildJSONErrorResponse(w, queueErr.Error(), http.StatusBadRequest)
		return
	}

	lists := schedulerContext.GetPartitionMapClone()
	appsDao := make([]*dao.ApplicationDAOInfo, 0, len(lists))
	state := r.URL.Query().Get("applicationState")
	user := r.URL.Query().Get("user")
	addDao := func(app *objects.Application) {
		if (len(queuePath) == 0 || strings.EqualFold(queuePath, app.GetQueuePath())) &&
			(len(user) == 0 || strings.EqualFold(user, app.GetUser().User)) {
			appJSON := getApplicationJSON(app)
			// the application state may get changed before we convert it to dao
			if len(state) == 0 || strings.EqualFold(state, appJSON.State) {
				appsDao = append(appsDao, appJSON)
			}
		}
	}

	for _, partition := range lists {
		for _, app := range partition.GetApplications() {
			addDao(app)
		}
		for _, app := range partition.GetCompletedApplications() {
			addDao(app)
		}
		for _, app := range partition.GetRejectedApplications() {
			addDao(app)
		}
	}

	if err := json.NewEncoder(w).Encode(appsDao); err != nil {
		buildJSONErrorResponse(w, err.Error(), http.StatusInternalServerError)
	}
}

func validateQueue(queuePath string) error {
	if queuePath != "" {
		queueNameArr := strings.Split(queuePath, ".")
		for _, name := range queueNameArr {
			if !configs.QueueNameRegExp.MatchString(name) {
				return fmt.Errorf("problem in queue query parameter parsing as queue param "+
					"%s contains invalid queue name %s. Queue name must only have "+
					"alphanumeric characters, - or _, and be no longer than 64 characters", queuePath, name)
			}
		}
	}
	return nil
}

func getNodesInfo(w http.ResponseWriter, r *http.Request) {
	writeHeaders(w)

	lists := schedulerContext.GetPartitionMapClone()
	result := getNodesDAO(lists)
	if err := json.NewEncoder(w).Encode(result); err != nil {
		buildJSONErrorResponse(w, err.Error(), http.StatusInternalServerError)
	}
}

func getNodesUtilization(w http.ResponseWriter, r *http.Request) {
	writeHeaders(w)

	lists := schedulerContext.GetPartitionMapClone()
	result := getNodesUtilDAO(lists)
	if err := json.NewEncoder(w).Encode(result); err != nil {
		buildJSONErrorResponse(w, err.Error(), http.StatusInternalServerError)
	}
}

func validateConf(w http.ResponseWriter, r *http.Request) {
	writeHeaders(w)
	requestBytes, err := io.ReadAll(r.Body)
	if err == nil {
		_, err = configs.LoadSchedulerConfigFromByteArray(requestBytes)
	}
	var result dao.ValidateConfResponse
	if err != nil {
		result.Allowed = false
		result.Reason = err.Error()
	} else {
		result.Allowed = true
	}
	if err = json.NewEncoder(w).Encode(result); err != nil {
		buildJSONErrorResponse(w, err.Error(), http.StatusInternalServerError)
	}
}

func writeHeaders(w http.ResponseWriter) {
	w.Header().Set("Content-Type", "application/json; charset=UTF-8")
	w.Header().Set("Access-Control-Allow-Origin", "*")
	w.Header().Set("Access-Control-Allow-Credentials", "true")
	w.Header().Set("Access-Control-Allow-Methods", "GET,POST,HEAD,OPTIONS")
	w.Header().Set("Access-Control-Allow-Headers", "X-Requested-With,Content-Type,Accept,Origin")
}

func buildJSONErrorResponse(w http.ResponseWriter, detail string, code int) {
	w.WriteHeader(code)
	errorInfo := dao.NewYAPIError(nil, code, detail)
	if jsonErr := json.NewEncoder(w).Encode(errorInfo); jsonErr != nil {
		log.Logger().Error(fmt.Sprintf("Problem in sending error response in JSON format. Error response: %s", detail))
	}
}

func getClusterJSON(partition *scheduler.PartitionContext) *dao.ClusterDAOInfo {
	clusterInfo := &dao.ClusterDAOInfo{}
	clusterInfo.StartTime = schedulerContext.GetStartTime().Format("2006-01-02T15:04:05-0700")
	rmInfo := schedulerContext.GetRMInfoMapClone()
	clusterInfo.RMBuildInformation = getRMBuildInformation(rmInfo)
	clusterInfo.PartitionName = common.GetPartitionNameWithoutClusterID(partition.Name)
	clusterInfo.TotalApplications = strconv.Itoa(partition.GetTotalApplicationCount())
	clusterInfo.TotalContainers = strconv.Itoa(partition.GetTotalAllocationCount())
	clusterInfo.TotalNodes = strconv.Itoa(partition.GetTotalNodeCount())
	clusterInfo.ClusterName = "kubernetes"

	clusterInfo.RunningApplications = strconv.Itoa(partition.GetTotalApplicationCount())
	clusterInfo.RunningContainers = strconv.Itoa(partition.GetTotalAllocationCount())
	clusterInfo.ActiveNodes = strconv.Itoa(partition.GetTotalNodeCount())

	return clusterInfo
}

func getClusterUtilJSON(partition *scheduler.PartitionContext) []*dao.ClusterUtilDAOInfo {
	var utils []*dao.ClusterUtilDAOInfo
	var getResource bool = true
	total := partition.GetTotalPartitionResource()
	if resources.IsZero(total) {
		getResource = false
	}
	used := partition.GetAllocatedResource()
	if len(used.Resources) == 0 {
		getResource = false
	}
	if getResource {
		percent := resources.CalculateAbsUsedCapacity(total, used)
		for name, value := range percent.Resources {
			utilization := &dao.ClusterUtilDAOInfo{
				ResourceType: name,
				Total:        int64(total.Resources[name]),
				Used:         int64(used.Resources[name]),
				Usage:        fmt.Sprintf("%d", int64(value)) + "%",
			}
			utils = append(utils, utilization)
		}
	} else if !getResource {
		utilization := &dao.ClusterUtilDAOInfo{
			ResourceType: "N/A",
			Total:        int64(-1),
			Used:         int64(-1),
			Usage:        "N/A",
		}
		utils = append(utils, utilization)
	}
	return utils
}

func getPartitionJSON(partition *scheduler.PartitionContext) *dao.PartitionDAOInfo {
	partitionInfo := &dao.PartitionDAOInfo{}

	queueDAOInfo := partition.GetQueueInfo()

	partitionInfo.PartitionName = common.GetPartitionNameWithoutClusterID(partition.Name)
	capacity := partition.GetTotalPartitionResource()
	usedCapacity := partition.GetAllocatedResource()
	partitionInfo.Capacity = dao.PartitionCapacity{
		Capacity:     capacity.DAOMap(),
		UsedCapacity: usedCapacity.DAOMap(),
		Utilization:  resources.CalculateAbsUsedCapacity(capacity, usedCapacity).DAOMap(),
	}
	partitionInfo.Queues = queueDAOInfo

	return partitionInfo
}

func getApplicationJSON(app *objects.Application) *dao.ApplicationDAOInfo {
	allocations := app.GetAllAllocations()
	allocationInfo := make([]dao.AllocationDAOInfo, 0, len(allocations))
<<<<<<< HEAD
	placeholders := app.GetAllPlaceholderData()
	placeholderInfo := make([]dao.PlaceholderDAOInfo, 0, len(placeholders))

=======
>>>>>>> b0906e9f
	for _, alloc := range allocations {
		allocInfo := dao.AllocationDAOInfo{
			AllocationKey:    alloc.AllocationKey,
			AllocationTags:   alloc.Tags,
			UUID:             alloc.UUID,
			ResourcePerAlloc: alloc.AllocatedResource.DAOMap(),
			Priority:         strconv.Itoa(int(alloc.Priority)),
			QueueName:        alloc.QueueName,
			NodeID:           alloc.NodeID,
			ApplicationID:    alloc.ApplicationID,
			Partition:        alloc.PartitionName,
		}
		allocationInfo = append(allocationInfo, allocInfo)
<<<<<<< HEAD
	}

	for _, taskGroup := range placeholders {
		phInfo := dao.PlaceholderDAOInfo{
			TaskGroupName: taskGroup.TaskGroupName,
			Count:         taskGroup.Count,
			MinResource:   taskGroup.MinResource.DAOString(),
			RequiredNode:  taskGroup.RequiredNode,
			Replaced:      taskGroup.Replaced,
		}
		placeholderInfo = append(placeholderInfo, phInfo)
=======
>>>>>>> b0906e9f
	}

	return &dao.ApplicationDAOInfo{
		ApplicationID:   app.ApplicationID,
		UsedResource:    app.GetAllocatedResource().DAOMap(),
		MaxUsedResource: app.GetMaxAllocatedResource().DAOMap(),
		Partition:       common.GetPartitionNameWithoutClusterID(app.Partition),
		QueueName:       app.QueuePath,
		SubmissionTime:  app.SubmissionTime.UnixNano(),
		FinishedTime:    common.ZeroTimeInUnixNano(app.FinishedTime()),
		Allocations:     allocationInfo,
		State:           app.CurrentState(),
		User:            app.GetUser().User,
		RejectedMessage: app.GetRejectedMessage(),
		PlaceholderData: placeholderInfo,
	}
}

func getNodeJSON(node *objects.Node) *dao.NodeDAOInfo {
	apps := node.GetAllAllocations()
	allocations := make([]*dao.AllocationDAOInfo, 0, len(apps))
	for _, alloc := range apps {
		allocInfo := &dao.AllocationDAOInfo{
			AllocationKey:    alloc.AllocationKey,
			AllocationTags:   alloc.Tags,
			UUID:             alloc.UUID,
			ResourcePerAlloc: alloc.AllocatedResource.DAOMap(),
			Priority:         strconv.Itoa(int(alloc.Priority)),
			QueueName:        alloc.QueueName,
			NodeID:           alloc.NodeID,
			ApplicationID:    alloc.ApplicationID,
			Partition:        alloc.PartitionName,
		}
		allocations = append(allocations, allocInfo)
	}

	return &dao.NodeDAOInfo{
		NodeID:      node.NodeID,
		HostName:    node.Hostname,
		RackName:    node.Rackname,
		Capacity:    node.GetCapacity().DAOMap(),
		Occupied:    node.GetOccupiedResource().DAOMap(),
		Allocated:   node.GetAllocatedResource().DAOMap(),
		Available:   node.GetAvailableResource().DAOMap(),
		Utilized:    node.GetUtilizedResource().DAOMap(),
		Allocations: allocations,
		Schedulable: node.IsSchedulable(),
	}
}

func getNodesUtilJSON(partition *scheduler.PartitionContext, name string) *dao.NodesUtilDAOInfo {
	mapResult := make([]int, 10)
	mapName := make([][]string, 10)
	var v float64
	var nodeUtil []*dao.NodeUtilDAOInfo
	for _, node := range partition.GetNodes() {
		resourceExist := true
		// check resource exist or not
		total := node.GetCapacity()
		if total.Resources[name] <= 0 {
			resourceExist = false
		}
		resourceAllocated := node.GetAllocatedResource()
		if _, ok := resourceAllocated.Resources[name]; !ok {
			resourceExist = false
		}
		// if resource exist in node, record the bucket it should go
		if resourceExist {
			v = float64(resources.CalculateAbsUsedCapacity(total, resourceAllocated).Resources[name])
			idx := int(math.Dim(math.Ceil(v/10), 1))
			mapResult[idx]++
			mapName[idx] = append(mapName[idx], node.NodeID)
		}
	}
	// put number of nodes and node name to different buckets
	for k := 0; k < 10; k++ {
		util := &dao.NodeUtilDAOInfo{
			BucketName: fmt.Sprintf("%d", k*10) + "-" + fmt.Sprintf("%d", (k+1)*10) + "%",
			NumOfNodes: int64(mapResult[k]),
			NodeNames:  mapName[k],
		}
		nodeUtil = append(nodeUtil, util)
	}
	return &dao.NodesUtilDAOInfo{
		ResourceType: name,
		NodesUtil:    nodeUtil,
	}
}

func getApplicationHistory(w http.ResponseWriter, r *http.Request) {
	writeHeaders(w)

	// There is nothing to return but we did not really encounter a problem
	if imHistory == nil {
		buildJSONErrorResponse(w, "Internal metrics collection is not enabled.", http.StatusNotImplemented)
		return
	}
	// get a copy of the records: if the array contains nil values they will always be at the
	// start and we cannot shortcut the loop using a break, we must finish iterating
	records := imHistory.GetRecords()
	result := getAppHistoryDAO(records)
	if err := json.NewEncoder(w).Encode(result); err != nil {
		buildJSONErrorResponse(w, err.Error(), http.StatusInternalServerError)
	}
}

func getContainerHistory(w http.ResponseWriter, r *http.Request) {
	writeHeaders(w)

	// There is nothing to return but we did not really encounter a problem
	if imHistory == nil {
		buildJSONErrorResponse(w, "Internal metrics collection is not enabled.", http.StatusNotImplemented)
		return
	}
	// get a copy of the records: if the array contains nil values they will always be at the
	// start and we cannot shortcut the loop using a break, we must finish iterating
	records := imHistory.GetRecords()
	result := getContainerHistoryDAO(records)
	if err := json.NewEncoder(w).Encode(result); err != nil {
		buildJSONErrorResponse(w, err.Error(), http.StatusInternalServerError)
	}
}

func getClusterConfig(w http.ResponseWriter, r *http.Request) {
	writeHeaders(w)

	conf := configs.ConfigContext.Get(schedulerContext.GetPolicyGroup())
	var marshalledConf []byte
	var err error
	// check if we have a request for json output
	if r.Header.Get("Accept") == "application/json" {
		marshalledConf, err = json.Marshal(&conf)
	} else {
		w.Header().Set("Content-Type", "application/x-yaml; charset=UTF-8")
		marshalledConf, err = yaml.Marshal(&conf)
	}
	if err != nil {
		buildJSONErrorResponse(w, err.Error(), http.StatusInternalServerError)
	}
	if _, err = w.Write(marshalledConf); err != nil {
		buildJSONErrorResponse(w, err.Error(), http.StatusInternalServerError)
	}
}

func createClusterConfig(w http.ResponseWriter, r *http.Request) {
	writeHeaders(w)
	queryParams := r.URL.Query()
	dryRun, dryRunExists := queryParams["dry_run"]
	if !dryRunExists {
		buildJSONErrorResponse(w, "Dry run param is missing. Please check the usage documentation", http.StatusBadRequest)
		return
	}
	if dryRun[0] != "1" {
		buildJSONErrorResponse(w, "Invalid \"dry_run\" query param. Currently, only dry_run=1 is supported. Please check the usage documentation", http.StatusBadRequest)
		return
	}
	if len(queryParams) != 1 {
		buildJSONErrorResponse(w, "Invalid query parameters. Please check the usage documentation", http.StatusBadRequest)
		return
	}
	requestBytes, err := io.ReadAll(r.Body)
	if err == nil {
		_, err = configs.LoadSchedulerConfigFromByteArray(requestBytes)
	}
	var result dao.ValidateConfResponse
	if err != nil {
		result.Allowed = false
		result.Reason = err.Error()
	} else {
		result.Allowed = true
	}
	if err = json.NewEncoder(w).Encode(result); err != nil {
		buildJSONErrorResponse(w, err.Error(), http.StatusInternalServerError)
	}
}

func updateClusterConfig(w http.ResponseWriter, r *http.Request) {
	lock.Lock()
	defer lock.Unlock()
	writeHeaders(w)
	requestBytes, err := io.ReadAll(r.Body)
	if err != nil {
		buildUpdateResponse(err, w)
		return
	}
	newConf, err := configs.ParseAndValidateConfig(requestBytes)
	if err != nil {
		buildUpdateResponse(err, w)
		return
	}
	if !isChecksumEqual(newConf.Checksum) {
		buildUpdateResponse(fmt.Errorf("the base configuration is changed"), w)
		return
	}
	configs.SetChecksum(requestBytes, newConf)
	newConfStr := configs.GetConfigurationString(requestBytes)
	// This fails if we have more than 1 RM
	// Do not think the plugins will even work with multiple RMs
	var oldConf string
	oldConf, err = updateConfiguration(newConfStr)
	if err != nil {
		buildUpdateResponse(err, w)
		return
	}
	// This fails if we have no RM registered or more than 1 RM
	err = schedulerContext.UpdateSchedulerConfig(newConf)
	if err != nil {
		// revert configmap changes
		_, err2 := updateConfiguration(oldConf)
		if err2 != nil {
			err = fmt.Errorf("update failed: %s\nupdate rollback failed: %s", err.Error(), err2.Error())
		}
		buildUpdateResponse(err, w)
		return
	}
	buildUpdateResponse(nil, w)
}

func isChecksumEqual(checksum string) bool {
	return configs.ConfigContext.Get(schedulerContext.GetPolicyGroup()).Checksum == checksum
}

func checkHealthStatus(w http.ResponseWriter, r *http.Request) {
	writeHeaders(w)
	metrics := metrics2.GetSchedulerMetrics()
	result := scheduler.GetSchedulerHealthStatus(metrics, schedulerContext)
	if !result.Healthy {
		log.Logger().Error("Scheduler is not healthy", zap.Any("health check values", result.HealthChecks))
		buildJSONErrorResponse(w, "Scheduler is not healthy", http.StatusServiceUnavailable)
	}
	if err := json.NewEncoder(w).Encode(result); err != nil {
		buildJSONErrorResponse(w, err.Error(), http.StatusInternalServerError)
	}
}

func buildUpdateResponse(err error, w http.ResponseWriter) {
	if err == nil {
		w.WriteHeader(http.StatusOK)
		if _, err = w.Write([]byte("Configuration updated successfully")); err != nil {
			buildJSONErrorResponse(w, err.Error(), http.StatusInternalServerError)
		}
	} else {
		log.Logger().Info("Configuration update failed with errors",
			zap.Error(err))
		buildJSONErrorResponse(w, err.Error(), http.StatusConflict)
	}
}

func updateConfiguration(conf string) (string, error) {
	if plugin := plugins.GetResourceManagerCallbackPlugin(); plugin != nil {
		// use the plugin to update the configuration in the configMap
		resp := plugin.UpdateConfiguration(&si.UpdateConfigurationRequest{
			Configs: conf,
		})
		if resp.Success {
			return resp.OldConfig, nil
		}
		return resp.OldConfig, fmt.Errorf(resp.Reason)
	}
	return "", fmt.Errorf("config plugin not found")
}

func getPartitions(w http.ResponseWriter, r *http.Request) {
	writeHeaders(w)

	lists := schedulerContext.GetPartitionMapClone()
	partitionsInfo := getPartitionInfoDAO(lists)
	if err := json.NewEncoder(w).Encode(partitionsInfo); err != nil {
		buildJSONErrorResponse(w, err.Error(), http.StatusInternalServerError)
	}
}

func getPartitionQueues(w http.ResponseWriter, r *http.Request) {
	vars := mux.Vars(r)
	writeHeaders(w)
	partitionName, partitionExists := vars["partition"]
	if !partitionExists {
		buildJSONErrorResponse(w, "Partition is missing in URL path. Please check the usage documentation", http.StatusBadRequest)
		return
	}
	if len(vars) != 1 {
		buildJSONErrorResponse(w, "Incorrect URL path. Please check the usage documentation", http.StatusBadRequest)
		return
	}
	var partitionQueuesDAOInfo dao.PartitionQueueDAOInfo
	var partition = schedulerContext.GetPartitionWithoutClusterID(partitionName)
	if partition != nil {
		partitionQueuesDAOInfo = partition.GetPartitionQueues()
	} else {
		buildJSONErrorResponse(w, "Partition not found", http.StatusBadRequest)
		return
	}
	if err := json.NewEncoder(w).Encode(partitionQueuesDAOInfo); err != nil {
		buildJSONErrorResponse(w, err.Error(), http.StatusInternalServerError)
	}
}

func getPartitionNodes(w http.ResponseWriter, r *http.Request) {
	vars := mux.Vars(r)
	writeHeaders(w)
	partition, partitionExists := vars["partition"]
	if !partitionExists {
		buildJSONErrorResponse(w, "Partition is missing in URL path. Please check the usage documentation", http.StatusBadRequest)
		return
	}
	if len(vars) != 1 {
		buildJSONErrorResponse(w, "Incorrect URL path. Please check the usage documentation", http.StatusBadRequest)
		return
	}
	partitionContext := schedulerContext.GetPartitionWithoutClusterID(partition)
	if partitionContext != nil {
		ns := partitionContext.GetNodes()
		nodesDao := make([]*dao.NodeDAOInfo, 0, len(ns))
		for _, node := range ns {
			nodeDao := getNodeJSON(node)
			nodesDao = append(nodesDao, nodeDao)
		}
		if err := json.NewEncoder(w).Encode(nodesDao); err != nil {
			buildJSONErrorResponse(w, err.Error(), http.StatusInternalServerError)
		}
	} else {
		buildJSONErrorResponse(w, "Partition not found", http.StatusBadRequest)
	}
}

func getQueueApplications(w http.ResponseWriter, r *http.Request) {
	vars := mux.Vars(r)
	writeHeaders(w)
	partition, partitionExists := vars["partition"]
	if !partitionExists {
		buildJSONErrorResponse(w, "Partition is missing in URL path. Please check the usage documentation", http.StatusBadRequest)
		return
	}
	queueName, queueNameExists := vars["queue"]
	if !queueNameExists {
		buildJSONErrorResponse(w, "Queue is missing in URL path. Please check the usage documentation", http.StatusBadRequest)
		return
	}
	queueErr := validateQueue(queueName)
	if queueErr != nil {
		buildJSONErrorResponse(w, queueErr.Error(), http.StatusBadRequest)
		return
	}
	if len(vars) != 2 {
		buildJSONErrorResponse(w, "Incorrect URL path. Please check the usage documentation", http.StatusBadRequest)
		return
	}

	partitionContext := schedulerContext.GetPartitionWithoutClusterID(partition)
	if partitionContext == nil {
		buildJSONErrorResponse(w, "Partition not found", http.StatusBadRequest)
		return
	}

	queue := partitionContext.GetQueue(queueName)
	if queue == nil {
		buildJSONErrorResponse(w, "Queue not found", http.StatusBadRequest)
		return
	}

	apps := queue.GetCopyOfApps()
	completedApps := queue.GetCopyOfCompletedApps()
	appsDao := make([]*dao.ApplicationDAOInfo, 0, len(apps)+len(completedApps))
	for _, app := range apps {
		appsDao = append(appsDao, getApplicationJSON(app))
	}
	for _, app := range completedApps {
		appsDao = append(appsDao, getApplicationJSON(app))
	}

	if err := json.NewEncoder(w).Encode(appsDao); err != nil {
		buildJSONErrorResponse(w, err.Error(), http.StatusInternalServerError)
	}
}

func setLogLevel(w http.ResponseWriter, r *http.Request) {
	vars := mux.Vars(r)
	writeHeaders(w)
	level := vars["level"]
	if err := log.SetLogLevel(level); err != nil {
		buildJSONErrorResponse(w, err.Error(), http.StatusBadRequest)
	}
}

func getLogLevel(w http.ResponseWriter, r *http.Request) {
	writeHeaders(w)
	zapConfig := log.GetConfig()
	if _, err := w.Write([]byte(zapConfig.Level.Level().String())); err != nil {
		log.Logger().Error("Could not get log level", zap.Error(err))
		buildJSONErrorResponse(w, err.Error(), http.StatusInternalServerError)
	}
}

func getPartitionInfoDAO(lists map[string]*scheduler.PartitionContext) []*dao.PartitionInfo {
	var result []*dao.PartitionInfo

	for _, partitionContext := range lists {
		partitionInfo := &dao.PartitionInfo{}
		partitionInfo.ClusterID = partitionContext.RmID
		partitionInfo.Name = common.GetPartitionNameWithoutClusterID(partitionContext.Name)
		partitionInfo.State = partitionContext.GetCurrentState()
		partitionInfo.LastStateTransitionTime = partitionContext.GetStateTime().String()

		capacityInfo := dao.PartitionCapacity{}
		capacity := partitionContext.GetTotalPartitionResource()
		usedCapacity := partitionContext.GetAllocatedResource()
		capacityInfo.Capacity = capacity.DAOMap()
		capacityInfo.UsedCapacity = usedCapacity.DAOMap()
		capacityInfo.Utilization = resources.CalculateAbsUsedCapacity(capacity, usedCapacity).DAOMap()
		partitionInfo.Capacity = capacityInfo
		partitionInfo.NodeSortingPolicy = dao.NodeSortingPolicy{
			Type:            partitionContext.GetNodeSortingPolicyType().String(),
			ResourceWeights: partitionContext.GetNodeSortingResourceWeights(),
		}

		appList := partitionContext.GetApplications()
		appList = append(appList, partitionContext.GetCompletedApplications()...)
		applicationsState := make(map[string]int)
		totalApplications := 0
		for _, app := range appList {
			applicationsState[app.CurrentState()]++
			totalApplications++
		}
		applicationsState["total"] = totalApplications
		partitionInfo.Applications = applicationsState
		result = append(result, partitionInfo)
	}

	return result
}

func getAppHistoryDAO(records []*history.MetricsRecord) []*dao.ApplicationHistoryDAOInfo {
	var result []*dao.ApplicationHistoryDAOInfo

	for _, record := range records {
		if record == nil {
			continue
		}
		element := &dao.ApplicationHistoryDAOInfo{
			Timestamp:         record.Timestamp.UnixNano(),
			TotalApplications: strconv.Itoa(record.TotalApplications),
		}
		result = append(result, element)
	}

	return result
}

func getNodesDAO(lists map[string]*scheduler.PartitionContext) []*dao.NodesDAOInfo {
	var result []*dao.NodesDAOInfo

	for _, partition := range lists {
		ns := partition.GetNodes()
		nodesDao := make([]*dao.NodeDAOInfo, 0, len(ns))
		for _, node := range ns {
			nodeDao := getNodeJSON(node)
			nodesDao = append(nodesDao, nodeDao)
		}
		result = append(result, &dao.NodesDAOInfo{
			PartitionName: common.GetPartitionNameWithoutClusterID(partition.Name),
			Nodes:         nodesDao,
		})
	}

	return result
}

func getContainerHistoryDAO(records []*history.MetricsRecord) []*dao.ContainerHistoryDAOInfo {
	var result []*dao.ContainerHistoryDAOInfo

	for _, record := range records {
		if record == nil {
			continue
		}
		element := &dao.ContainerHistoryDAOInfo{
			Timestamp:       record.Timestamp.UnixNano(),
			TotalContainers: strconv.Itoa(record.TotalContainers),
		}
		result = append(result, element)
	}

	return result
}

func getClustersUtilDAO(lists map[string]*scheduler.PartitionContext) []*dao.ClustersUtilDAOInfo {
	var result []*dao.ClustersUtilDAOInfo

	for _, partition := range lists {
		result = append(result, &dao.ClustersUtilDAOInfo{
			PartitionName: common.GetPartitionNameWithoutClusterID(partition.Name),
			ClustersUtil:  getClusterUtilJSON(partition),
		})
	}

	return result
}
func getNodesUtilDAO(lists map[string]*scheduler.PartitionContext) []*dao.NodesUtilDAOInfo {
	var result []*dao.NodesUtilDAOInfo

	for _, partition := range lists {
		partitionResource := partition.GetTotalPartitionResource()
		// partitionResource can be null if the partition has no node
		if partitionResource != nil {
			for name := range partitionResource.Resources {
				result = append(result, getNodesUtilJSON(partition, name))
			}
		}
	}

	return result
}

func getApplicationsDAO(lists map[string]*scheduler.PartitionContext) []*dao.ApplicationDAOInfo {
	var result []*dao.ApplicationDAOInfo

	for _, partition := range lists {
		var appList []*objects.Application
		appList = append(appList, partition.GetApplications()...)
		appList = append(appList, partition.GetCompletedApplications()...)

		for _, app := range appList {
			result = append(result, getApplicationJSON(app))
		}
	}

	return result
}

func getPartitionDAO(lists map[string]*scheduler.PartitionContext) []*dao.PartitionDAOInfo {
	var result []*dao.PartitionDAOInfo

	for _, partition := range lists {
		result = append(result, getPartitionJSON(partition))
	}

	return result
}

func getClusterDAO(lists map[string]*scheduler.PartitionContext) []*dao.ClusterDAOInfo {
	var result []*dao.ClusterDAOInfo

	for _, partition := range lists {
		result = append(result, getClusterJSON(partition))
	}

	return result
}

func getRMBuildInformation(lists map[string]*scheduler.RMInformation) []map[string]string {
	var result []map[string]string

	for _, rmInfo := range lists {
		result = append(result, rmInfo.RMBuildInformation)
	}

	return result
}

func getMetrics(w http.ResponseWriter, r *http.Request) {
	metrics2.GetRuntimeMetrics().Collect()
	promhttp.Handler().ServeHTTP(w, r)
}<|MERGE_RESOLUTION|>--- conflicted
+++ resolved
@@ -280,12 +280,8 @@
 func getApplicationJSON(app *objects.Application) *dao.ApplicationDAOInfo {
 	allocations := app.GetAllAllocations()
 	allocationInfo := make([]dao.AllocationDAOInfo, 0, len(allocations))
-<<<<<<< HEAD
 	placeholders := app.GetAllPlaceholderData()
 	placeholderInfo := make([]dao.PlaceholderDAOInfo, 0, len(placeholders))
-
-=======
->>>>>>> b0906e9f
 	for _, alloc := range allocations {
 		allocInfo := dao.AllocationDAOInfo{
 			AllocationKey:    alloc.AllocationKey,
@@ -299,20 +295,17 @@
 			Partition:        alloc.PartitionName,
 		}
 		allocationInfo = append(allocationInfo, allocInfo)
-<<<<<<< HEAD
 	}
 
 	for _, taskGroup := range placeholders {
 		phInfo := dao.PlaceholderDAOInfo{
 			TaskGroupName: taskGroup.TaskGroupName,
 			Count:         taskGroup.Count,
-			MinResource:   taskGroup.MinResource.DAOString(),
+			MinResource:   taskGroup.MinResource.DAOMap(),
 			RequiredNode:  taskGroup.RequiredNode,
 			Replaced:      taskGroup.Replaced,
 		}
 		placeholderInfo = append(placeholderInfo, phInfo)
-=======
->>>>>>> b0906e9f
 	}
 
 	return &dao.ApplicationDAOInfo{
