# Deployment of YuniKorn using a ConfigMap

## Build docker image (without conf file)

Under project root of the `yunikorn-k8s-shim`, run the command to build an image using the map for the configuration:
```
make image_map
```

This command will build an image. The image will be tagged with a default version and image tag.

**Note** the default build uses a hardcoded user and tag. You *must* update the `IMAGE_TAG` variable in the `Makefile` to push to an appropriate repository. 

## Create the ConfigMap

This must be done before deploying the scheduler. It requires a correctly setup kubernetes environment.
This kubernetes environment can be either local or remote. 

- download configuration file if not available on the node to add to kubernetes:
```
<<<<<<< HEAD
curl -o queues.yaml https://github.com/cloudera/yunikorn-k8shim/blob/master/conf/queues.yaml
```
- create ConfigMap in kubernetes:
```
kubectl create configmap yunikorn-configs --from-file=queues.yaml
```
- check if the ConfigMap was created correctly:
```
kubectl describe configmaps yunikorn-configs
=======
// 1) download configuration file
$ curl -o queues.yaml https://raw.githubusercontent.com/cloudera/yunikorn-k8shim/master/conf/queues.yaml

// 2) create configmap
$ kubectl create configmap yunikorn-configs --from-file=queues.yaml
configmap/yunikorn-configs created

// 3) check configmap
$ kubectl describe configmaps yunikorn-configs
>>>>>>> 171c9e3f
```

**Note** if name of the ConfigMap is changed the volume in the scheduler yaml file must be updated to reference the new name otherwise the changes to the configuration will not be picked up. 

## Attach ConfigMap Volume to the Scheduler Pod

The ConfigMap is attached to the scheduler as a special volume. First step is to specify where to mount it in the pod:
```yaml
  volumeMounts:
    - name: config-volume
      mountPath: /etc/yunikorn/
```
Second step is t link the mount point back to the configuration map created in kubernetes:
```yaml
  volumes:
    - name: config-volume
      configMap:
        name: yunikorn-configs
``` 

Both steps are part of the scheduler yaml file, an example can be seen at [scheduler-v0.3.5.yaml](https://github.com/cloudera/yunikorn-k8shim/blob/master/deployments/scheduler/scheduler-v0.3.5.yaml)
for reference.


## Deploy the Scheduler
With the mapped config and the docker image build with the `image_map` target from the make the scheduler can be deployed: 
```
kubectl create -f deployments/scheduler/scheduler-v0.3.35.yaml
```



<|MERGE_RESOLUTION|>--- conflicted
+++ resolved
@@ -18,8 +18,7 @@
 
 - download configuration file if not available on the node to add to kubernetes:
 ```
-<<<<<<< HEAD
-curl -o queues.yaml https://github.com/cloudera/yunikorn-k8shim/blob/master/conf/queues.yaml
+curl -o queues.yaml https://raw.githubusercontent.com/cloudera/yunikorn-k8shim/master/conf/queues.yaml
 ```
 - create ConfigMap in kubernetes:
 ```
@@ -28,17 +27,6 @@
 - check if the ConfigMap was created correctly:
 ```
 kubectl describe configmaps yunikorn-configs
-=======
-// 1) download configuration file
-$ curl -o queues.yaml https://raw.githubusercontent.com/cloudera/yunikorn-k8shim/master/conf/queues.yaml
-
-// 2) create configmap
-$ kubectl create configmap yunikorn-configs --from-file=queues.yaml
-configmap/yunikorn-configs created
-
-// 3) check configmap
-$ kubectl describe configmaps yunikorn-configs
->>>>>>> 171c9e3f
 ```
 
 **Note** if name of the ConfigMap is changed the volume in the scheduler yaml file must be updated to reference the new name otherwise the changes to the configuration will not be picked up. 
