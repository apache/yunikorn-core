--- conflicted
+++ resolved
@@ -2611,7 +2611,6 @@
 	}
 }
 
-<<<<<<< HEAD
 func TestQueueSetMaxRunningApps(t *testing.T) {
 	defer func() {
 		if r := recover(); r != nil {
@@ -2626,7 +2625,8 @@
 
 	queue = nil
 	queue.SetMaxRunningApps(maxApps)
-=======
+}
+
 func TestQueue_allocatedResFits_Other(t *testing.T) {
 	const first = "first"
 	const second = "second"
@@ -2667,5 +2667,4 @@
 			assert.Equal(t, leaf.allocatedResFits(change), tt.want, "allocatedResFits incorrect state returned")
 		})
 	}
->>>>>>> f439d805
 }