--- conflicted
+++ resolved
@@ -23,7 +23,6 @@
 }
 
 type ApplicationDAOInfo struct {
-<<<<<<< HEAD
 	ApplicationID   string               `json:"applicationID"`
 	UsedResource    string               `json:"usedResource"`
 	MaxUsedResource string               `json:"maxUsedResource"`
@@ -36,19 +35,6 @@
 	User            string               `json:"user"`
 	RejectedMessage string               `json:"rejectedMessage"`
 	PlaceholderData []PlaceholderDAOInfo `json:"placeholderData"`
-=======
-	ApplicationID   string              `json:"applicationID"`
-	UsedResource    map[string]int64    `json:"usedResource"`
-	MaxUsedResource map[string]int64    `json:"maxUsedResource"`
-	Partition       string              `json:"partition"`
-	QueueName       string              `json:"queueName"`
-	SubmissionTime  int64               `json:"submissionTime"`
-	FinishedTime    *int64              `json:"finishedTime"`
-	Allocations     []AllocationDAOInfo `json:"allocations"`
-	State           string              `json:"applicationState"`
-	User            string              `json:"user"`
-	RejectedMessage string              `json:"rejectedMessage"`
->>>>>>> b0906e9f
 }
 
 type AllocationDAOInfo struct {
