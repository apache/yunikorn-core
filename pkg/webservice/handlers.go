/*
 Licensed to the Apache Software Foundation (ASF) under one
 or more contributor license agreements.  See the NOTICE file
 distributed with this work for additional information
 regarding copyright ownership.  The ASF licenses this file
 to you under the Apache License, Version 2.0 (the
 "License"); you may not use this file except in compliance
 with the License.  You may obtain a copy of the License at

     http://www.apache.org/licenses/LICENSE-2.0

 Unless required by applicable law or agreed to in writing, software
 distributed under the License is distributed on an "AS IS" BASIS,
 WITHOUT WARRANTIES OR CONDITIONS OF ANY KIND, either express or implied.
 See the License for the specific language governing permissions and
 limitations under the License.
*/

package webservice

import (
	"encoding/json"
	"fmt"
	"io"
	"math"
	"net/http"
	"runtime"
	"strconv"
	"strings"

	"github.com/prometheus/client_golang/prometheus/promhttp"
	"go.uber.org/zap"
	"gopkg.in/yaml.v2"

	"github.com/apache/incubator-yunikorn-core/pkg/common"
	"github.com/apache/incubator-yunikorn-core/pkg/common/configs"
	"github.com/apache/incubator-yunikorn-core/pkg/common/resources"
	"github.com/apache/incubator-yunikorn-core/pkg/log"
	metrics2 "github.com/apache/incubator-yunikorn-core/pkg/metrics"
	"github.com/apache/incubator-yunikorn-core/pkg/metrics/history"
	"github.com/apache/incubator-yunikorn-core/pkg/plugins"
	"github.com/apache/incubator-yunikorn-core/pkg/scheduler"
	"github.com/apache/incubator-yunikorn-core/pkg/scheduler/objects"
	"github.com/apache/incubator-yunikorn-core/pkg/webservice/dao"
	"github.com/apache/incubator-yunikorn-scheduler-interface/lib/go/si"

	"github.com/gorilla/mux"
)

func getStackInfo(w http.ResponseWriter, r *http.Request) {
	writeHeaders(w)
	var stack = func() []byte {
		buf := make([]byte, 1024)
		for {
			n := runtime.Stack(buf, true)
			if n < len(buf) {
				return buf[:n]
			}
			buf = make([]byte, 2*len(buf))
		}
	}
	if _, err := w.Write(stack()); err != nil {
		log.Logger().Error("GetStackInfo error", zap.Error(err))
		buildJSONErrorResponse(w, err.Error(), http.StatusInternalServerError)
	}
}

func getQueueInfo(w http.ResponseWriter, r *http.Request) {
	writeHeaders(w)

	lists := schedulerContext.GetPartitionMapClone()
	for _, partition := range lists {
		partitionInfo := getPartitionJSON(partition)

		if err := json.NewEncoder(w).Encode(partitionInfo); err != nil {
			buildJSONErrorResponse(w, err.Error(), http.StatusInternalServerError)
		}
	}
}

func getClusterInfo(w http.ResponseWriter, r *http.Request) {
	writeHeaders(w)

	lists := schedulerContext.GetPartitionMapClone()
	clustersInfo := getClusterDAO(lists)
	if err := json.NewEncoder(w).Encode(clustersInfo); err != nil {
		buildJSONErrorResponse(w, err.Error(), http.StatusInternalServerError)
	}
}

func getClusterUtilization(w http.ResponseWriter, r *http.Request) {
	writeHeaders(w)
	lists := schedulerContext.GetPartitionMapClone()
	clusterUtil := getClustersUtilDAO(lists)
	if err := json.NewEncoder(w).Encode(clusterUtil); err != nil {
		buildJSONErrorResponse(w, err.Error(), http.StatusInternalServerError)
	}
}

func getApplicationsInfo(w http.ResponseWriter, r *http.Request) {
	writeHeaders(w)

	queuePath := r.URL.Query().Get("queue")
	queueErr := validateQueue(queuePath)
	if queueErr != nil {
		buildJSONErrorResponse(w, queueErr.Error(), http.StatusBadRequest)
		return
	}

	lists := schedulerContext.GetPartitionMapClone()
	appsDao := make([]*dao.ApplicationDAOInfo, 0, len(lists))
	state := r.URL.Query().Get("applicationState")
	user := r.URL.Query().Get("user")
	addDao := func(app *objects.Application) {
		if (len(queuePath) == 0 || strings.EqualFold(queuePath, app.GetQueuePath())) &&
			(len(user) == 0 || strings.EqualFold(user, app.GetUser().User)) {
			appJSON := getApplicationJSON(app)
			// the application state may get changed before we convert it to dao
			if len(state) == 0 || strings.EqualFold(state, appJSON.State) {
				appsDao = append(appsDao, appJSON)
			}
		}
	}

	for _, partition := range lists {
		for _, app := range partition.GetApplications() {
			addDao(app)
		}
		for _, app := range partition.GetCompletedApplications() {
			addDao(app)
		}
		for _, app := range partition.GetRejectedApplications() {
			addDao(app)
		}
	}

	if err := json.NewEncoder(w).Encode(appsDao); err != nil {
		buildJSONErrorResponse(w, err.Error(), http.StatusInternalServerError)
	}
}

func validateQueue(queuePath string) error {
	if queuePath != "" {
		queueNameArr := strings.Split(queuePath, ".")
		for _, name := range queueNameArr {
			if !configs.QueueNameRegExp.MatchString(name) {
				return fmt.Errorf("problem in queue query parameter parsing as queue param "+
					"%s contains invalid queue name %s. Queue name must only have "+
					"alphanumeric characters, - or _, and be no longer than 64 characters", queuePath, name)
			}
		}
	}
	return nil
}

func getNodesInfo(w http.ResponseWriter, r *http.Request) {
	writeHeaders(w)

	lists := schedulerContext.GetPartitionMapClone()
	result := getNodesDAO(lists)
	if err := json.NewEncoder(w).Encode(result); err != nil {
		buildJSONErrorResponse(w, err.Error(), http.StatusInternalServerError)
	}
}

func getNodesUtilization(w http.ResponseWriter, r *http.Request) {
	writeHeaders(w)

	lists := schedulerContext.GetPartitionMapClone()
	result := getNodesUtilDAO(lists)
	if err := json.NewEncoder(w).Encode(result); err != nil {
		buildJSONErrorResponse(w, err.Error(), http.StatusInternalServerError)
	}
}

func validateConf(w http.ResponseWriter, r *http.Request) {
	writeHeaders(w)
	requestBytes, err := io.ReadAll(r.Body)
	if err == nil {
		_, err = configs.LoadSchedulerConfigFromByteArray(requestBytes)
	}
	var result dao.ValidateConfResponse
	if err != nil {
		result.Allowed = false
		result.Reason = err.Error()
	} else {
		result.Allowed = true
	}
	if err = json.NewEncoder(w).Encode(result); err != nil {
		buildJSONErrorResponse(w, err.Error(), http.StatusInternalServerError)
	}
}

func writeHeaders(w http.ResponseWriter) {
	w.Header().Set("Content-Type", "application/json; charset=UTF-8")
	w.Header().Set("Access-Control-Allow-Origin", "*")
	w.Header().Set("Access-Control-Allow-Credentials", "true")
	w.Header().Set("Access-Control-Allow-Methods", "GET,POST,HEAD,OPTIONS")
	w.Header().Set("Access-Control-Allow-Headers", "X-Requested-With,Content-Type,Accept,Origin")
}

func buildJSONErrorResponse(w http.ResponseWriter, detail string, code int) {
	w.WriteHeader(code)
	errorInfo := dao.NewYAPIError(nil, code, detail)
	if jsonErr := json.NewEncoder(w).Encode(errorInfo); jsonErr != nil {
		log.Logger().Error(fmt.Sprintf("Problem in sending error response in JSON format. Error response: %s", detail))
	}
}

func getClusterJSON(partition *scheduler.PartitionContext) *dao.ClusterDAOInfo {
	clusterInfo := &dao.ClusterDAOInfo{}
	clusterInfo.StartTime = schedulerContext.GetStartTime().Format("2006-01-02T15:04:05-0700")
	rmInfo := schedulerContext.GetRMInfoMapClone()
	clusterInfo.RMBuildInformation = getRMBuildInformation(rmInfo)
	clusterInfo.PartitionName = common.GetPartitionNameWithoutClusterID(partition.Name)
	clusterInfo.TotalApplications = strconv.Itoa(partition.GetTotalApplicationCount())
	clusterInfo.TotalContainers = strconv.Itoa(partition.GetTotalAllocationCount())
	clusterInfo.TotalNodes = strconv.Itoa(partition.GetTotalNodeCount())
	clusterInfo.ClusterName = "kubernetes"

	clusterInfo.RunningApplications = strconv.Itoa(partition.GetTotalApplicationCount())
	clusterInfo.RunningContainers = strconv.Itoa(partition.GetTotalAllocationCount())
	clusterInfo.ActiveNodes = strconv.Itoa(partition.GetTotalNodeCount())

	return clusterInfo
}

func getClusterUtilJSON(partition *scheduler.PartitionContext) []*dao.ClusterUtilDAOInfo {
	var utils []*dao.ClusterUtilDAOInfo
	var getResource bool = true
	total := partition.GetTotalPartitionResource()
	if resources.IsZero(total) {
		getResource = false
	}
	used := partition.GetAllocatedResource()
	if len(used.Resources) == 0 {
		getResource = false
	}
	if getResource {
		percent := resources.CalculateAbsUsedCapacity(total, used)
		for name, value := range percent.Resources {
			utilization := &dao.ClusterUtilDAOInfo{
				ResourceType: name,
				Total:        int64(total.Resources[name]),
				Used:         int64(used.Resources[name]),
				Usage:        fmt.Sprintf("%d", int64(value)) + "%",
			}
			utils = append(utils, utilization)
		}
	} else if !getResource {
		utilization := &dao.ClusterUtilDAOInfo{
			ResourceType: "N/A",
			Total:        int64(-1),
			Used:         int64(-1),
			Usage:        "N/A",
		}
		utils = append(utils, utilization)
	}
	return utils
}

func getPartitionJSON(partition *scheduler.PartitionContext) *dao.PartitionDAOInfo {
	partitionInfo := &dao.PartitionDAOInfo{}

	queueDAOInfo := partition.GetQueueInfo()

	partitionInfo.PartitionName = common.GetPartitionNameWithoutClusterID(partition.Name)
	capacity := partition.GetTotalPartitionResource()
	usedCapacity := partition.GetAllocatedResource()
	partitionInfo.Capacity = dao.PartitionCapacity{
		Capacity:     capacity.DAOMap(),
		UsedCapacity: usedCapacity.DAOMap(),
		Utilization:  resources.CalculateAbsUsedCapacity(capacity, usedCapacity).DAOMap(),
	}
	partitionInfo.Queues = queueDAOInfo

	return partitionInfo
}

func getApplicationJSON(app *objects.Application) *dao.ApplicationDAOInfo {
	allocations := app.GetAllAllocations()
	allocationInfo := make([]dao.AllocationDAOInfo, 0, len(allocations))
<<<<<<< HEAD
	placeholders := app.GetAllPlaceholderData()
	placeholderInfo := make([]dao.PlaceholderDAOInfo, 0, len(placeholders))

=======
>>>>>>> b0906e9f
	for _, alloc := range allocations {
		allocInfo := dao.AllocationDAOInfo{
			AllocationKey:    alloc.AllocationKey,
			AllocationTags:   alloc.Tags,
			UUID:             alloc.UUID,
			ResourcePerAlloc: alloc.AllocatedResource.DAOMap(),
			Priority:         strconv.Itoa(int(alloc.Priority)),
			QueueName:        alloc.QueueName,
			NodeID:           alloc.NodeID,
			ApplicationID:    alloc.ApplicationID,
			Partition:        alloc.PartitionName,
		}
		allocationInfo = append(allocationInfo, allocInfo)
<<<<<<< HEAD
	}

	for _, taskGroup := range placeholders {
		phInfo := dao.PlaceholderDAOInfo{
			TaskGroupName: taskGroup.TaskGroupName,
			Count:         taskGroup.Count,
			MinResource:   taskGroup.MinResource.DAOString(),
			RequiredNode:  taskGroup.RequiredNode,
			Replaced:      taskGroup.Replaced,
		}
		placeholderInfo = append(placeholderInfo, phInfo)
=======
>>>>>>> b0906e9f
	}

	return &dao.ApplicationDAOInfo{
		ApplicationID:   app.ApplicationID,
		UsedResource:    app.GetAllocatedResource().DAOMap(),
		MaxUsedResource: app.GetMaxAllocatedResource().DAOMap(),
		Partition:       common.GetPartitionNameWithoutClusterID(app.Partition),
		QueueName:       app.QueuePath,
		SubmissionTime:  app.SubmissionTime.UnixNano(),
		FinishedTime:    common.ZeroTimeInUnixNano(app.FinishedTime()),
		Allocations:     allocationInfo,
		State:           app.CurrentState(),
		User:            app.GetUser().User,
		RejectedMessage: app.GetRejectedMessage(),
		PlaceholderData: placeholderInfo,
	}
}

func getNodeJSON(node *objects.Node) *dao.NodeDAOInfo {
	apps := node.GetAllAllocations()
	allocations := make([]*dao.AllocationDAOInfo, 0, len(apps))
	for _, alloc := range apps {
		allocInfo := &dao.AllocationDAOInfo{
			AllocationKey:    alloc.AllocationKey,
			AllocationTags:   alloc.Tags,
			UUID:             alloc.UUID,
			ResourcePerAlloc: alloc.AllocatedResource.DAOMap(),
			Priority:         strconv.Itoa(int(alloc.Priority)),
			QueueName:        alloc.QueueName,
			NodeID:           alloc.NodeID,
			ApplicationID:    alloc.ApplicationID,
			Partition:        alloc.PartitionName,
		}
		allocations = append(allocations, allocInfo)
	}

	return &dao.NodeDAOInfo{
		NodeID:      node.NodeID,
		HostName:    node.Hostname,
		RackName:    node.Rackname,
		Capacity:    node.GetCapacity().DAOMap(),
		Occupied:    node.GetOccupiedResource().DAOMap(),
		Allocated:   node.GetAllocatedResource().DAOMap(),
		Available:   node.GetAvailableResource().DAOMap(),
		Utilized:    node.GetUtilizedResource().DAOMap(),
		Allocations: allocations,
		Schedulable: node.IsSchedulable(),
	}
}

func getNodesUtilJSON(partition *scheduler.PartitionContext, name string) *dao.NodesUtilDAOInfo {
	mapResult := make([]int, 10)
	mapName := make([][]string, 10)
	var v float64
	var nodeUtil []*dao.NodeUtilDAOInfo
	for _, node := range partition.GetNodes() {
		resourceExist := true
		// check resource exist or not
		total := node.GetCapacity()
		if total.Resources[name] <= 0 {
			resourceExist = false
		}
		resourceAllocated := node.GetAllocatedResource()
		if _, ok := resourceAllocated.Resources[name]; !ok {
			resourceExist = false
		}
		// if resource exist in node, record the bucket it should go
		if resourceExist {
			v = float64(resources.CalculateAbsUsedCapacity(total, resourceAllocated).Resources[name])
			idx := int(math.Dim(math.Ceil(v/10), 1))
			mapResult[idx]++
			mapName[idx] = append(mapName[idx], node.NodeID)
		}
	}
	// put number of nodes and node name to different buckets
	for k := 0; k < 10; k++ {
		util := &dao.NodeUtilDAOInfo{
			BucketName: fmt.Sprintf("%d", k*10) + "-" + fmt.Sprintf("%d", (k+1)*10) + "%",
			NumOfNodes: int64(mapResult[k]),
			NodeNames:  mapName[k],
		}
		nodeUtil = append(nodeUtil, util)
	}
	return &dao.NodesUtilDAOInfo{
		ResourceType: name,
		NodesUtil:    nodeUtil,
	}
}

func getApplicationHistory(w http.ResponseWriter, r *http.Request) {
	writeHeaders(w)

	// There is nothing to return but we did not really encounter a problem
	if imHistory == nil {
		buildJSONErrorResponse(w, "Internal metrics collection is not enabled.", http.StatusNotImplemented)
		return
	}
	// get a copy of the records: if the array contains nil values they will always be at the
	// start and we cannot shortcut the loop using a break, we must finish iterating
	records := imHistory.GetRecords()
	result := getAppHistoryDAO(records)
	if err := json.NewEncoder(w).Encode(result); err != nil {
		buildJSONErrorResponse(w, err.Error(), http.StatusInternalServerError)
	}
}

func getContainerHistory(w http.ResponseWriter, r *http.Request) {
	writeHeaders(w)

	// There is nothing to return but we did not really encounter a problem
	if imHistory == nil {
		buildJSONErrorResponse(w, "Internal metrics collection is not enabled.", http.StatusNotImplemented)
		return
	}
	// get a copy of the records: if the array contains nil values they will always be at the
	// start and we cannot shortcut the loop using a break, we must finish iterating
	records := imHistory.GetRecords()
	result := getContainerHistoryDAO(records)
	if err := json.NewEncoder(w).Encode(result); err != nil {
		buildJSONErrorResponse(w, err.Error(), http.StatusInternalServerError)
	}
}

func getClusterConfig(w http.ResponseWriter, r *http.Request) {
	writeHeaders(w)

	conf := configs.ConfigContext.Get(schedulerContext.GetPolicyGroup())
	var marshalledConf []byte
	var err error
	// check if we have a request for json output
	if r.Header.Get("Accept") == "application/json" {
		marshalledConf, err = json.Marshal(&conf)
	} else {
		w.Header().Set("Content-Type", "application/x-yaml; charset=UTF-8")
		marshalledConf, err = yaml.Marshal(&conf)
	}
	if err != nil {
		buildJSONErrorResponse(w, err.Error(), http.StatusInternalServerError)
	}
	if _, err = w.Write(marshalledConf); err != nil {
		buildJSONErrorResponse(w, err.Error(), http.StatusInternalServerError)
	}
}

func createClusterConfig(w http.ResponseWriter, r *http.Request) {
	writeHeaders(w)
	queryParams := r.URL.Query()
	dryRun, dryRunExists := queryParams["dry_run"]
	if !dryRunExists {
		buildJSONErrorResponse(w, "Dry run param is missing. Please check the usage documentation", http.StatusBadRequest)
		return
	}
	if dryRun[0] != "1" {
		buildJSONErrorResponse(w, "Invalid \"dry_run\" query param. Currently, only dry_run=1 is supported. Please check the usage documentation", http.StatusBadRequest)
		return
	}
	if len(queryParams) != 1 {
		buildJSONErrorResponse(w, "Invalid query parameters. Please check the usage documentation", http.StatusBadRequest)
		return
	}
	requestBytes, err := io.ReadAll(r.Body)
	if err == nil {
		_, err = configs.LoadSchedulerConfigFromByteArray(requestBytes)
	}
	var result dao.ValidateConfResponse
	if err != nil {
		result.Allowed = false
		result.Reason = err.Error()
	} else {
		result.Allowed = true
	}
	if err = json.NewEncoder(w).Encode(result); err != nil {
		buildJSONErrorResponse(w, err.Error(), http.StatusInternalServerError)
	}
}

func updateClusterConfig(w http.ResponseWriter, r *http.Request) {
	lock.Lock()
	defer lock.Unlock()
	writeHeaders(w)
	requestBytes, err := io.ReadAll(r.Body)
	if err != nil {
		buildUpdateResponse(err, w)
		return
	}
	newConf, err := configs.ParseAndValidateConfig(requestBytes)
	if err != nil {
		buildUpdateResponse(err, w)
		return
	}
	if !isChecksumEqual(newConf.Checksum) {
		buildUpdateResponse(fmt.Errorf("the base configuration is changed"), w)
		return
	}
	configs.SetChecksum(requestBytes, newConf)
	newConfStr := configs.GetConfigurationString(requestBytes)
	// This fails if we have more than 1 RM
	// Do not think the plugins will even work with multiple RMs
	var oldConf string
	oldConf, err = updateConfiguration(newConfStr)
	if err != nil {
		buildUpdateResponse(err, w)
		return
	}
	// This fails if we have no RM registered or more than 1 RM
	err = schedulerContext.UpdateSchedulerConfig(newConf)
	if err != nil {
		// revert configmap changes
		_, err2 := updateConfiguration(oldConf)
		if err2 != nil {
			err = fmt.Errorf("update failed: %s\nupdate rollback failed: %s", err.Error(), err2.Error())
		}
		buildUpdateResponse(err, w)
		return
	}
	buildUpdateResponse(nil, w)
}

func isChecksumEqual(checksum string) bool {
	return configs.ConfigContext.Get(schedulerContext.GetPolicyGroup()).Checksum == checksum
}

func checkHealthStatus(w http.ResponseWriter, r *http.Request) {
	writeHeaders(w)
	metrics := metrics2.GetSchedulerMetrics()
	result := scheduler.GetSchedulerHealthStatus(metrics, schedulerContext)
	if !result.Healthy {
		log.Logger().Error("Scheduler is not healthy", zap.Any("health check values", result.HealthChecks))
		buildJSONErrorResponse(w, "Scheduler is not healthy", http.StatusServiceUnavailable)
	}
	if err := json.NewEncoder(w).Encode(result); err != nil {
		buildJSONErrorResponse(w, err.Error(), http.StatusInternalServerError)
	}
}

func buildUpdateResponse(err error, w http.ResponseWriter) {
	if err == nil {
		w.WriteHeader(http.StatusOK)
		if _, err = w.Write([]byte("Configuration updated successfully")); err != nil {
			buildJSONErrorResponse(w, err.Error(), http.StatusInternalServerError)
		}
	} else {
		log.Logger().Info("Configuration update failed with errors",
			zap.Error(err))
		buildJSONErrorResponse(w, err.Error(), http.StatusConflict)
	}
}

func updateConfiguration(conf string) (string, error) {
	if plugin := plugins.GetResourceManagerCallbackPlugin(); plugin != nil {
		// use the plugin to update the configuration in the configMap
		resp := plugin.UpdateConfiguration(&si.UpdateConfigurationRequest{
			Configs: conf,
		})
		if resp.Success {
			return resp.OldConfig, nil
		}
		return resp.OldConfig, fmt.Errorf(resp.Reason)
	}
	return "", fmt.Errorf("config plugin not found")
}

func getPartitions(w http.ResponseWriter, r *http.Request) {
	writeHeaders(w)

	lists := schedulerContext.GetPartitionMapClone()
	partitionsInfo := getPartitionInfoDAO(lists)
	if err := json.NewEncoder(w).Encode(partitionsInfo); err != nil {
		buildJSONErrorResponse(w, err.Error(), http.StatusInternalServerError)
	}
}

func getPartitionQueues(w http.ResponseWriter, r *http.Request) {
	vars := mux.Vars(r)
	writeHeaders(w)
	partitionName, partitionExists := vars["partition"]
	if !partitionExists {
		buildJSONErrorResponse(w, "Partition is missing in URL path. Please check the usage documentation", http.StatusBadRequest)
		return
	}
	if len(vars) != 1 {
		buildJSONErrorResponse(w, "Incorrect URL path. Please check the usage documentation", http.StatusBadRequest)
		return
	}
	var partitionQueuesDAOInfo dao.PartitionQueueDAOInfo
	var partition = schedulerContext.GetPartitionWithoutClusterID(partitionName)
	if partition != nil {
		partitionQueuesDAOInfo = partition.GetPartitionQueues()
	} else {
		buildJSONErrorResponse(w, "Partition not found", http.StatusBadRequest)
		return
	}
	if err := json.NewEncoder(w).Encode(partitionQueuesDAOInfo); err != nil {
		buildJSONErrorResponse(w, err.Error(), http.StatusInternalServerError)
	}
}

func getPartitionNodes(w http.ResponseWriter, r *http.Request) {
	vars := mux.Vars(r)
	writeHeaders(w)
	partition, partitionExists := vars["partition"]
	if !partitionExists {
		buildJSONErrorResponse(w, "Partition is missing in URL path. Please check the usage documentation", http.StatusBadRequest)
		return
	}
	if len(vars) != 1 {
		buildJSONErrorResponse(w, "Incorrect URL path. Please check the usage documentation", http.StatusBadRequest)
		return
	}
	partitionContext := schedulerContext.GetPartitionWithoutClusterID(partition)
	if partitionContext != nil {
		ns := partitionContext.GetNodes()
		nodesDao := make([]*dao.NodeDAOInfo, 0, len(ns))
		for _, node := range ns {
			nodeDao := getNodeJSON(node)
			nodesDao = append(nodesDao, nodeDao)
		}
		if err := json.NewEncoder(w).Encode(nodesDao); err != nil {
			buildJSONErrorResponse(w, err.Error(), http.StatusInternalServerError)
		}
	} else {
		buildJSONErrorResponse(w, "Partition not found", http.StatusBadRequest)
	}
}

func getQueueApplications(w http.ResponseWriter, r *http.Request) {
	vars := mux.Vars(r)
	writeHeaders(w)
	partition, partitionExists := vars["partition"]
	if !partitionExists {
		buildJSONErrorResponse(w, "Partition is missing in URL path. Please check the usage documentation", http.StatusBadRequest)
		return
	}
	queueName, queueNameExists := vars["queue"]
	if !queueNameExists {
		buildJSONErrorResponse(w, "Queue is missing in URL path. Please check the usage documentation", http.StatusBadRequest)
		return
	}
	queueErr := validateQueue(queueName)
	if queueErr != nil {
		buildJSONErrorResponse(w, queueErr.Error(), http.StatusBadRequest)
		return
	}
	if len(vars) != 2 {
		buildJSONErrorResponse(w, "Incorrect URL path. Please check the usage documentation", http.StatusBadRequest)
		return
	}

	partitionContext := schedulerContext.GetPartitionWithoutClusterID(partition)
	if partitionContext == nil {
		buildJSONErrorResponse(w, "Partition not found", http.StatusBadRequest)
		return
	}

	queue := partitionContext.GetQueue(queueName)
	if queue == nil {
		buildJSONErrorResponse(w, "Queue not found", http.StatusBadRequest)
		return
	}

	apps := queue.GetCopyOfApps()
	completedApps := queue.GetCopyOfCompletedApps()
	appsDao := make([]*dao.ApplicationDAOInfo, 0, len(apps)+len(completedApps))
	for _, app := range apps {
		appsDao = append(appsDao, getApplicationJSON(app))
	}
	for _, app := range completedApps {
		appsDao = append(appsDao, getApplicationJSON(app))
	}

	if err := json.NewEncoder(w).Encode(appsDao); err != nil {
		buildJSONErrorResponse(w, err.Error(), http.StatusInternalServerError)
	}
}

func setLogLevel(w http.ResponseWriter, r *http.Request) {
	vars := mux.Vars(r)
	writeHeaders(w)
	level := vars["level"]
	if err := log.SetLogLevel(level); err != nil {
		buildJSONErrorResponse(w, err.Error(), http.StatusBadRequest)
	}
}

func getLogLevel(w http.ResponseWriter, r *http.Request) {
	writeHeaders(w)
	zapConfig := log.GetConfig()
	if _, err := w.Write([]byte(zapConfig.Level.Level().String())); err != nil {
		log.Logger().Error("Could not get log level", zap.Error(err))
		buildJSONErrorResponse(w, err.Error(), http.StatusInternalServerError)
	}
}

func getPartitionInfoDAO(lists map[string]*scheduler.PartitionContext) []*dao.PartitionInfo {
	var result []*dao.PartitionInfo

	for _, partitionContext := range lists {
		partitionInfo := &dao.PartitionInfo{}
		partitionInfo.ClusterID = partitionContext.RmID
		partitionInfo.Name = common.GetPartitionNameWithoutClusterID(partitionContext.Name)
		partitionInfo.State = partitionContext.GetCurrentState()
		partitionInfo.LastStateTransitionTime = partitionContext.GetStateTime().String()

		capacityInfo := dao.PartitionCapacity{}
		capacity := partitionContext.GetTotalPartitionResource()
		usedCapacity := partitionContext.GetAllocatedResource()
		capacityInfo.Capacity = capacity.DAOMap()
		capacityInfo.UsedCapacity = usedCapacity.DAOMap()
		capacityInfo.Utilization = resources.CalculateAbsUsedCapacity(capacity, usedCapacity).DAOMap()
		partitionInfo.Capacity = capacityInfo
		partitionInfo.NodeSortingPolicy = dao.NodeSortingPolicy{
			Type:            partitionContext.GetNodeSortingPolicyType().String(),
			ResourceWeights: partitionContext.GetNodeSortingResourceWeights(),
		}

		appList := partitionContext.GetApplications()
		appList = append(appList, partitionContext.GetCompletedApplications()...)
		applicationsState := make(map[string]int)
		totalApplications := 0
		for _, app := range appList {
			applicationsState[app.CurrentState()]++
			totalApplications++
		}
		applicationsState["total"] = totalApplications
		partitionInfo.Applications = applicationsState
		result = append(result, partitionInfo)
	}

	return result
}

func getAppHistoryDAO(records []*history.MetricsRecord) []*dao.ApplicationHistoryDAOInfo {
	var result []*dao.ApplicationHistoryDAOInfo

	for _, record := range records {
		if record == nil {
			continue
		}
		element := &dao.ApplicationHistoryDAOInfo{
			Timestamp:         record.Timestamp.UnixNano(),
			TotalApplications: strconv.Itoa(record.TotalApplications),
		}
		result = append(result, element)
	}

	return result
}

func getNodesDAO(lists map[string]*scheduler.PartitionContext) []*dao.NodesDAOInfo {
	var result []*dao.NodesDAOInfo

	for _, partition := range lists {
		ns := partition.GetNodes()
		nodesDao := make([]*dao.NodeDAOInfo, 0, len(ns))
		for _, node := range ns {
			nodeDao := getNodeJSON(node)
			nodesDao = append(nodesDao, nodeDao)
		}
		result = append(result, &dao.NodesDAOInfo{
			PartitionName: common.GetPartitionNameWithoutClusterID(partition.Name),
			Nodes:         nodesDao,
		})
	}

	return result
}

func getContainerHistoryDAO(records []*history.MetricsRecord) []*dao.ContainerHistoryDAOInfo {
	var result []*dao.ContainerHistoryDAOInfo

	for _, record := range records {
		if record == nil {
			continue
		}
		element := &dao.ContainerHistoryDAOInfo{
			Timestamp:       record.Timestamp.UnixNano(),
			TotalContainers: strconv.Itoa(record.TotalContainers),
		}
		result = append(result, element)
	}

	return result
}

func getClustersUtilDAO(lists map[string]*scheduler.PartitionContext) []*dao.ClustersUtilDAOInfo {
	var result []*dao.ClustersUtilDAOInfo

	for _, partition := range lists {
		result = append(result, &dao.ClustersUtilDAOInfo{
			PartitionName: common.GetPartitionNameWithoutClusterID(partition.Name),
			ClustersUtil:  getClusterUtilJSON(partition),
		})
	}

	return result
}
func getNodesUtilDAO(lists map[string]*scheduler.PartitionContext) []*dao.NodesUtilDAOInfo {
	var result []*dao.NodesUtilDAOInfo

	for _, partition := range lists {
		partitionResource := partition.GetTotalPartitionResource()
		// partitionResource can be null if the partition has no node
		if partitionResource != nil {
			for name := range partitionResource.Resources {
				result = append(result, getNodesUtilJSON(partition, name))
			}
		}
	}

	return result
}

func getApplicationsDAO(lists map[string]*scheduler.PartitionContext) []*dao.ApplicationDAOInfo {
	var result []*dao.ApplicationDAOInfo

	for _, partition := range lists {
		var appList []*objects.Application
		appList = append(appList, partition.GetApplications()...)
		appList = append(appList, partition.GetCompletedApplications()...)

		for _, app := range appList {
			result = append(result, getApplicationJSON(app))
		}
	}

	return result
}

func getPartitionDAO(lists map[string]*scheduler.PartitionContext) []*dao.PartitionDAOInfo {
	var result []*dao.PartitionDAOInfo

	for _, partition := range lists {
		result = append(result, getPartitionJSON(partition))
	}

	return result
}

func getClusterDAO(lists map[string]*scheduler.PartitionContext) []*dao.ClusterDAOInfo {
	var result []*dao.ClusterDAOInfo

	for _, partition := range lists {
		result = append(result, getClusterJSON(partition))
	}

	return result
}

func getRMBuildInformation(lists map[string]*scheduler.RMInformation) []map[string]string {
	var result []map[string]string

	for _, rmInfo := range lists {
		result = append(result, rmInfo.RMBuildInformation)
	}

	return result
}

func getMetrics(w http.ResponseWriter, r *http.Request) {
	metrics2.GetRuntimeMetrics().Collect()
	promhttp.Handler().ServeHTTP(w, r)
}<|MERGE_RESOLUTION|>--- conflicted
+++ resolved
@@ -280,12 +280,9 @@
 func getApplicationJSON(app *objects.Application) *dao.ApplicationDAOInfo {
 	allocations := app.GetAllAllocations()
 	allocationInfo := make([]dao.AllocationDAOInfo, 0, len(allocations))
-<<<<<<< HEAD
 	placeholders := app.GetAllPlaceholderData()
 	placeholderInfo := make([]dao.PlaceholderDAOInfo, 0, len(placeholders))
 
-=======
->>>>>>> b0906e9f
 	for _, alloc := range allocations {
 		allocInfo := dao.AllocationDAOInfo{
 			AllocationKey:    alloc.AllocationKey,
@@ -299,7 +296,6 @@
 			Partition:        alloc.PartitionName,
 		}
 		allocationInfo = append(allocationInfo, allocInfo)
-<<<<<<< HEAD
 	}
 
 	for _, taskGroup := range placeholders {
@@ -311,8 +307,6 @@
 			Replaced:      taskGroup.Replaced,
 		}
 		placeholderInfo = append(placeholderInfo, phInfo)
-=======
->>>>>>> b0906e9f
 	}
 
 	return &dao.ApplicationDAOInfo{
