--- conflicted
+++ resolved
@@ -56,10 +56,11 @@
 	return userTracker
 }
 
-<<<<<<< HEAD
-func (ut *UserTracker) increaseTrackedResource(hierarchy []string, applicationID string, usage *resources.Resource) {
+
+func (ut *UserTracker) increaseTrackedResource(queuePath string, applicationID string, usage *resources.Resource) {
 	ut.Lock()
 	defer ut.Unlock()
+  hierarchy := strings.Split(queuePath, configs.DOT)
 	ut.queueTracker.increaseTrackedResource(hierarchy, applicationID, user, usage)
 	gt := ut.appGroupTrackers[applicationID]
 	log.Log(log.SchedUGM).Debug("Increasing resource usage for group",
@@ -67,41 +68,10 @@
 		zap.Strings("queue path", hierarchy),
 		zap.String("application", applicationID),
 		zap.Stringer("resource", usage))
-	gt.increaseTrackedResource(hierarchy, applicationID, usage, ut.userName)
+	gt.increaseTrackedResource(queuePath, applicationID, usage, ut.userName)
 }
 
-func (ut *UserTracker) decreaseTrackedResource(hierarchy []string, applicationID string, usage *resources.Resource, removeApp bool) bool {
-=======
-func (ut *UserTracker) increaseTrackedResource(queuePath string, applicationID string, usage *resources.Resource) bool {
-	ut.Lock()
-	defer ut.Unlock()
-	hierarchy := strings.Split(queuePath, configs.DOT)
-	ut.events.sendIncResourceUsageForUser(ut.userName, queuePath, usage)
-	increased := ut.queueTracker.increaseTrackedResource(hierarchy, applicationID, user, usage)
-	if increased {
-		gt := ut.appGroupTrackers[applicationID]
-		log.Log(log.SchedUGM).Debug("Increasing resource usage for group",
-			zap.String("group", gt.getName()),
-			zap.String("queue path", queuePath),
-			zap.String("application", applicationID),
-			zap.Stringer("resource", usage))
-		increasedGroupUsage := gt.increaseTrackedResource(queuePath, applicationID, usage, ut.userName)
-		if !increasedGroupUsage {
-			_, decreased := ut.queueTracker.decreaseTrackedResource(hierarchy, applicationID, usage, false)
-			if !decreased {
-				log.Log(log.SchedUGM).Error("User resource usage rollback has failed",
-					zap.String("queue path", queuePath),
-					zap.String("application", applicationID),
-					zap.String("user", ut.userName))
-			}
-		}
-		return increasedGroupUsage
-	}
-	return increased
-}
-
-func (ut *UserTracker) decreaseTrackedResource(queuePath string, applicationID string, usage *resources.Resource, removeApp bool) (bool, bool) {
->>>>>>> 3bb3e711
+func (ut *UserTracker) decreaseTrackedResource(queuePath string, applicationID string, usage *resources.Resource, removeApp bool) bool {
 	ut.Lock()
 	defer ut.Unlock()
 	ut.events.sendDecResourceUsageForUser(ut.userName, queuePath, usage)
