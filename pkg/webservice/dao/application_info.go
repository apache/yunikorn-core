--- conflicted
+++ resolved
@@ -23,7 +23,6 @@
 }
 
 type ApplicationDAOInfo struct {
-<<<<<<< HEAD
 	ApplicationID   string               `json:"applicationID"`
 	UsedResource    map[string]int64     `json:"usedResource"`
 	MaxUsedResource map[string]int64     `json:"maxUsedResource"`
@@ -35,19 +34,13 @@
 	State           string               `json:"applicationState"`
 	User            string               `json:"user"`
 	RejectedMessage string               `json:"rejectedMessage"`
+	StateLog        []StateDAOInfo       `json:"stateLog"`
 	PlaceholderData []PlaceholderDAOInfo `json:"placeholderData"`
 }
 
-type AllocationDAOInfo struct {
-	AllocationKey    string            `json:"allocationKey"`
-	AllocationTags   map[string]string `json:"allocationTags"`
-	UUID             string            `json:"uuid"`
-	ResourcePerAlloc map[string]int64  `json:"resource"`
-	Priority         string            `json:"priority"`
-	QueueName        string            `json:"queueName"`
-	NodeID           string            `json:"nodeId"`
-	ApplicationID    string            `json:"applicationId"`
-	Partition        string            `json:"partition"`
+type StateDAOInfo struct {
+	Time             int64  `json:"time"`
+	ApplicationState string `json:"applicationState"`
 }
 
 type PlaceholderDAOInfo struct {
@@ -56,23 +49,4 @@
 	MinResource   map[string]int64 `json:"minResource"`
 	RequiredNode  string           `json:"requiredNode"`
 	Replaced      int64            `json:"replaced"`
-=======
-	ApplicationID   string              `json:"applicationID"`
-	UsedResource    map[string]int64    `json:"usedResource"`
-	MaxUsedResource map[string]int64    `json:"maxUsedResource"`
-	Partition       string              `json:"partition"`
-	QueueName       string              `json:"queueName"`
-	SubmissionTime  int64               `json:"submissionTime"`
-	FinishedTime    *int64              `json:"finishedTime"`
-	Allocations     []AllocationDAOInfo `json:"allocations"`
-	State           string              `json:"applicationState"`
-	User            string              `json:"user"`
-	RejectedMessage string              `json:"rejectedMessage"`
-	StateLog        []StateDAOInfo      `json:"stateLog"`
-}
-
-type StateDAOInfo struct {
-	Time             int64  `json:"time"`
-	ApplicationState string `json:"applicationState"`
->>>>>>> d61cbeb3
 }