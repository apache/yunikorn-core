//
// Licensed to the Apache Software Foundation (ASF) under one
// or more contributor license agreements.  See the NOTICE file
// distributed with this work for additional information
// regarding copyright ownership.  The ASF licenses this file
// to you under the Apache License, Version 2.0 (the
// "License"); you may not use this file except in compliance
// with the License.  You may obtain a copy of the License at
//
//     http://www.apache.org/licenses/LICENSE-2.0
//
// Unless required by applicable law or agreed to in writing,
// software distributed under the License is distributed on an
// "AS IS" BASIS, WITHOUT WARRANTIES OR CONDITIONS OF ANY
// KIND, either express or implied.  See the License for the
// specific language governing permissions and limitations
// under the License.
//

module github.com/apache/yunikorn-core

go 1.20

require (
	github.com/apache/yunikorn-scheduler-interface v0.0.0-20230621102204-bcadd461d275
	github.com/google/btree v1.1.2
	github.com/google/go-cmp v0.5.9
	github.com/google/uuid v1.3.0
	github.com/julienschmidt/httprouter v1.3.0
	github.com/looplab/fsm v1.0.1
	github.com/opentracing/opentracing-go v1.2.0
	github.com/prometheus/client_golang v1.13.1
	github.com/prometheus/client_model v0.2.0
	github.com/prometheus/common v0.37.0
	github.com/uber/jaeger-client-go v2.25.0+incompatible
	github.com/uber/jaeger-lib v2.4.0+incompatible
	go.uber.org/zap v1.24.0
<<<<<<< HEAD
	golang.org/x/net v0.8.0
	google.golang.org/grpc v1.31.0
	gopkg.in/yaml.v3 v3.0.1
=======
	golang.org/x/net v0.10.0
	google.golang.org/grpc v1.56.0
	gopkg.in/yaml.v2 v2.4.0
>>>>>>> d765f3a4
	gotest.tools/v3 v3.0.3
)

require (
	github.com/HdrHistogram/hdrhistogram-go v1.0.1 // indirect
	github.com/beorn7/perks v1.0.1 // indirect
	github.com/cespare/xxhash/v2 v2.2.0 // indirect
	github.com/golang/protobuf v1.5.3 // indirect
	github.com/matttproud/golang_protobuf_extensions v1.0.1 // indirect
	github.com/niemeyer/pretty v0.0.0-20200227124842-a10e7caefd8e // indirect
	github.com/pkg/errors v0.9.1 // indirect
	github.com/prometheus/procfs v0.8.0 // indirect
	go.uber.org/atomic v1.7.0 // indirect
	go.uber.org/multierr v1.6.0 // indirect
	golang.org/x/sys v0.9.0 // indirect
	golang.org/x/text v0.10.0 // indirect
	google.golang.org/genproto v0.0.0-20230410155749-daa745c078e1 // indirect
	google.golang.org/protobuf v1.30.0 // indirect
	gopkg.in/check.v1 v1.0.0-20200227125254-8fa46927fb4f // indirect
)

replace (
	golang.org/x/crypto => golang.org/x/crypto v0.10.0
	golang.org/x/lint => golang.org/x/lint v0.0.0-20210508222113-6edffad5e616
	golang.org/x/net => golang.org/x/net v0.10.0
	golang.org/x/sys => golang.org/x/sys v0.8.0
	golang.org/x/text => golang.org/x/text v0.9.0
	golang.org/x/tools => golang.org/x/tools v0.9.3
)<|MERGE_RESOLUTION|>--- conflicted
+++ resolved
@@ -35,15 +35,11 @@
 	github.com/uber/jaeger-client-go v2.25.0+incompatible
 	github.com/uber/jaeger-lib v2.4.0+incompatible
 	go.uber.org/zap v1.24.0
-<<<<<<< HEAD
 	golang.org/x/net v0.8.0
 	google.golang.org/grpc v1.31.0
-	gopkg.in/yaml.v3 v3.0.1
-=======
 	golang.org/x/net v0.10.0
 	google.golang.org/grpc v1.56.0
-	gopkg.in/yaml.v2 v2.4.0
->>>>>>> d765f3a4
+	gopkg.in/yaml.v3 v3.0.1
 	gotest.tools/v3 v3.0.3
 )
 
