/*
 Licensed to the Apache Software Foundation (ASF) under one
 or more contributor license agreements.  See the NOTICE file
 distributed with this work for additional information
 regarding copyright ownership.  The ASF licenses this file
 to you under the Apache License, Version 2.0 (the
 "License"); you may not use this file except in compliance
 with the License.  You may obtain a copy of the License at

     http://www.apache.org/licenses/LICENSE-2.0

 Unless required by applicable law or agreed to in writing, software
 distributed under the License is distributed on an "AS IS" BASIS,
 WITHOUT WARRANTIES OR CONDITIONS OF ANY KIND, either express or implied.
 See the License for the specific language governing permissions and
 limitations under the License.
*/

package scheduler

import (
	"fmt"
	"strings"
	"sync"

	"go.uber.org/zap"

	"github.com/apache/incubator-yunikorn-core/pkg/cache"
	"github.com/apache/incubator-yunikorn-core/pkg/common/resources"
	"github.com/apache/incubator-yunikorn-core/pkg/log"
	"github.com/apache/incubator-yunikorn-core/pkg/plugins"
	"github.com/apache/incubator-yunikorn-scheduler-interface/lib/go/si"
)

type SchedulingNode struct {
	NodeID string

	// Private info
	nodeInfo                    *cache.NodeInfo
	allocating                  *resources.Resource     // resources being allocated
	preempting                  *resources.Resource     // resources considered for preemption
	cachedAvailable             *resources.Resource     // calculated available resources
	cachedAvailableUpdateNeeded bool                    // is the calculated available resource up to date?
	reservations                map[string]*reservation // a map of reservations

	sync.RWMutex
}

func newSchedulingNode(info *cache.NodeInfo) *SchedulingNode {
	// safe guard against panic
	if info == nil {
		return nil
	}
	return &SchedulingNode{
		nodeInfo:                    info,
		NodeID:                      info.NodeID,
		allocating:                  resources.NewResource(),
		preempting:                  resources.NewResource(),
		cachedAvailableUpdateNeeded: true,
		reservations:                make(map[string]*reservation),
	}
}

// Return an array of all reservation keys for the node.
// This will return an empty array if there are no reservations.
// Visible for tests
func (sn *SchedulingNode) GetReservations() []string {
	sn.RLock()
	defer sn.RUnlock()
	keys := make([]string, 0)
	for key := range sn.reservations {
		keys = append(keys, key)
	}
	return keys
}

func (sn *SchedulingNode) updateNodeInfo(newNodeInfo *cache.NodeInfo) {
	sn.Lock()
	defer sn.Unlock()

	sn.nodeInfo = newNodeInfo
	sn.cachedAvailableUpdateNeeded = true
}

// Get the allocated resource on this node.
// These resources are just the confirmed allocations (tracked in the cache node).
// This does not lock the cache node as it will take its own lock.
func (sn *SchedulingNode) GetAllocatedResource() *resources.Resource {
	sn.RLock()
	defer sn.RUnlock()
	return sn.nodeInfo.GetAllocatedResource()
}

// Get the available resource on this node.
// These resources are confirmed allocations (tracked in the cache node) minus the resources
// currently being allocated but not confirmed in the cache.
// This does not lock the cache node as it will take its own lock.
func (sn *SchedulingNode) GetAvailableResource() *resources.Resource {
	sn.Lock()
	defer sn.Unlock()
	if sn.cachedAvailableUpdateNeeded {
		sn.cachedAvailable = sn.nodeInfo.GetAvailableResource()
		sn.cachedAvailable.SubFrom(sn.allocating)
		sn.cachedAvailableUpdateNeeded = false
	}
	return sn.cachedAvailable
}

// Get the resource tagged for allocation on this node.
// These resources are part of unconfirmed allocations.
func (sn *SchedulingNode) getAllocatingResource() *resources.Resource {
	sn.RLock()
	defer sn.RUnlock()

	return sn.allocating
}

// Update the number of resource proposed for allocation on this node
func (sn *SchedulingNode) incAllocatingResource(delta *resources.Resource) {
	sn.Lock()
	defer sn.Unlock()

	sn.cachedAvailableUpdateNeeded = true
	sn.allocating.AddTo(delta)
}

// Handle the allocation processing on the scheduler when the cache node is updated.
func (sn *SchedulingNode) decAllocatingResource(delta *resources.Resource) {
	sn.Lock()
	defer sn.Unlock()

	sn.cachedAvailableUpdateNeeded = true
	var err error
	sn.allocating, err = resources.SubErrorNegative(sn.allocating, delta)
	if err != nil {
		log.Logger().Warn("Allocating resources went negative",
			zap.String("nodeID", sn.NodeID),
			zap.Error(err))
	}
}

// Get the number of resource tagged for preemption on this node
func (sn *SchedulingNode) getPreemptingResource() *resources.Resource {
	sn.RLock()
	defer sn.RUnlock()

	return sn.preempting
}

// Update the number of resource tagged for preemption on this node
func (sn *SchedulingNode) incPreemptingResource(preempting *resources.Resource) {
	sn.Lock()
	defer sn.Unlock()

	sn.preempting.AddTo(preempting)
}

func (sn *SchedulingNode) decPreemptingResource(delta *resources.Resource) {
	sn.Lock()
	defer sn.Unlock()
	var err error
	sn.preempting, err = resources.SubErrorNegative(sn.preempting, delta)
	if err != nil {
		log.Logger().Warn("Preempting resources went negative",
			zap.String("nodeID", sn.NodeID),
			zap.Error(err))
	}
}

// Check and update allocating resources of the scheduling node.
// If the proposed allocation fits in the available resources, taking into account resources marked for
// preemption if applicable, the allocating resources are updated and true is returned.
// If the proposed allocation does not fit false is returned and no changes are made.
func (sn *SchedulingNode) allocateResource(res *resources.Resource, preemptionPhase bool) bool {
	sn.Lock()
	defer sn.Unlock()
	available := sn.nodeInfo.GetAvailableResource()
	newAllocating := resources.Add(res, sn.allocating)

	if preemptionPhase {
		available.AddTo(sn.preempting)
	}
	// check if this still fits: it might have changed since pre check
	if resources.FitIn(available, newAllocating) {
		log.Logger().Debug("allocations in progress updated",
			zap.String("nodeID", sn.NodeID),
			zap.Any("total unconfirmed", newAllocating))
		sn.cachedAvailableUpdateNeeded = true
		sn.allocating = newAllocating
		return true
	}
	// allocation failed resource did not fit
	return false
}

// Checking pre-conditions in the shim for an allocation.
func (sn *SchedulingNode) preAllocateConditions(allocID string) bool {
	return sn.preConditions(allocID, true)
}

// Checking pre-conditions in the shim for a reservation.
func (sn *SchedulingNode) preReserveConditions(allocID string) bool {
	return sn.preConditions(allocID, false)
}

// The pre conditions are implemented via plugins in the shim. If no plugins are implemented then
// the check will return true. If multiple plugins are implemented the first failure will stop the
// checks.
// The caller must thus not rely on all plugins being executed.
// This is a lock free call as it does not change the node and multiple predicate checks could be
// run at the same time.
func (sn *SchedulingNode) preConditions(allocID string, allocate bool) bool {
	// Check the predicates plugin (k8shim)
	if plugin := plugins.GetPredicatesPlugin(); plugin != nil {
<<<<<<< HEAD
=======
		log.Logger().Debug("checking predicates",
			zap.String("allocationId", allocID),
			zap.String("nodeID", sn.NodeID),
			zap.Bool("allocation", allocate))
>>>>>>> f57dc610
		if err := plugin.Predicates(&si.PredicatesArgs{
			AllocationKey: allocID,
			NodeID:        sn.NodeID,
			Allocate:      allocate,
		}); err != nil {
			log.Logger().Debug("running predicates failed",
				zap.String("allocationId", allocID),
				zap.String("nodeID", sn.NodeID),
				zap.Error(err))
			return false
		}
	}
	// all predicate plugins passed
	return true
}

// Check if the node should be considered as a possible node to allocate on.
//
// This is a lock free call. No updates are made this only performs a pre allocate checks
func (sn *SchedulingNode) preAllocateCheck(res *resources.Resource, resKey string, preemptionPhase bool) error {
	// shortcut if a node is not schedulable
	if !sn.nodeInfo.IsSchedulable() {
		log.Logger().Debug("node is unschedulable",
			zap.String("nodeID", sn.NodeID))
		return fmt.Errorf("pre alloc check, node is unschedulable: %s", sn.NodeID)
	}
	// cannot allocate zero or negative resource
	if !resources.StrictlyGreaterThanZero(res) {
		log.Logger().Debug("pre alloc check: requested resource is zero",
			zap.String("nodeID", sn.NodeID))
		return fmt.Errorf("pre alloc check: requested resource is zero: %s", sn.NodeID)
	}
	// check if the node is reserved for this app/alloc
	if sn.isReserved() {
		if !sn.isReservedForApp(resKey) {
			log.Logger().Debug("pre alloc check: node reserved for different app or ask",
				zap.String("nodeID", sn.NodeID),
				zap.String("resKey", resKey))
			return fmt.Errorf("pre alloc check: node %s reserved for different app or ask: %s", sn.NodeID, resKey)
		}
	}

	// check if resources are available
	available := sn.nodeInfo.GetAvailableResource()
	if preemptionPhase {
		available.AddTo(sn.getPreemptingResource())
	}
	// remove the unconfirmed resources
	available.SubFrom(sn.getAllocatingResource())
	// check the request fits in what we have calculated
	if !resources.FitIn(available, res) {
		log.Logger().Debug("requested resource is larger than currently available node resources",
			zap.String("nodeID", sn.NodeID),
			zap.Any("requested", res),
			zap.Any("available", available))
		return fmt.Errorf("pre alloc check: requested resource %s is larger than currently available %s resource on %s", res.String(), available.String(), sn.NodeID)
	}
	// can allocate, based on resource size
	return nil
}

// Return if the node has been reserved by any application
func (sn *SchedulingNode) isReserved() bool {
	sn.RLock()
	defer sn.RUnlock()
	return len(sn.reservations) > 0
}

// Return true if and only if the node has been reserved by the application
// NOTE: a return value of false does not mean the node is not reserved by a different app
func (sn *SchedulingNode) isReservedForApp(key string) bool {
	if key == "" {
		return false
	}
	sn.RLock()
	defer sn.RUnlock()
	if strings.Contains(key, "|") {
		return sn.reservations[key] != nil
	}
	for resKey := range sn.reservations {
		if strings.HasPrefix(resKey, key) {
			return true
		}
	}
	return false
}

// Reserve the node for this application and ask combination, if not reserved yet.
// The reservation is checked against the node resources.
// If the reservation fails the function returns false, if the reservation is made it returns true.
func (sn *SchedulingNode) reserve(app *SchedulingApplication, ask *schedulingAllocationAsk) error {
	sn.Lock()
	defer sn.Unlock()
	if len(sn.reservations) > 0 {
		return fmt.Errorf("node is already reserved, nodeID %s", sn.NodeID)
	}
	appReservation := newReservation(sn, app, ask, false)
	// this should really not happen just guard against panic
	// either app or ask are nil
	if appReservation == nil {
		log.Logger().Debug("reservation creation failed unexpectedly",
			zap.String("nodeID", sn.NodeID),
			zap.Any("app", app),
			zap.Any("ask", ask))
		return fmt.Errorf("reservation creation failed app or ask are nil on nodeID %s", sn.NodeID)
	}
	// reservation must fit on the empty node
	if !sn.nodeInfo.FitInNode(ask.AllocatedResource) {
		log.Logger().Debug("reservation does not fit on the node",
			zap.String("nodeID", sn.NodeID),
			zap.String("appID", app.ApplicationInfo.ApplicationID),
			zap.String("ask", ask.AskProto.AllocationKey),
			zap.String("allocationAsk", ask.AllocatedResource.String()))
		return fmt.Errorf("reservation does not fit on node %s, appID %s, ask %s", sn.NodeID, app.ApplicationInfo.ApplicationID, ask.AllocatedResource.String())
	}
	sn.reservations[appReservation.getKey()] = appReservation
	// reservation added successfully
	return nil
}

// unReserve the node for this application and ask combination
// If the reservation does not exist it returns false, if the reservation is removed it returns true.
// The error is set if the reservation key cannot be generated.
func (sn *SchedulingNode) unReserve(app *SchedulingApplication, ask *schedulingAllocationAsk) error {
	sn.Lock()
	defer sn.Unlock()
	resKey := reservationKey(nil, app, ask)
	if resKey == "" {
		log.Logger().Debug("unreserve reservation key create failed unexpectedly",
			zap.String("nodeID", sn.NodeID),
			zap.Any("app", app),
			zap.Any("ask", ask))
		return fmt.Errorf("reservation key failed app or ask are nil on nodeID %s", sn.NodeID)
	}
	if _, ok := sn.reservations[resKey]; ok {
		delete(sn.reservations, resKey)
		return nil
	}
	// reservation was not found
	log.Logger().Debug("reservation not found while removing from node",
		zap.String("nodeID", sn.NodeID),
		zap.String("appID", app.ApplicationInfo.ApplicationID),
		zap.String("ask", ask.AskProto.AllocationKey))
	return nil
}

// Remove all reservation made on this node from the app.
// This is an unlocked function, it does not use a copy of the map when calling unReserve. That call will via the app call
// unReserve on the node which is locked and modifies the original map. However deleting an entry from a map while iterating
// over the map is perfectly safe based on the Go Specs.
// It must only be called when removing the node under a partition lock.
// It returns a list of all apps that have been unreserved on the node regardless of the result of the app unReserve call.
// If all unReserve calls work true will be returned, false in all other cases.
func (sn *SchedulingNode) unReserveApps() ([]string, bool) {
	var allOK = true
	var appReserve []string
	for key, res := range sn.reservations {
		appID, err := res.unReserve()
		if err != nil {
			log.Logger().Warn("Removal of reservation failed while removing node",
				zap.String("nodeID", sn.NodeID),
				zap.String("reservationKey", key),
				zap.Error(err))
			allOK = false
		}
		appReserve = append(appReserve, appID)
	}
	return appReserve, allOK
}<|MERGE_RESOLUTION|>--- conflicted
+++ resolved
@@ -212,13 +212,10 @@
 func (sn *SchedulingNode) preConditions(allocID string, allocate bool) bool {
 	// Check the predicates plugin (k8shim)
 	if plugin := plugins.GetPredicatesPlugin(); plugin != nil {
-<<<<<<< HEAD
-=======
 		log.Logger().Debug("checking predicates",
 			zap.String("allocationId", allocID),
 			zap.String("nodeID", sn.NodeID),
 			zap.Bool("allocation", allocate))
->>>>>>> f57dc610
 		if err := plugin.Predicates(&si.PredicatesArgs{
 			AllocationKey: allocID,
 			NodeID:        sn.NodeID,
