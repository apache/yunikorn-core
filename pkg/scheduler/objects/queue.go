--- conflicted
+++ resolved
@@ -74,28 +74,6 @@
 	// The queue properties should be treated as immutable the value is a merge of the
 	// parent properties with the config for this queue only manipulated during creation
 	// of the queue or via a queue configuration update.
-<<<<<<< HEAD
-	properties                         map[string]string
-	adminACL                           security.ACL        // admin ACL
-	submitACL                          security.ACL        // submit ACL
-	maxResource                        *resources.Resource // When not set, max = nil
-	guaranteedResource                 *resources.Resource // When not set, Guaranteed == 0
-	isLeaf                             bool                // this is a leaf queue or not (i.e. parent)
-	isManaged                          bool                // queue is part of the config, not auto created
-	stateMachine                       *fsm.FSM            // the state of the queue for scheduling
-	stateTime                          time.Time           // last time the state was updated (needed for cleanup)
-	maxRunningApps                     uint64
-	runningApps                        uint64
-	allocatingAcceptedApps             map[string]bool
-	template                           *template.Template
-	queueEvents                        *schedEvt.QueueEvents
-	appQueueMapping                    *AppQueueMapping // appID mapping to queues
-	quotaChangePreemptionDelay         uint64
-	hasTriggerredQuotaChangePreemption bool
-	isQuotaChangePreemptionRunning     bool
-	unschedAskBackoff                  uint64
-	askBackoffDelay                    time.Duration
-=======
 	properties                     map[string]string
 	adminACL                       security.ACL        // admin ACL
 	submitACL                      security.ACL        // submit ACL
@@ -114,7 +92,8 @@
 	quotaChangePreemptionDelay     uint64
 	quotaChangePreemptionStartTime time.Time
 	isQuotaChangePreemptionRunning bool
->>>>>>> 138d67f4
+  unschedAskBackoff              uint64
+	askBackoffDelay                time.Duration
 
 	locking.RWMutex
 }
@@ -122,25 +101,6 @@
 // newBlankQueue creates a new empty queue objects with all values initialised.
 func newBlankQueue() *Queue {
 	return &Queue{
-<<<<<<< HEAD
-		children:                   make(map[string]*Queue),
-		childPriorities:            make(map[string]int32),
-		applications:               make(map[string]*Application),
-		appPriorities:              make(map[string]int32),
-		reservedApps:               make(map[string]int),
-		allocatingAcceptedApps:     make(map[string]bool),
-		properties:                 make(map[string]string),
-		stateMachine:               NewObjectState(),
-		allocatedResource:          resources.NewResource(),
-		preemptingResource:         resources.NewResource(),
-		pending:                    resources.NewResource(),
-		currentPriority:            configs.MinPriority,
-		prioritySortEnabled:        true,
-		preemptionDelay:            configs.DefaultPreemptionDelay,
-		preemptionPolicy:           policies.DefaultPreemptionPolicy,
-		quotaChangePreemptionDelay: 0,
-		askBackoffDelay:            configs.DefaultAskBackOffDelay,
-=======
 		children:                       make(map[string]*Queue),
 		childPriorities:                make(map[string]int32),
 		applications:                   make(map[string]*Application),
@@ -158,7 +118,7 @@
 		preemptionPolicy:               policies.DefaultPreemptionPolicy,
 		quotaChangePreemptionDelay:     0,
 		quotaChangePreemptionStartTime: time.Time{},
->>>>>>> 138d67f4
+    askBackoffDelay:                configs.DefaultAskBackOffDelay,
 	}
 }
 
