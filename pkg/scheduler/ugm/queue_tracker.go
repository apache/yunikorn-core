/*
 Licensed to the Apache Software Foundation (ASF) under one
 or more contributor license agreements.  See the NOTICE file
 distributed with this work for additional information
 regarding copyright ownership.  The ASF licenses this file
 to you under the Apache License, Version 2.0 (the
 "License"); you may not use this file except in compliance
 with the License.  You may obtain a copy of the License at

     http://www.apache.org/licenses/LICENSE-2.0

 Unless required by applicable law or agreed to in writing, software
 distributed under the License is distributed on an "AS IS" BASIS,
 WITHOUT WARRANTIES OR CONDITIONS OF ANY KIND, either express or implied.
 See the License for the specific language governing permissions and
 limitations under the License.
*/

package ugm

import (
	"go.uber.org/zap"

	"github.com/apache/yunikorn-core/pkg/common"
	"github.com/apache/yunikorn-core/pkg/common/configs"
	"github.com/apache/yunikorn-core/pkg/common/resources"
	"github.com/apache/yunikorn-core/pkg/log"
	"github.com/apache/yunikorn-core/pkg/webservice/dao"
)

// The QueueTracker is designed to be lock free and should remain as such.
// Each QueueTracker object is always only linked to single UserTracker or GroupTracker. The responsibility of managing locks is delegated to those objects.
type QueueTracker struct {
	queueName           string
	queuePath           string
	resourceUsage       *resources.Resource
	runningApplications map[string]bool
	maxResources        *resources.Resource
	maxRunningApps      uint64
	childQueueTrackers  map[string]*QueueTracker
	useWildCard         bool
}

func newRootQueueTracker(trackType trackingType) *QueueTracker {
	qt := newQueueTracker(common.Empty, configs.RootQueue, trackType)
	return qt
}

func newQueueTracker(queuePath string, queueName string, trackType trackingType) *QueueTracker {
	fullPath := queueName
	if queuePath != common.Empty {
		fullPath = queuePath + "." + queueName
	}
	queueTracker := &QueueTracker{
		queueName:           queueName,
		queuePath:           fullPath,
		resourceUsage:       nil,
		runningApplications: make(map[string]bool),
		maxResources:        nil,
		maxRunningApps:      0,
		childQueueTrackers:  make(map[string]*QueueTracker),
	}

	// Override user/group specific limits with wild card limit settings
	if trackType == user {
		if config := m.getUserWildCardLimitsConfig(fullPath); config != nil {
			log.Log(log.SchedUGM).Debug("Use wild card limit settings as there is no limit set explicitly",
				zap.String("queue name", queueName),
				zap.String("queue path", queuePath),
				zap.Uint64("max applications", config.maxApplications),
				zap.Stringer("max resources", config.maxResources))
			queueTracker.maxResources = config.maxResources.Clone()
			queueTracker.maxRunningApps = config.maxApplications
			queueTracker.useWildCard = true
		}
	}
	log.Log(log.SchedUGM).Debug("Created queue tracker object for queue",
		zap.String("queue", queueName))
	return queueTracker
}

type trackingType int

const (
	none trackingType = iota
	user
	group
)

<<<<<<< HEAD
func (qt *QueueTracker) increaseTrackedResource(hierarchy []string, applicationID string, trackType trackingType, usage *resources.Resource) {
=======
// Note: Lock free call. The Lock of the linked tracker (UserTracker and GroupTracker) should be held before calling this function.
func (qt *QueueTracker) increaseTrackedResource(hierarchy []string, applicationID string, trackType trackingType, usage *resources.Resource) bool {
>>>>>>> 3bb3e711
	log.Log(log.SchedUGM).Debug("Increasing resource usage",
		zap.Int("tracking type", int(trackType)),
		zap.String("queue path", qt.queuePath),
		zap.Strings("hierarchy", hierarchy),
		zap.String("application", applicationID),
		zap.Stringer("resource", usage),
		zap.Bool("use wild card", qt.useWildCard))
	// depth first: all the way to the leaf, create if not exists
	// more than 1 in the slice means we need to recurse down
	if len(hierarchy) > 1 {
		childName := hierarchy[1]
		if qt.childQueueTrackers[childName] == nil {
			qt.childQueueTrackers[childName] = newQueueTracker(qt.queuePath, childName, trackType)
		}
		qt.childQueueTrackers[childName].increaseTrackedResource(hierarchy[1:], applicationID, trackType, usage)
	}
	if qt.resourceUsage == nil {
		qt.resourceUsage = resources.NewResource()
	}
	qt.resourceUsage.AddTo(usage)
	qt.runningApplications[applicationID] = true
	log.Log(log.SchedUGM).Debug("Successfully increased resource usage",
		zap.Int("tracking type", int(trackType)),
		zap.String("queue path", qt.queuePath),
		zap.String("application", applicationID),
		zap.Stringer("resource", usage),
		zap.Uint64("max running applications", qt.maxRunningApps),
		zap.Stringer("max resource usage", qt.maxResources),
		zap.Bool("use wild card", qt.useWildCard),
		zap.Stringer("total resource after increasing", qt.resourceUsage),
		zap.Int("total applications after increasing", len(qt.runningApplications)))
}

<<<<<<< HEAD
func (qt *QueueTracker) decreaseTrackedResource(hierarchy []string, applicationID string, usage *resources.Resource, removeApp bool) bool {
=======
// Note: Lock free call. The Lock of the linked tracker (UserTracker and GroupTracker) should be held before calling this function.
func (qt *QueueTracker) decreaseTrackedResource(hierarchy []string, applicationID string, usage *resources.Resource, removeApp bool) (bool, bool) {
>>>>>>> 3bb3e711
	log.Log(log.SchedUGM).Debug("Decreasing resource usage",
		zap.String("queue path", qt.queuePath),
		zap.Strings("hierarchy", hierarchy),
		zap.String("application", applicationID),
		zap.Stringer("resource", usage),
		zap.Bool("removeApp", removeApp))
	// depth first: all the way to the leaf, return false if not exists
	// more than 1 in the slice means we need to recurse down
	if len(hierarchy) > 1 {
		childName := hierarchy[1]
		if qt.childQueueTrackers[childName] == nil {
			log.Log(log.SchedUGM).Error("Child queueTracker tracker must be available in child queues map",
				zap.String("child queueTracker name", childName))
			return false
		}
		removeQT := qt.childQueueTrackers[childName].decreaseTrackedResource(hierarchy[1:], applicationID, usage, removeApp)
		if removeQT {
			log.Log(log.SchedUGM).Debug("Removed queue tracker linkage from its parent",
				zap.String("queue path ", qt.queuePath),
				zap.String("removed queue name", childName),
				zap.String("parent queue name", qt.queueName))
			delete(qt.childQueueTrackers, childName)
		}
	}
	qt.resourceUsage.SubFrom(usage)
	if removeApp {
		log.Log(log.SchedUGM).Debug("Removed application from running applications",
			zap.String("application", applicationID),
			zap.String("queue path", qt.queuePath),
			zap.String("queue name", qt.queueName))
		delete(qt.runningApplications, applicationID)
	}
	log.Log(log.SchedUGM).Debug("Successfully decreased resource usage",
		zap.String("queue path", qt.queuePath),
		zap.String("application", applicationID),
		zap.Stringer("resource", usage),
		zap.Stringer("total resource after decreasing", qt.resourceUsage),
		zap.Int("total applications after decreasing", len(qt.runningApplications)))

	// Determine if the queue tracker should be removed
	removeQT := len(qt.childQueueTrackers) == 0 && len(qt.runningApplications) == 0 && resources.IsZero(qt.resourceUsage) &&
		qt.maxRunningApps == 0 && resources.IsZero(qt.maxResources)
	log.Log(log.SchedUGM).Debug("Remove queue tracker",
		zap.String("queue path ", qt.queuePath),
		zap.Bool("remove QT", removeQT))
	return removeQT
}

// Note: Lock free call. The Lock of the linked tracker (UserTracker and GroupTracker) should be held before calling this function.
func (qt *QueueTracker) setLimit(hierarchy []string, maxResource *resources.Resource, maxApps uint64, useWildCard bool, trackType trackingType, doWildCardCheck bool) {
	log.Log(log.SchedUGM).Debug("Setting limits",
		zap.String("queue path", qt.queuePath),
		zap.Strings("hierarchy", hierarchy),
		zap.Uint64("max applications", maxApps),
		zap.Stringer("max resources", maxResource),
		zap.Bool("use wild card", useWildCard))
	// depth first: all the way to the leaf, create if not exists
	// more than 1 in the slice means we need to recurse down
	if len(hierarchy) > 1 {
		childName := hierarchy[1]
		if qt.childQueueTrackers[childName] == nil {
			qt.childQueueTrackers[childName] = newQueueTracker(qt.queuePath, childName, trackType)
		}
		qt.childQueueTrackers[childName].setLimit(hierarchy[1:], maxResource, maxApps, useWildCard, trackType, false)
	} else if len(hierarchy) == 1 {
		// don't override named user/group specific limits with wild card limits
		if doWildCardCheck && !qt.useWildCard {
			return
		}
		qt.maxRunningApps = maxApps
		qt.maxResources = maxResource
		qt.useWildCard = useWildCard
	}
}

// Note: Lock free call. The Lock of the linked tracker (UserTracker and GroupTracker) should be held before calling this function.
// Note: headroom is not read-only, it also traverses the queue hierarchy and creates childQueueTracker if it does not exist.
func (qt *QueueTracker) headroom(hierarchy []string, trackType trackingType) *resources.Resource {
	// depth first: all the way to the leaf, create if not exists
	// more than 1 in the slice means we need to recurse down
	var headroom, childHeadroom *resources.Resource
	if len(hierarchy) > 1 {
		childName := hierarchy[1]
		if qt.childQueueTrackers[childName] == nil {
			qt.childQueueTrackers[childName] = newQueueTracker(qt.queuePath, childName, trackType)
		}
		childHeadroom = qt.childQueueTrackers[childName].headroom(hierarchy[1:], trackType)
	}

	// arrived at the leaf or on the way out: check against current max if set
	if !resources.IsZero(qt.maxResources) {
		headroom = qt.maxResources.Clone()
		headroom.SubOnlyExisting(qt.resourceUsage)
	}

	if headroom == nil {
		return childHeadroom
	}
	return resources.ComponentWiseMinPermissive(headroom, childHeadroom)
}

// Note: Lock free call. The RLock of the linked tracker (UserTracker and GroupTracker) should be held before calling this function.
func (qt *QueueTracker) getResourceUsageDAOInfo(parentQueuePath string) *dao.ResourceUsageDAOInfo {
	if qt == nil {
		return &dao.ResourceUsageDAOInfo{}
	}
	fullQueuePath := parentQueuePath + "." + qt.queueName
	if parentQueuePath == common.Empty {
		fullQueuePath = qt.queueName
	}
	usage := &dao.ResourceUsageDAOInfo{
		QueuePath:     fullQueuePath,
		ResourceUsage: qt.resourceUsage.Clone(),
	}
	for app := range qt.runningApplications {
		usage.RunningApplications = append(usage.RunningApplications, app)
	}
	usage.MaxResources = qt.maxResources
	usage.MaxApplications = qt.maxRunningApps
	for _, cqt := range qt.childQueueTrackers {
		childUsage := cqt.getResourceUsageDAOInfo(fullQueuePath)
		usage.Children = append(usage.Children, childUsage)
	}
	return usage
}

// IsQueuePathTrackedCompletely Traverse queue path upto the end queue through its linkage
// to confirm entire queuePath has been tracked completely or not
// Note: Lock free call. The RLock of the linked tracker (UserTracker and GroupTracker) should be held before calling this function.
func (qt *QueueTracker) IsQueuePathTrackedCompletely(hierarchy []string) bool {
	// depth first: all the way to the leaf, ignore if not exists
	// more than 1 in the slice means we need to recurse down
	if len(hierarchy) > 1 {
		childName := hierarchy[1]
		if qt.childQueueTrackers[childName] != nil {
			return qt.childQueueTrackers[childName].IsQueuePathTrackedCompletely(hierarchy[1:])
		}
	} else if len(hierarchy) == 1 {
		// reach end of hierarchy
		if hierarchy[0] == configs.RootQueue || hierarchy[0] == qt.queueName {
			return true
		}
	}
	return false
}

// IsUnlinkRequired Traverse queue path upto the leaf queue and decide whether
// linkage needs to be removed or not based on the running applications.
// If there are any running applications in end leaf queue, we should remove the linkage between
// the leaf and its parent queue using UnlinkQT method. Otherwise, we should leave as it is.
// Note: Lock free call. The RLock of the linked tracker (UserTracker and GroupTracker) should be held before calling this function.
func (qt *QueueTracker) IsUnlinkRequired(hierarchy []string) bool {
	// depth first: all the way to the leaf, ignore if not exists
	// more than 1 in the slice means we need to recurse down
	if len(hierarchy) > 1 {
		childName := hierarchy[1]
		if qt.childQueueTrackers[childName] != nil {
			return qt.childQueueTrackers[childName].IsUnlinkRequired(hierarchy[1:])
		}
	} else if len(hierarchy) == 1 {
		// reach end of hierarchy
		if hierarchy[0] == configs.RootQueue || hierarchy[0] == qt.queueName {
			if len(qt.runningApplications) == 0 {
				log.Log(log.SchedUGM).Debug("Is Unlink Required?",
					zap.String("queue path", qt.queuePath),
					zap.Int("no. of applications", len(qt.runningApplications)))
				return true
			}
		}
	}
	return false
}

// UnlinkQT Traverse queue path upto the end queue. If end queue has any more child queue trackers,
// then goes upto each child queue and removes the linkage with its immediate parent
// Note: Lock free call. The Lock of the linked tracker (UserTracker and GroupTracker) should be held before calling this function.
func (qt *QueueTracker) UnlinkQT(hierarchy []string) bool {
	log.Log(log.SchedUGM).Debug("Unlinking current queue tracker from its parent",
		zap.String("current queue ", qt.queueName),
		zap.String("queue path", qt.queuePath),
		zap.Strings("hierarchy", hierarchy),
		zap.Int("no. of child queue trackers", len(qt.childQueueTrackers)))
	// depth first: all the way to the leaf, ignore if not exists
	// more than 1 in the slice means we need to recurse down
	if len(hierarchy) > 1 {
		childName := hierarchy[1]
		if qt.childQueueTrackers[childName] != nil {
			if qt.childQueueTrackers[childName].UnlinkQT(hierarchy[1:]) {
				delete(qt.childQueueTrackers, childName)
				// returning false, so that it comes out when end queue detach itself from its immediate parent.
				// i.e., once leaf detached from root.parent for root.parent.leaf queue path.
				// otherwise, detachment continues all the way upto the root, even parent from root. which is not needed.
				return false
			}
		}
	} else if len(hierarchy) <= 1 {
		// reach end of hierarchy, unlink all queues under this queue
		for childName, childQT := range qt.childQueueTrackers {
			if childQT.UnlinkQT([]string{childName}) {
				delete(qt.childQueueTrackers, childName)
			}
		}
	}

	if len(qt.runningApplications) == 0 && len(qt.childQueueTrackers) == 0 {
		return true
	}
	return false
}

// decreaseTrackedResourceUsageDownwards queuePath either could be parent or leaf queue path.
// If it is parent queue path, then reset resourceUsage and runningApplications for all child queues,
// If it is leaf queue path, reset resourceUsage and runningApplications for queue trackers in this queue path.
// Note: Lock free call. The Lock of the linked tracker (UserTracker and GroupTracker) should be held before calling this function.
func (qt *QueueTracker) decreaseTrackedResourceUsageDownwards(hierarchy []string) map[string]bool {
	// depth first: all the way to the leaf, ignore if not exists
	// more than 1 in the slice means we need to recurse down
	removedApplications := make(map[string]bool)
	if len(hierarchy) > 1 {
		childName := hierarchy[1]
		if qt.childQueueTrackers[childName] != nil {
			removedApplications = qt.childQueueTrackers[childName].decreaseTrackedResourceUsageDownwards(hierarchy[1:])
		}
	} else if len(hierarchy) <= 1 {
		// reach end of hierarchy, remove all resources under this queue
		removedApplications = qt.runningApplications
		for childName, childQT := range qt.childQueueTrackers {
			if len(childQT.runningApplications) > 0 && !resources.IsZero(childQT.resourceUsage) {
				// runningApplications in parent queue should contain all the running applications in child queues,
				// so we don't need to update removedApplications from child queue result.
				childQT.decreaseTrackedResourceUsageDownwards([]string{childName})
			}
		}
	}
	if len(qt.runningApplications) > 0 && !resources.IsZero(qt.resourceUsage) {
		qt.resourceUsage = nil
		qt.runningApplications = make(map[string]bool)
	}
	return removedApplications
}

// Note: Lock free call. The Lock of the linked tracker (UserTracker and GroupTracker) should be held before calling this function.
// Note: canRunApp is not read-only, it also traverses the queue hierarchy and creates a childQueueTracker if it does not exist.
func (qt *QueueTracker) canRunApp(hierarchy []string, applicationID string, trackType trackingType) bool {
	// depth first: all the way to the leaf, create if not exists
	// more than 1 in the slice means we need to recurse down
	childCanRunApp := true
	if len(hierarchy) > 1 {
		childName := hierarchy[1]
		if qt.childQueueTrackers[childName] == nil {
			qt.childQueueTrackers[childName] = newQueueTracker(qt.queuePath, childName, trackType)
		}
		childCanRunApp = qt.childQueueTrackers[childName].canRunApp(hierarchy[1:], applicationID, trackType)
	}

	if !childCanRunApp {
		return false
	}

	// arrived at the leaf or on the way out: check against current max if set
	var running int
	if existingApp := qt.runningApplications[applicationID]; existingApp {
		return true
	} else {
		running = len(qt.runningApplications) + 1
	}

	// apply user/group specific limit settings set if configured, otherwise use wild card limit settings
	if qt.maxRunningApps != 0 && running > int(qt.maxRunningApps) {
		return false
	}
	return true
}

// canBeRemoved Start from root and reach all levels of queue hierarchy to confirm whether corresponding queue tracker
// object can be removed from ugm or not. Based on running applications, resource usage, child queue trackers, max running apps, max resources etc
// it decides the removal. It returns false the moment it sees any unexpected values for any queue in any levels.
// Note: Lock free call. The RLock of the linked tracker (UserTracker and GroupTracker) should be held before calling this function.
func (qt *QueueTracker) canBeRemoved() bool {
	for _, childQT := range qt.childQueueTrackers {
		// quick check to avoid further traversal
		if childQT.canBeRemovedInternal() {
			if !childQT.canBeRemoved() {
				return false
			}
		} else {
			return false
		}
	}
	// reached leaf queues, no more to traverse
	return qt.canBeRemovedInternal()
}

func (qt *QueueTracker) canBeRemovedInternal() bool {
	if len(qt.runningApplications) == 0 && resources.IsZero(qt.resourceUsage) && len(qt.childQueueTrackers) == 0 &&
		qt.maxRunningApps == 0 && resources.IsZero(qt.maxResources) {
		return true
	}
	return false
}<|MERGE_RESOLUTION|>--- conflicted
+++ resolved
@@ -87,12 +87,8 @@
 	group
 )
 
-<<<<<<< HEAD
 func (qt *QueueTracker) increaseTrackedResource(hierarchy []string, applicationID string, trackType trackingType, usage *resources.Resource) {
-=======
-// Note: Lock free call. The Lock of the linked tracker (UserTracker and GroupTracker) should be held before calling this function.
-func (qt *QueueTracker) increaseTrackedResource(hierarchy []string, applicationID string, trackType trackingType, usage *resources.Resource) bool {
->>>>>>> 3bb3e711
+// Note: Lock free call. The Lock of the linked tracker (UserTracker and GroupTracker) should be held before calling this function.
 	log.Log(log.SchedUGM).Debug("Increasing resource usage",
 		zap.Int("tracking type", int(trackType)),
 		zap.String("queue path", qt.queuePath),
@@ -126,12 +122,7 @@
 		zap.Int("total applications after increasing", len(qt.runningApplications)))
 }
 
-<<<<<<< HEAD
 func (qt *QueueTracker) decreaseTrackedResource(hierarchy []string, applicationID string, usage *resources.Resource, removeApp bool) bool {
-=======
-// Note: Lock free call. The Lock of the linked tracker (UserTracker and GroupTracker) should be held before calling this function.
-func (qt *QueueTracker) decreaseTrackedResource(hierarchy []string, applicationID string, usage *resources.Resource, removeApp bool) (bool, bool) {
->>>>>>> 3bb3e711
 	log.Log(log.SchedUGM).Debug("Decreasing resource usage",
 		zap.String("queue path", qt.queuePath),
 		zap.Strings("hierarchy", hierarchy),
