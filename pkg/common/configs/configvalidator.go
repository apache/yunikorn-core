/*
 Licensed to the Apache Software Foundation (ASF) under one
 or more contributor license agreements.  See the NOTICE file
 distributed with this work for additional information
 regarding copyright ownership.  The ASF licenses this file
 to you under the Apache License, Version 2.0 (the
 "License"); you may not use this file except in compliance
 with the License.  You may obtain a copy of the License at

     http://www.apache.org/licenses/LICENSE-2.0

 Unless required by applicable law or agreed to in writing, software
 distributed under the License is distributed on an "AS IS" BASIS,
 WITHOUT WARRANTIES OR CONDITIONS OF ANY KIND, either express or implied.
 See the License for the specific language governing permissions and
 limitations under the License.
*/

package configs

import (
	"fmt"
	"math"
	"os"
	"path/filepath"
	"regexp"
	"strings"
	"time"

	"go.uber.org/zap"

	"github.com/apache/yunikorn-core/pkg/common/resources"
	"github.com/apache/yunikorn-core/pkg/common/security"
	"github.com/apache/yunikorn-core/pkg/log"
	"github.com/apache/yunikorn-core/pkg/scheduler/placement/types"
	"github.com/apache/yunikorn-core/pkg/scheduler/policies"
)

const (
	RootQueue        = "root"
	DOT              = "."
	DotReplace       = "_dot_"
	DefaultPartition = "default"

	ApplicationSortPolicy   = "application.sort.policy"
	ApplicationSortPriority = "application.sort.priority"
	PriorityPolicy          = "priority.policy"
	PriorityOffset          = "priority.offset"
	PreemptionPolicy        = "preemption.policy"
	PreemptionDelay         = "preemption.delay"

	// app sort priority values
	ApplicationSortPriorityEnabled  = "enabled"
	ApplicationSortPriorityDisabled = "disabled"
)

// Priority
var MinPriority int32 = math.MinInt32
var MaxPriority int32 = math.MaxInt32

var DefaultPreemptionDelay = 30 * time.Second

// A queue can be a username with the dot replaced. Most systems allow a 32 character user name.
// The queue name must thus allow for at least that length with the replacement of dots.
var QueueNameRegExp = regexp.MustCompile(`^[a-zA-Z0-9_-]{1,64}$`)

// User and group name check: systems allow different things POSIX is the base but we need to be lenient and allow more.
// allow upper and lower case, add the @ and . (dot) and officially no length.
var UserRegExp = regexp.MustCompile(`^[_a-zA-Z][a-zA-Z0-9_.@-]*[$]?$`)

// Groups should have a slightly more restrictive regexp (no @ . or $ at the end)
var GroupRegExp = regexp.MustCompile(`^[_a-zA-Z][a-zA-Z0-9_-]*$`)

// all characters that make a name different from a regexp
var SpecialRegExp = regexp.MustCompile(`[\^$*+?()\[{}|]`)

// The rule maps to a go identifier check that regexp only
var RuleNameRegExp = regexp.MustCompile(`^[_a-zA-Z][a-zA-Z0-9_]*$`)

type placementStaticPath struct {
	path      string
	ruleChain string
	create    bool
	ruleNo    int
}

type placementPathCheckResult int

type LimitCheckHelper struct {
	existedUserName  map[string]bool
	existedGroupName map[string]bool
	userWildCardIdx  int
	groupWildCardIdx int
	groupSpecificIdx int
}

const (
	checkOK placementPathCheckResult = iota
	nonExistingQueue
	queueNotParent
)

// Check the ACL
func checkACL(acl string) error {
	// trim any white space
	acl = strings.TrimSpace(acl)
	// handle special cases: deny and wildcard
	if len(acl) == 0 || acl == security.WildCard {
		return nil
	}

	// should have no more than two groups defined
	fields := strings.Fields(acl)
	if len(fields) > 2 {
		return fmt.Errorf("multiple spaces found in ACL: '%s'", acl)
	}
	return nil
}

func checkQueueResource(cur QueueConfig, parentM *resources.Resource) (*resources.Resource, error) {
	curG, curM, err := checkResourceConfig(cur)
	if err != nil {
		return nil, err
	}
	if !parentM.FitInMaxUndef(curM) {
		return nil, fmt.Errorf("max resource of parent %s is smaller than maximum resource %s for queue %s", parentM.String(), curM.String(), cur.Name)
	}
	curM = resources.ComponentWiseMinPermissive(curM, parentM)
	sumG := resources.NewResource()
	for _, child := range cur.Queues {
		var childG *resources.Resource
		childG, err = checkQueueResource(child, curM)
		if err != nil {
			return nil, err
		}
		sumG.AddTo(childG)
	}
	if !resources.IsZero(curG) && !resources.FitIn(curG, sumG) {
		return nil, fmt.Errorf("guaranteed resource of parent %s is smaller than sum of guaranteed resources %s of the children for queue %s", curG.String(), sumG.String(), cur.Name)
	}
	if !curM.FitInMaxUndef(sumG) {
		return nil, fmt.Errorf("max resource %s is smaller than sum of guaranteed resources %s of the children for queue %s", curM.String(), sumG.String(), cur.Name)
	}
	if resources.IsZero(curG) {
		return sumG, nil
	}
	return curG, nil
}

func checkQueueMaxApplications(cur QueueConfig) error {
	var err error
	for _, child := range cur.Queues {
		if cur.MaxApplications != 0 && (cur.MaxApplications < child.MaxApplications || child.MaxApplications == 0) {
			return fmt.Errorf("parent maxRunningApps must be larger than child maxRunningApps")
		}
		err = checkQueueMaxApplications(child)
		if err != nil {
			return err
		}
	}
	return nil
}

func checkResourceConfig(cur QueueConfig) (*resources.Resource, *resources.Resource, error) {
	var g, m *resources.Resource
	var err error
	g, err = resources.NewResourceFromConf(cur.Resources.Guaranteed)
	if err != nil {
		return nil, nil, err
	}
	m, err = resources.NewResourceFromConf(cur.Resources.Max)
	if err != nil {
		return nil, nil, err
	}
	if !m.FitInMaxUndef(g) {
		return nil, nil, fmt.Errorf("guaranteed resource %s is larger than maximum resource %s for queue %s", g.String(), m.String(), cur.Name)
	}
	return g, m, nil
}

// Check the placement rules for correctness
func checkPlacementRules(partition *PartitionConfig) error {
	// return if nothing defined
	if partition.PlacementRules == nil || len(partition.PlacementRules) == 0 {
		return nil
	}

	log.Logger().Debug("checking placement rule config",
		zap.String("partitionName", partition.Name))
	// top level rule checks, parents are called recursively
	for _, rule := range partition.PlacementRules {
		if err := checkPlacementRule(rule); err != nil {
			return err
		}
	}

	placementStaticPaths := getLongestPlacementPaths(partition.PlacementRules)
	for _, staticPath := range placementStaticPaths {
		queuePath := staticPath.path
		parts := strings.Split(strings.ToLower(queuePath), DOT)
		result := checkQueueHierarchyForPlacement(parts, staticPath.create, partition.Queues)
		if result == queueNotParent {
			return fmt.Errorf("placement rule no. #%d (%s) references a queue (%s) which is a leaf",
				staticPath.ruleNo, staticPath.ruleChain, queuePath)
		}
		if result == nonExistingQueue {
			return fmt.Errorf("placement rule no. #%d (%s) references non-existing queues (%s) and create is 'false'",
				staticPath.ruleNo, staticPath.ruleChain, queuePath)
		}
	}

	return nil
}

func checkQueueHierarchyForPlacement(path []string, create bool, conf []QueueConfig) placementPathCheckResult {
	queueName := path[0]

	// no more queues in the configuration
	if len(conf) == 0 {
		if !create {
			return nonExistingQueue
		}
		return checkOK
	}

	var queueConf *QueueConfig
	for _, queue := range conf {
		queue := queue
		if queue.Name == queueName {
			queueConf = &queue
			break
		}
	}

	// queue not found on this level
	if queueConf == nil {
		if !create {
			return nonExistingQueue
		}
		return checkOK
	}

	if !queueConf.Parent {
		return queueNotParent
	}

	if len(path) == 1 {
		return checkOK
	}

	path = path[1:]
	return checkQueueHierarchyForPlacement(path, create, queueConf.Queues)
}

// Check the specific rule for syntax.
// The create flag is checked automatically by the config parser and is not checked.
func checkPlacementRule(rule PlacementRule) error {
	// name must be valid go as it normally maps 1:1 to an object
	if !RuleNameRegExp.MatchString(rule.Name) {
		return fmt.Errorf("invalid rule name %s, a name must be a valid identifier", rule.Name)
	}
	// check the parent rule
	if rule.Parent != nil {
		if err := checkPlacementRule(*rule.Parent); err != nil {
			log.Logger().Debug("parent placement rule failed",
				zap.String("rule", rule.Name),
				zap.String("parentRule", rule.Parent.Name))
			return err
		}
	}
	// check filter if given
	if err := checkPlacementFilter(rule.Filter); err != nil {
		log.Logger().Debug("placement rule filter failed",
			zap.String("rule", rule.Name),
			zap.Any("filter", rule.Filter))
		return err
	}
	return nil
}

// Check the filter for syntax issues
// Trickery for the regexp part to make sure we filter out just a name and do not see it as a regexp.
// If the list is 1 item check if it is a valid user, then compile as a regexp and check for regexp characters.
// Each check must pass.
// If the list is more than one item we see all as a name and ignore anything that does not comply when initialising the filter.
func checkPlacementFilter(filter Filter) error {
	// empty (equals allow) or the literal "allow" or "deny" (case insensitive)
	if filter.Type != "" && !strings.EqualFold(filter.Type, "allow") && !strings.EqualFold(filter.Type, "deny") {
		return fmt.Errorf("invalid rule filter type %s, filter type  must be either '', allow or deny", filter.Type)
	}
	// check users and groups: as long as we have 1 good entry we accept it and continue
	// anything that does not parse in a list of users is ignored (like ACL list)
	if len(filter.Users) == 1 {
		// for a length of 1 we could either have regexp or username
		isUser := UserRegExp.MatchString(filter.Users[0])
		// if it is not a user name it must be a regexp
		// two step check: first compile if that fails it is
		if !isUser {
			if _, err := regexp.Compile(filter.Users[0]); err != nil || !SpecialRegExp.MatchString(filter.Users[0]) {
				return fmt.Errorf("invalid rule filter user list is not a proper list or regexp: %v", filter.Users)
			}
		}
	}
	if len(filter.Groups) == 1 {
		// for a length of 1 we could either have regexp or groupname
		isGroup := GroupRegExp.MatchString(filter.Groups[0])
		// if it is not a group name it must be a regexp
		if !isGroup {
			if _, err := regexp.Compile(filter.Groups[0]); err != nil || !SpecialRegExp.MatchString(filter.Groups[0]) {
				return fmt.Errorf("invalid rule filter group list is not a proper list or regexp: %v", filter.Groups)
			}
		}
	}
	return nil
}

// Check a single limit entry
<<<<<<< HEAD
func checkLimit(limit Limit, currIdx int, limitCheckHelper *LimitCheckHelper) error {
=======
func checkLimit(limit Limit, currIdx int, userWildCardIdx, groupWildCardIdx *int, queue *QueueConfig) error {
>>>>>>> 5fa8c6a3
	if len(limit.Users) == 0 && len(limit.Groups) == 0 {
		return fmt.Errorf("empty user and group lists defined in limit '%v'", limit)
	}

	for _, name := range limit.Users {
		if name != "*" && !UserRegExp.MatchString(name) {
			return fmt.Errorf("invalid limit user name '%s' in limit definition", name)
		}
		// The user without wildcard should not happen after the wildcard user
		// It means the wildcard for user should be the last item for limits object list which including the username,
		// and we should only set one wildcard user for all limits
		if name == "*" {
			if limitCheckHelper.userWildCardIdx != -1 && currIdx > limitCheckHelper.userWildCardIdx {
				return fmt.Errorf("should not set more than one wildcard user")
			}
			limitCheckHelper.userWildCardIdx = currIdx
		} else if limitCheckHelper.userWildCardIdx != -1 && currIdx > limitCheckHelper.userWildCardIdx {
			return fmt.Errorf("should not set no wildcard user %s after wildcard user limit", name)
		}
		if limitCheckHelper.existedUserName[name] {
			return fmt.Errorf("duplicated user name %s , already existed", name)
		}
		limitCheckHelper.existedUserName[name] = true
	}
	for _, name := range limit.Groups {
		if name != "*" && !GroupRegExp.MatchString(name) {
			return fmt.Errorf("invalid limit group name '%s' in limit definition", name)
		}
		// The group without wildcard should not happen after the wildcard group
		// It means the wildcard for group should be the last item for limits object list which including the group name,
		// and we should only set one wildcard group for all limits
		if name == "*" {
			if limitCheckHelper.groupWildCardIdx != -1 && currIdx > limitCheckHelper.groupWildCardIdx {
				return fmt.Errorf("should not set more than one wildcard group")
			}
			limitCheckHelper.groupWildCardIdx = currIdx
		} else if limitCheckHelper.groupWildCardIdx != -1 && currIdx > limitCheckHelper.groupWildCardIdx {
			return fmt.Errorf("should not set no wildcard group %s after wildcard group limit", name)
		} else {
			limitCheckHelper.groupSpecificIdx = currIdx
		}
		if limitCheckHelper.existedGroupName[name] {
			return fmt.Errorf("duplicated group name %s , already existed", name)
		}
		limitCheckHelper.existedGroupName[name] = true
	}

	// Specifying a wildcard for the group limit sets a cumulative limit for all users in that queue.
	// If there is no specific group mentioned the wildcard group limit would thus be the same as the queue limit.
	// For that reason we do not allow specifying only one group limit that is using the wildcard.
	// There must be at least one limit with a group name defined.
	if limitCheckHelper.groupWildCardIdx != -1 && limitCheckHelper.groupSpecificIdx == -1 {
		return fmt.Errorf("should not specify only one group limit that is using the wildcard. " +
			"There must be at least one limit with a group name defined ")
	}

	var limitResource = resources.NewResource()
	var err error
	// check the resource (if defined)
	if len(limit.MaxResources) != 0 {
		limitResource, err = resources.NewResourceFromConf(limit.MaxResources)
		if err != nil {
			log.Logger().Debug("resource parsing failed",
				zap.Error(err))
			return err
		}
	}
	// at least some resource should be not null
	if limit.MaxApplications == 0 && resources.IsZero(limitResource) {
		return fmt.Errorf("invalid resource combination for limit %s all resource limits are null", limit.Limit)
	}

	if queue.MaxApplications != 0 {
		if limit.MaxApplications > queue.MaxApplications {
			return fmt.Errorf("invalid MaxApplications settings for limit %s exeecd current the queue MaxApplications", limit.Limit)
		}
		if limit.MaxApplications == 0 {
			return fmt.Errorf("MaxApplications is 0 in limit name %s, it should be 1 ~ %d", limit.Limit, queue.MaxApplications)
		}
	}

	// If queue is RootQueue, the queue.Resources.Max will be null, we don't need to check for root queue
	// But we may need to check the root resource during loading the config and after partition resource loading when update node
	if queue.Name != RootQueue {
		queueMaxResource, err := resources.NewResourceFromConf(queue.Resources.Max)
		if err != nil {
			log.Logger().Debug("resource parsing failed",
				zap.Error(err))
			return fmt.Errorf("parse queue %s max resource failed: %s", queue.Name, err.Error())
		}
		if !queueMaxResource.FitInMaxUndef(limitResource) {
			return fmt.Errorf("invalid MaxResources settings for limit %s exeecd current the queue MaxResources", limit.Limit)
		}
	}

	return nil
}

// Check the defined limits list
func checkLimits(limits []Limit, obj string, queue *QueueConfig) error {
	// return if nothing defined
	if len(limits) == 0 {
		return nil
	}
	// walk over the list of limits
	log.Logger().Debug("checking limits configs",
		zap.String("objName", obj),
		zap.Int("limitsLength", len(limits)))

	limitCheckHelper := LimitCheckHelper{
		existedUserName:  make(map[string]bool),
		existedGroupName: make(map[string]bool),
		userWildCardIdx:  -1,
		groupSpecificIdx: -1,
		groupWildCardIdx: -1,
	}
	for index, limit := range limits {
<<<<<<< HEAD
		if err := checkLimit(limit, index, &limitCheckHelper); err != nil {
=======
		if err := checkLimit(limit, index, &userWildCardIdx, &groupWildCardIdx, queue); err != nil {
>>>>>>> 5fa8c6a3
			return err
		}
	}
	return nil
}

// Check for global policy
func checkNodeSortingPolicy(partition *PartitionConfig) error {
	// get the policy
	policy := partition.NodeSortPolicy

	// Defined polices.
	_, err := policies.SortingPolicyFromString(policy.Type)
	if err != nil {
		return err
	}

	for k, v := range policy.ResourceWeights {
		if v < float64(0) {
			return fmt.Errorf("negative resource weight for %s is not allowed", k)
		}
	}

	return nil
}

// Check the queue names configured for compliance and uniqueness
// - no duplicate names at each branched level in the tree
// - queue name is alphanumeric (case ignore) with - and _
// - queue name is maximum 16 char long
func checkQueues(queue *QueueConfig, level int) error {
	// check the ACLs (if defined)
	err := checkACL(queue.AdminACL)
	if err != nil {
		return err
	}
	err = checkACL(queue.SubmitACL)
	if err != nil {
		return err
	}

	// check the limits for this child (if defined)
	err = checkLimits(queue.Limits, queue.Name, queue)
	if err != nil {
		return err
	}

	// check this level for name compliance and uniqueness
	queueMap := make(map[string]bool)
	for _, child := range queue.Queues {
		if !QueueNameRegExp.MatchString(child.Name) {
			return fmt.Errorf("invalid child name %s, a name must only have alphanumeric characters,"+
				" - or _, and be no longer than 64 characters", child.Name)
		}
		if queueMap[strings.ToLower(child.Name)] {
			return fmt.Errorf("duplicate child name found with name %s, level %d", child.Name, level)
		}
		queueMap[strings.ToLower(child.Name)] = true
	}

	// recurse into the depth if this level passed
	for _, child := range queue.Queues {
		err = checkQueues(&child, level+1)
		if err != nil {
			return err
		}
	}
	return nil
}

// Check the structure of the queue in the config:
// - exactly 1 root queue, added if missing
// - the parent flag is set on queues that are missing it
// - no duplicates at each level
// - name must comply with regexp
func checkQueuesStructure(partition *PartitionConfig) error {
	if partition.Queues == nil {
		return fmt.Errorf("queue config is not set")
	}

	log.Logger().Debug("checking partition queue config",
		zap.String("partitionName", partition.Name))

	// handle no root queue cases
	var insertRoot bool
	if len(partition.Queues) != 1 {
		// multiple or no top level queues: insert the root queue
		insertRoot = true
	} else {
		// A single queue at the top must be the root queue, if not insert it
		if strings.ToLower(partition.Queues[0].Name) != RootQueue {
			insertRoot = true
		} else {
			// make sure root is a parent
			partition.Queues[0].Parent = true
		}
	}

	// insert the root queue if not there
	if insertRoot {
		log.Logger().Debug("inserting root queue",
			zap.Int("numOfQueues", len(partition.Queues)))
		var rootQueue QueueConfig
		rootQueue.Name = RootQueue
		rootQueue.Parent = true
		rootQueue.Queues = partition.Queues
		var newRoot []QueueConfig
		newRoot = append(newRoot, rootQueue)
		partition.Queues = newRoot
	}

	// check name uniqueness: we have a root to start with directly
	var rootQueue = partition.Queues[0]
	// special check for root resources: must not be set
	if rootQueue.Resources.Guaranteed != nil || rootQueue.Resources.Max != nil {
		return fmt.Errorf("root queue must not have resource limits set")
	}
	return checkQueues(&rootQueue, 1)
}

// Check the state dump file path, if configured, is a valid path that can be written to.
func checkDeprecatedStateDumpFilePath(partition *PartitionConfig) error {
	if partition.StateDumpFilePath != "" {
		log.Logger().Warn("Ignoring deprecated partition setting 'statedumpfilepath'. This parameter will be removed in a future release.")
	}
	return nil
}

func ensureDir(fileName string) error {
	if err := os.MkdirAll(filepath.Dir(fileName), os.ModePerm); err != nil {
		return err
	}
	return nil
}

// Check the partition configuration. Any parsing issues will return an error which means that the
// configuration is invalid. This *must* be called before the configuration is activated. Any
// configuration that does not pass must be rejected.
// Check performed:
// - at least 1 partition must be defined
// - no more than 1 partition called "default"
// For the sub components:
// - The queue config is syntax checked
// - The placement rules are syntax checked
// - The user objects are syntax checked
func Validate(newConfig *SchedulerConfig) error {
	if newConfig == nil {
		return fmt.Errorf("scheduler config is not set")
	}

	// check uniqueness
	partitionMap := make(map[string]bool)
	for i, partition := range newConfig.Partitions {
		if partition.Name == "" || strings.ToLower(partition.Name) == DefaultPartition {
			partition.Name = DefaultPartition
		}
		if partitionMap[strings.ToLower(partition.Name)] {
			return fmt.Errorf("duplicate partition name found with name %s", partition.Name)
		}
		partitionMap[strings.ToLower(partition.Name)] = true
		// check the queue structure
		err := checkQueuesStructure(&partition)
		if err != nil {
			return err
		}
		_, err = checkQueueResource(partition.Queues[0], nil)
		if err != nil {
			return err
		}
		err = checkPlacementRules(&partition)
		if err != nil {
			return err
		}
		err = checkLimits(partition.Limits, partition.Name, &partition.Queues[0])
		if err != nil {
			return err
		}
		err = checkNodeSortingPolicy(&partition)
		if err != nil {
			return err
		}
		err = checkDeprecatedStateDumpFilePath(&newConfig.Partitions[i])
		if err != nil {
			return err
		}
		err = checkQueueMaxApplications(partition.Queues[0])
		if err != nil {
			return err
		}
		// write back the partition to keep changes
		newConfig.Partitions[i] = partition
	}
	return nil
}

// returns the longest fixed queue path defined by the placement rule chain
// e.g. the chain is user->tag->fixed, returns something like "root.users.<tag>.<user>",
// the longest static part is "root.users"
func getLongestPlacementPaths(rules []PlacementRule) []placementStaticPath {
	paths := make([]placementStaticPath, 0)

	for i, rule := range rules {
		path, ruleChain, _ := getLongestStaticPath(rule)
		placementPath := placementStaticPath{
			path:      path,
			create:    rule.Create,
			ruleChain: ruleChain,
			ruleNo:    i,
		}
		paths = append(paths, placementPath)
	}

	return paths
}

func getLongestStaticPath(rule PlacementRule) (string, string, bool) {
	var parentPath string
	var ruleChain string
	dynamicParent := false

	if rule.Parent != nil {
		var chain string
		parentPath, chain, dynamicParent = getLongestStaticPath(*rule.Parent)
		ruleChain = rule.Name + "->" + chain
	} else {
		ruleChain = rule.Name
		parentPath = RootQueue
	}

	if rule.Name == types.Fixed {
		queueName := strings.ToLower(rule.Value)
		qualified := strings.HasPrefix(queueName, RootQueue)
		if qualified {
			return queueName, ruleChain, false
		}
		// there is a parent rule other than "fixed", we can't do anything about that
		if dynamicParent {
			return RootQueue, ruleChain, true
		}
		return parentPath + "." + queueName, ruleChain, false
	}

	return parentPath, ruleChain, true
}<|MERGE_RESOLUTION|>--- conflicted
+++ resolved
@@ -86,12 +86,11 @@
 
 type placementPathCheckResult int
 
-type LimitCheckHelper struct {
+type LimitValidator struct {
 	existedUserName  map[string]bool
 	existedGroupName map[string]bool
 	userWildCardIdx  int
 	groupWildCardIdx int
-	groupSpecificIdx int
 }
 
 const (
@@ -315,11 +314,7 @@
 }
 
 // Check a single limit entry
-<<<<<<< HEAD
-func checkLimit(limit Limit, currIdx int, limitCheckHelper *LimitCheckHelper) error {
-=======
-func checkLimit(limit Limit, currIdx int, userWildCardIdx, groupWildCardIdx *int, queue *QueueConfig) error {
->>>>>>> 5fa8c6a3
+func checkLimit(limit Limit, limitValidator *LimitValidator, queue *QueueConfig) error {
 	if len(limit.Users) == 0 && len(limit.Groups) == 0 {
 		return fmt.Errorf("empty user and group lists defined in limit '%v'", limit)
 	}
@@ -328,50 +323,42 @@
 		if name != "*" && !UserRegExp.MatchString(name) {
 			return fmt.Errorf("invalid limit user name '%s' in limit definition", name)
 		}
+
+		if limitValidator.existedUserName[name] {
+			return fmt.Errorf("duplicated user name %s , already existed", name)
+		}
+		limitValidator.existedUserName[name] = true
+
 		// The user without wildcard should not happen after the wildcard user
 		// It means the wildcard for user should be the last item for limits object list which including the username,
 		// and we should only set one wildcard user for all limits
-		if name == "*" {
-			if limitCheckHelper.userWildCardIdx != -1 && currIdx > limitCheckHelper.userWildCardIdx {
-				return fmt.Errorf("should not set more than one wildcard user")
-			}
-			limitCheckHelper.userWildCardIdx = currIdx
-		} else if limitCheckHelper.userWildCardIdx != -1 && currIdx > limitCheckHelper.userWildCardIdx {
+		if limitValidator.existedUserName["*"] && name != "*" {
 			return fmt.Errorf("should not set no wildcard user %s after wildcard user limit", name)
 		}
-		if limitCheckHelper.existedUserName[name] {
-			return fmt.Errorf("duplicated user name %s , already existed", name)
-		}
-		limitCheckHelper.existedUserName[name] = true
 	}
 	for _, name := range limit.Groups {
 		if name != "*" && !GroupRegExp.MatchString(name) {
 			return fmt.Errorf("invalid limit group name '%s' in limit definition", name)
 		}
+
+		if limitValidator.existedGroupName[name] {
+			return fmt.Errorf("duplicated group name %s , already existed", name)
+		}
+		limitValidator.existedGroupName[name] = true
+
 		// The group without wildcard should not happen after the wildcard group
 		// It means the wildcard for group should be the last item for limits object list which including the group name,
 		// and we should only set one wildcard group for all limits
-		if name == "*" {
-			if limitCheckHelper.groupWildCardIdx != -1 && currIdx > limitCheckHelper.groupWildCardIdx {
-				return fmt.Errorf("should not set more than one wildcard group")
-			}
-			limitCheckHelper.groupWildCardIdx = currIdx
-		} else if limitCheckHelper.groupWildCardIdx != -1 && currIdx > limitCheckHelper.groupWildCardIdx {
+		if limitValidator.existedGroupName["*"] && name != "*" {
 			return fmt.Errorf("should not set no wildcard group %s after wildcard group limit", name)
-		} else {
-			limitCheckHelper.groupSpecificIdx = currIdx
-		}
-		if limitCheckHelper.existedGroupName[name] {
-			return fmt.Errorf("duplicated group name %s , already existed", name)
-		}
-		limitCheckHelper.existedGroupName[name] = true
+		}
 	}
 
 	// Specifying a wildcard for the group limit sets a cumulative limit for all users in that queue.
 	// If there is no specific group mentioned the wildcard group limit would thus be the same as the queue limit.
 	// For that reason we do not allow specifying only one group limit that is using the wildcard.
 	// There must be at least one limit with a group name defined.
-	if limitCheckHelper.groupWildCardIdx != -1 && limitCheckHelper.groupSpecificIdx == -1 {
+	if limitValidator.existedGroupName["*"] && len(limitValidator.existedGroupName) == 1 {
 		return fmt.Errorf("should not specify only one group limit that is using the wildcard. " +
 			"There must be at least one limit with a group name defined ")
 	}
@@ -429,19 +416,12 @@
 		zap.String("objName", obj),
 		zap.Int("limitsLength", len(limits)))
 
-	limitCheckHelper := LimitCheckHelper{
+	limitValidator := LimitValidator{
 		existedUserName:  make(map[string]bool),
 		existedGroupName: make(map[string]bool),
-		userWildCardIdx:  -1,
-		groupSpecificIdx: -1,
-		groupWildCardIdx: -1,
-	}
-	for index, limit := range limits {
-<<<<<<< HEAD
-		if err := checkLimit(limit, index, &limitCheckHelper); err != nil {
-=======
-		if err := checkLimit(limit, index, &userWildCardIdx, &groupWildCardIdx, queue); err != nil {
->>>>>>> 5fa8c6a3
+	}
+	for _, limit := range limits {
+		if err := checkLimit(limit, &limitValidator, queue); err != nil {
 			return err
 		}
 	}
