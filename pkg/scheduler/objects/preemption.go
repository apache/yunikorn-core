--- conflicted
+++ resolved
@@ -827,17 +827,13 @@
 	used := qps.AllocatedResource.Clone()
 	used.SubOnlyExisting(qps.PreemptingResource)
 	remainingGuaranteed.SubOnlyExisting(used)
-<<<<<<< HEAD
 	if qps.AskQueue != nil {
 		// In case ask queue has guaranteed set, its own values carries higher precedence over the parent or ancestor
 		if qps.AskQueue.QueuePath == qps.QueuePath && !remainingGuaranteed.IsEmpty() {
 			return resources.MergeIfNotPresent(remainingGuaranteed, parent)
 		}
 	}
-	return resources.ComponentWiseMinPermissive(remainingGuaranteed, parent)
-=======
 	return resources.ComponentWiseMin(remainingGuaranteed, parent)
->>>>>>> 928b84c7
 }
 
 // GetGuaranteedResource computes the current guaranteed resources considering parent guaranteed
