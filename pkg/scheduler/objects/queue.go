--- conflicted
+++ resolved
@@ -466,10 +466,7 @@
 	// we have held the read lock so following method should not take lock again.
 	sq.RLock()
 	defer sq.RUnlock()
-<<<<<<< HEAD
-
-=======
->>>>>>> eaaf8b6f
+
 	queueInfo.QueueName = sq.QueuePath
 	queueInfo.Status = sq.stateMachine.Current()
 	queueInfo.MaxResource = sq.maxResource.DAOString()
@@ -477,10 +474,7 @@
 	queueInfo.AllocatedResource = sq.allocatedResource.DAOString()
 	queueInfo.IsLeaf = sq.isLeaf
 	queueInfo.IsManaged = sq.isManaged
-<<<<<<< HEAD
 	queueInfo.TemplateInfo = sq.template.GetTemplateInfo()
-=======
->>>>>>> eaaf8b6f
 	queueInfo.Properties = make(map[string]string)
 	for k, v := range sq.properties {
 		queueInfo.Properties[k] = v
