--- conflicted
+++ resolved
@@ -90,7 +90,6 @@
 	return [...]string{"New", "Accepted", "Running", "Rejected", "Completing", "Completed", "Failing", "Failed", "Expired", "Resuming"}[as]
 }
 
-<<<<<<< HEAD
 //nolint:funlen
 func eventDesc() fsm.Events {
 	return fsm.Events{
@@ -236,143 +235,4 @@
 
 func NewAppState() *fsm.FSM {
 	return fsm.NewFSM(New.String(), eventDesc(), callbacks())
-=======
-func NewAppState() *fsm.FSM {
-	return fsm.NewFSM(
-		New.String(), fsm.Events{
-			{
-				Name: RejectApplication.String(),
-				Src:  []string{New.String()},
-				Dst:  Rejected.String(),
-			}, {
-				Name: RunApplication.String(),
-				Src:  []string{New.String(), Resuming.String()},
-				Dst:  Accepted.String(),
-			}, {
-				Name: RunApplication.String(),
-				Src:  []string{Accepted.String(), Running.String(), Completing.String()},
-				Dst:  Running.String(),
-			}, {
-				Name: CompleteApplication.String(),
-				Src:  []string{Accepted.String(), Running.String()},
-				Dst:  Completing.String(),
-			}, {
-				Name: CompleteApplication.String(),
-				Src:  []string{Completing.String()},
-				Dst:  Completed.String(),
-			}, {
-				Name: FailApplication.String(),
-				Src:  []string{New.String(), Accepted.String(), Running.String()},
-				Dst:  Failing.String(),
-			}, {
-				Name: FailApplication.String(),
-				Src:  []string{Failing.String()},
-				Dst:  Failed.String(),
-			}, {
-				Name: ResumeApplication.String(),
-				Src:  []string{New.String(), Accepted.String()},
-				Dst:  Resuming.String(),
-			}, {
-				Name: ExpireApplication.String(),
-				Src:  []string{Completed.String(), Failed.String(), Rejected.String()},
-				Dst:  Expired.String(),
-			},
-		},
-		fsm.Callbacks{
-			// The state machine is tightly tied to the Application object.
-			//
-			// The first argument must always be an Application and if there is a second,
-			// that must be a string. If this precondition is not met, a runtime panic
-			// will occur.
-			"enter_state": func(_ context.Context, event *fsm.Event) {
-				app := event.Args[0].(*Application) //nolint:errcheck
-				log.Log(log.SchedFSM).Info("Application state transition",
-					zap.String("appID", app.ApplicationID),
-					zap.String("source", event.Src),
-					zap.String("destination", event.Dst),
-					zap.String("event", event.Event))
-
-				eventInfo := ""
-				if len(event.Args) == 2 {
-					eventInfo = event.Args[1].(string) //nolint:errcheck
-					app.OnStateChange(event, eventInfo)
-				} else {
-					app.OnStateChange(event, "")
-				}
-				eventDetails, ok := stateEvents[event.Dst]
-				if !ok {
-					log.Log(log.SchedFSM).Error("event details not found",
-						zap.String("state", event.Dst))
-					return
-				}
-				if app.sendStateChangeEvents {
-					app.appEvents.sendStateChangeEvent(app.ApplicationID, eventDetails, eventInfo)
-				}
-			},
-			"leave_state": func(_ context.Context, event *fsm.Event) {
-				event.Args[0].(*Application).clearStateTimer() //nolint:errcheck
-			},
-			fmt.Sprintf("enter_%s", Completing.String()): func(_ context.Context, event *fsm.Event) {
-				app := event.Args[0].(*Application) //nolint:errcheck
-				app.setStateTimer(completingTimeout, app.stateMachine.Current(), CompleteApplication)
-			},
-			fmt.Sprintf("leave_%s", New.String()): func(_ context.Context, event *fsm.Event) {
-				if event.Dst != Rejected.String() {
-					app := event.Args[0].(*Application) //nolint:errcheck
-					metrics.GetQueueMetrics(app.queuePath).IncQueueApplicationsAccepted()
-					metrics.GetSchedulerMetrics().IncTotalApplicationsAccepted()
-				}
-			},
-			fmt.Sprintf("enter_%s", Rejected.String()): func(_ context.Context, event *fsm.Event) {
-				app := event.Args[0].(*Application) //nolint:errcheck
-				metrics.GetQueueMetrics(app.queuePath).IncQueueApplicationsRejected()
-				metrics.GetSchedulerMetrics().IncTotalApplicationsRejected()
-				app.setStateTimer(terminatedTimeout, app.stateMachine.Current(), ExpireApplication)
-				app.finishedTime = time.Now()
-				app.cleanupTrackedResource()
-				// No rejected message when use app.HandleApplicationEvent(RejectApplication)
-				if len(event.Args) == 2 {
-					app.rejectedMessage = event.Args[1].(string) //nolint:errcheck
-				}
-			},
-			fmt.Sprintf("enter_%s", Running.String()): func(_ context.Context, event *fsm.Event) {
-				if event.Src != Running.String() {
-					app := event.Args[0].(*Application) //nolint:errcheck
-					app.startTime = time.Now()
-					app.queue.incRunningApps(app.ApplicationID)
-					metrics.GetQueueMetrics(app.queuePath).IncQueueApplicationsRunning()
-					metrics.GetSchedulerMetrics().IncTotalApplicationsRunning()
-				}
-			},
-			fmt.Sprintf("leave_%s", Running.String()): func(_ context.Context, event *fsm.Event) {
-				if event.Dst != Running.String() {
-					app := event.Args[0].(*Application) //nolint:errcheck
-					app.queue.decRunningApps()
-					metrics.GetQueueMetrics(app.queuePath).DecQueueApplicationsRunning()
-					metrics.GetSchedulerMetrics().DecTotalApplicationsRunning()
-				}
-			},
-			fmt.Sprintf("enter_%s", Completed.String()): func(_ context.Context, event *fsm.Event) {
-				app := event.Args[0].(*Application) //nolint:errcheck
-				metrics.GetSchedulerMetrics().IncTotalApplicationsCompleted()
-				metrics.GetQueueMetrics(app.queuePath).IncQueueApplicationsCompleted()
-				app.setStateTimer(terminatedTimeout, app.stateMachine.Current(), ExpireApplication)
-				app.executeTerminatedCallback()
-				app.clearPlaceholderTimer()
-				app.cleanupAsks()
-			},
-			fmt.Sprintf("enter_%s", Failing.String()): func(_ context.Context, event *fsm.Event) {
-				app := event.Args[0].(*Application) //nolint:errcheck
-				metrics.GetQueueMetrics(app.queuePath).IncQueueApplicationsFailed()
-				metrics.GetSchedulerMetrics().IncTotalApplicationsFailed()
-			},
-			fmt.Sprintf("enter_%s", Failed.String()): func(_ context.Context, event *fsm.Event) {
-				app := event.Args[0].(*Application) //nolint:errcheck
-				app.setStateTimer(terminatedTimeout, app.stateMachine.Current(), ExpireApplication)
-				app.executeTerminatedCallback()
-				app.cleanupAsks()
-			},
-		},
-	)
->>>>>>> 87b1d7cf
 }