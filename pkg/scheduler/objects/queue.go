--- conflicted
+++ resolved
@@ -908,14 +908,10 @@
 		// get the headroom
 		headRoom := sq.getHeadRoom()
 		tracer.StartSpan(trace.QueueLevel, trace.SortAppsPhase, sq.QueuePath)
-		sortedApps := sq.sortApplications()
+		sortedApps := sq.sortApplications(true)
 		tracer.FinishActiveSpan()
 		// process the apps (filters out app without pending requests)
-<<<<<<< HEAD
 		for _, app := range sortedApps {
-=======
-		for _, app := range sq.sortApplications(true) {
->>>>>>> c21ca314
 			alloc := app.tryAllocate(headRoom, iterator)
 			if alloc != nil {
 				log.Logger().Debug("allocation found on queue",
@@ -952,14 +948,10 @@
 
 	if sq.IsLeafQueue() {
 		tracer.StartSpan(trace.QueueLevel, trace.SortAppsPhase, sq.QueuePath)
-		sortedApps := sq.sortApplications()
+		sortedApps := sq.sortApplications(true)
 		tracer.FinishActiveSpan()
 		// process the apps (filters out app without pending requests)
-<<<<<<< HEAD
 		for _, app := range sortedApps {
-=======
-		for _, app := range sq.sortApplications(true) {
->>>>>>> c21ca314
 			alloc := app.tryPlaceholderAllocate(iterator, getnode)
 			if alloc != nil {
 				log.Logger().Debug("allocation found on queue",
