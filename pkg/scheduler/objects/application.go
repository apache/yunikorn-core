/*
 Licensed to the Apache Software Foundation (ASF) under one
 or more contributor license agreements.  See the NOTICE file
 distributed with this work for additional information
 regarding copyright ownership.  The ASF licenses this file
 to you under the Apache License, Version 2.0 (the
 "License"); you may not use this file except in compliance
 with the License.  You may obtain a copy of the License at

     http://www.apache.org/licenses/LICENSE-2.0

 Unless required by applicable law or agreed to in writing, software
 distributed under the License is distributed on an "AS IS" BASIS,
 WITHOUT WARRANTIES OR CONDITIONS OF ANY KIND, either express or implied.
 See the License for the specific language governing permissions and
 limitations under the License.
*/

package objects

import (
	"context"
	"fmt"
	"math"
	"strings"
	"sync"
	"time"

	"github.com/looplab/fsm"
	"go.uber.org/zap"

	"github.com/apache/yunikorn-core/pkg/common"
	"github.com/apache/yunikorn-core/pkg/common/configs"
	"github.com/apache/yunikorn-core/pkg/common/resources"
	"github.com/apache/yunikorn-core/pkg/common/security"
	"github.com/apache/yunikorn-core/pkg/events"
	"github.com/apache/yunikorn-core/pkg/handler"
	"github.com/apache/yunikorn-core/pkg/locking"
	"github.com/apache/yunikorn-core/pkg/log"
	"github.com/apache/yunikorn-core/pkg/metrics"
	"github.com/apache/yunikorn-core/pkg/rmproxy/rmevent"
	schedEvt "github.com/apache/yunikorn-core/pkg/scheduler/objects/events"
	"github.com/apache/yunikorn-core/pkg/scheduler/ugm"
	siCommon "github.com/apache/yunikorn-scheduler-interface/lib/go/common"
	"github.com/apache/yunikorn-scheduler-interface/lib/go/si"
)

var (
	reservationDelay          = 2 * time.Second
	completingTimeout         = 30 * time.Second
	terminatedTimeout         = 3 * 24 * time.Hour
	defaultPlaceholderTimeout = 15 * time.Minute
)

var initAppLogOnce sync.Once
var rateLimitedAppLog *log.RateLimitedLogger

const (
	Soft string = "Soft"
	Hard string = "Hard"

	NotEnoughUserQuota  = "Not enough user quota"
	NotEnoughQueueQuota = "Not enough queue quota"
)

type PlaceholderData struct {
	TaskGroupName string
	Count         int64
	MinResource   *resources.Resource
	Replaced      int64
	TimedOut      int64
}

type StateLogEntry struct {
	Time             time.Time
	ApplicationState string
}

type Application struct {
	ApplicationID  string            // application ID
	Partition      string            // partition Name
	SubmissionTime time.Time         // time application was submitted
	tags           map[string]string // application tags used in scheduling

	// Private mutable fields need protection
	queuePath         string
	queue             *Queue                  // queue the application is running in
	pending           *resources.Resource     // pending resources from asks for the app
	reservations      map[string]*reservation // a map of reservations
	requests          map[string]*Allocation  // a map of allocations, pending or satisfied
	sortedRequests    sortedRequests          // list of requests pre-sorted
	user              security.UserGroup      // owner of the application
	allocatedResource *resources.Resource     // total allocated resources

	usedResource        *resources.TrackedResource // keep track of resource usage of the application
	preemptedResource   *resources.TrackedResource // keep track of preempted resource usage of the application
	placeholderResource *resources.TrackedResource // keep track of placeholder resource usage of the application

	maxAllocatedResource *resources.Resource         // max allocated resources
	allocatedPlaceholder *resources.Resource         // total allocated placeholder resources
	allocations          map[string]*Allocation      // list of all satisfied allocations
	placeholderAsk       *resources.Resource         // total placeholder request for the app (all task groups)
	stateMachine         *fsm.FSM                    // application state machine
	stateTimer           *time.Timer                 // timer for state time
	execTimeout          time.Duration               // execTimeout for the application run
	placeholderTimer     *time.Timer                 // placeholder replace timer
	gangSchedulingStyle  string                      // gang scheduling style can be hard (after timeout we fail the application), or soft (after timeeout we schedule it as a normal application)
	startTime            time.Time                   // the time that the application starts running. Default is zero.
	finishedTime         time.Time                   // the time of finishing this application. the default value is zero time
	rejectedMessage      string                      // If the application is rejected, save the rejected message
	stateLog             []*StateLogEntry            // state log for this application
	placeholderData      map[string]*PlaceholderData // track placeholder and gang related info
	askMaxPriority       int32                       // highest priority value of outstanding asks
	hasPlaceholderAlloc  bool                        // Whether there is at least one allocated placeholder
	runnableInQueue      bool                        // whether the application is runnable/schedulable in the queue. Default is true.
	runnableByUserLimit  bool                        // whether the application is runnable/schedulable based on user/group quota. Default is true.

	rmEventHandler        handler.EventHandler
	rmID                  string
	terminatedCallback    func(appID string)
	appEvents             *schedEvt.ApplicationEvents
	sendStateChangeEvents bool // whether to send state-change events or not (simplifies testing)

	locking.RWMutex
}

func (sa *Application) GetApplicationSummary(rmID string) *ApplicationSummary {
	sa.RLock()
	defer sa.RUnlock()
	state := sa.stateMachine.Current()
	resourceUsage := sa.usedResource.Clone()
	preemptedUsage := sa.preemptedResource.Clone()
	placeHolderUsage := sa.placeholderResource.Clone()
	appSummary := &ApplicationSummary{
		ApplicationID:       sa.ApplicationID,
		SubmissionTime:      sa.SubmissionTime,
		StartTime:           sa.startTime,
		FinishTime:          sa.finishedTime,
		User:                sa.user.User,
		Queue:               sa.queuePath,
		State:               state,
		RmID:                rmID,
		ResourceUsage:       resourceUsage,
		PreemptedResource:   preemptedUsage,
		PlaceholderResource: placeHolderUsage,
	}
	return appSummary
}

func NewApplication(siApp *si.AddApplicationRequest, ugi security.UserGroup, eventHandler handler.EventHandler, rmID string) *Application {
	app := &Application{
		ApplicationID:         siApp.ApplicationID,
		Partition:             siApp.PartitionName,
		SubmissionTime:        time.Now(),
		queuePath:             siApp.QueueName,
		tags:                  siApp.Tags,
		pending:               resources.NewResource(),
		allocatedResource:     resources.NewResource(),
		usedResource:          resources.NewTrackedResource(),
		preemptedResource:     resources.NewTrackedResource(),
		placeholderResource:   resources.NewTrackedResource(),
		maxAllocatedResource:  resources.NewResource(),
		allocatedPlaceholder:  resources.NewResource(),
		requests:              make(map[string]*Allocation),
		reservations:          make(map[string]*reservation),
		allocations:           make(map[string]*Allocation),
		stateMachine:          NewAppState(),
		placeholderAsk:        resources.NewResourceFromProto(siApp.PlaceholderAsk),
		startTime:             time.Time{},
		finishedTime:          time.Time{},
		rejectedMessage:       "",
		stateLog:              make([]*StateLogEntry, 0),
		askMaxPriority:        configs.MinPriority,
		sortedRequests:        sortedRequests{},
		sendStateChangeEvents: true,
		runnableByUserLimit:   true,
		runnableInQueue:       true,
	}
	placeholderTimeout := common.ConvertSITimeoutWithAdjustment(siApp, defaultPlaceholderTimeout)
	gangSchedStyle := siApp.GetGangSchedulingStyle()
	if gangSchedStyle != Soft && gangSchedStyle != Hard {
		log.Log(log.SchedApplication).Info("Unknown gang scheduling style, using soft style as default",
			zap.String("gang scheduling style", gangSchedStyle))
		gangSchedStyle = Soft
	}
	app.gangSchedulingStyle = gangSchedStyle
	app.execTimeout = placeholderTimeout
	app.user = ugi
	app.rmEventHandler = eventHandler
	app.rmID = rmID
	app.appEvents = schedEvt.NewApplicationEvents(events.GetEventSystem())
	app.appEvents.SendNewApplicationEvent(app.ApplicationID)
	return app
}

func (sa *Application) String() string {
	if sa == nil {
		return "application is nil"
	}
	return fmt.Sprintf("applicationID: %s, Partition: %s, SubmissionTime: %x, State: %s",
		sa.ApplicationID, sa.Partition, sa.SubmissionTime, sa.stateMachine.Current())
}

func (sa *Application) SetState(state string) {
	sa.stateMachine.SetState(state)
}

func (sa *Application) recordState(appState string) {
	// lock not acquired here as it is already held during HandleApplicationEvent() / OnStateChange()
	sa.stateLog = append(sa.stateLog, &StateLogEntry{
		Time:             time.Now(),
		ApplicationState: appState,
	})
}

func (sa *Application) GetStateLog() []*StateLogEntry {
	sa.RLock()
	defer sa.RUnlock()
	return sa.stateLog
}

// Set the reservation delay.
// Set when the cluster context is created to disable reservation.
func SetReservationDelay(delay time.Duration) {
	log.Log(log.SchedApplication).Debug("Set reservation delay",
		zap.Duration("delay", delay))
	reservationDelay = delay
}

// Return the current state or a checked specific state for the application.
// The state machine handles the locking.
func (sa *Application) CurrentState() string {
	return sa.stateMachine.Current()
}

func (sa *Application) IsAccepted() bool {
	return sa.stateMachine.Is(Accepted.String())
}

func (sa *Application) IsNew() bool {
	return sa.stateMachine.Is(New.String())
}

func (sa *Application) IsRunning() bool {
	return sa.stateMachine.Is(Running.String())
}

func (sa *Application) IsCompleting() bool {
	return sa.stateMachine.Is(Completing.String())
}

func (sa *Application) IsCompleted() bool {
	return sa.stateMachine.Is(Completed.String())
}

func (sa *Application) IsRejected() bool {
	return sa.stateMachine.Is(Rejected.String())
}

func (sa *Application) IsExpired() bool {
	return sa.stateMachine.Is(Expired.String())
}

func (sa *Application) IsFailing() bool {
	return sa.stateMachine.Is(Failing.String())
}

func (sa *Application) IsFailed() bool {
	return sa.stateMachine.Is(Failed.String())
}

func (sa *Application) IsResuming() bool {
	return sa.stateMachine.Is(Resuming.String())
}

// HandleApplicationEvent handles the state event for the application.
// The application lock is expected to be held.
func (sa *Application) HandleApplicationEvent(event applicationEvent) error {
	err := sa.stateMachine.Event(context.Background(), event.String(), sa)
	// handle the same state transition not nil error (limit of fsm).
	if err != nil && err.Error() == noTransition {
		return nil
	}
	return err
}

// HandleApplicationEventWithInfo handles the state event for the application with associated info object.
// The application lock is expected to be held.
func (sa *Application) HandleApplicationEventWithInfo(event applicationEvent, eventInfo string) error {
	err := sa.stateMachine.Event(context.Background(), event.String(), sa, eventInfo)
	// handle the same state transition not nil error (limit of fsm).
	if err != nil && err.Error() == noTransition {
		return nil
	}
	return err
}

// OnStatChange every time the application enters a new state.
// It sends an event about the state change to the shim as an application update.
// The only state that does not generate an event is Rejected.
func (sa *Application) OnStateChange(event *fsm.Event, eventInfo string) {
	sa.recordState(event.Dst)
	if event.Dst == Rejected.String() || sa.rmEventHandler == nil {
		return
	}
	var message string
	if len(eventInfo) == 0 {
		message = event.Event
	} else {
		message = eventInfo
	}
	sa.rmEventHandler.HandleEvent(
		&rmevent.RMApplicationUpdateEvent{
			RmID:                 sa.rmID,
			AcceptedApplications: make([]*si.AcceptedApplication, 0),
			RejectedApplications: make([]*si.RejectedApplication, 0),
			UpdatedApplications: []*si.UpdatedApplication{{
				ApplicationID:            sa.ApplicationID,
				State:                    sa.stateMachine.Current(),
				StateTransitionTimestamp: time.Now().UnixNano(),
				Message:                  message,
			}},
		})
}

// Set the state timer to make sure the application will not get stuck in a time-sensitive state too long.
// This prevents an app from not progressing to the next state if a timeout is required.
// Used for placeholder timeout and completion handling.
func (sa *Application) setStateTimer(timeout time.Duration, currentState string, event applicationEvent) {
	log.Log(log.SchedApplication).Debug("Application state timer initiated",
		zap.String("appID", sa.ApplicationID),
		zap.String("state", sa.stateMachine.Current()),
		zap.Duration("timeout", timeout))

	sa.stateTimer = time.AfterFunc(timeout, sa.timeoutStateTimer(currentState, event))
}

func (sa *Application) timeoutStateTimer(expectedState string, event applicationEvent) func() {
	return func() {
		sa.Lock()
		defer sa.Unlock()

		// make sure we are still in the right state
		// we could have been failed or something might have happened while waiting for a lock
		if expectedState == sa.stateMachine.Current() {
			log.Log(log.SchedApplication).Debug("Application state: auto progress",
				zap.String("applicationID", sa.ApplicationID),
				zap.String("state", sa.stateMachine.Current()))
			// if the app is completing, but there are placeholders left, first do the cleanup
			if sa.IsCompleting() && !resources.IsZero(sa.allocatedPlaceholder) {
				var toRelease []*Allocation
				for _, alloc := range sa.getPlaceholderAllocations() {
					// skip over the allocations that are already marked for release
					if alloc.IsReleased() {
						continue
					}
					alloc.SetReleased(true)
					toRelease = append(toRelease, alloc)
				}
				sa.notifyRMAllocationReleased(toRelease, si.TerminationType_TIMEOUT, "releasing placeholders on app complete")
				sa.clearStateTimer()
			} else {
				// nolint: errcheck
				_ = sa.HandleApplicationEvent(event)
			}
		}
	}
}

// Clear the state timer. If the application has progressed out of a time-sensitive state we need to stop the timer and
// clean up. Called when transitioning from Completed to Completing or when expiring an application.
func (sa *Application) clearStateTimer() {
	if sa == nil || sa.stateTimer == nil {
		return
	}
	sa.stateTimer.Stop()
	sa.stateTimer = nil
	log.Log(log.SchedApplication).Debug("Application state timer cleared",
		zap.String("appID", sa.ApplicationID),
		zap.String("state", sa.stateMachine.Current()))
}

func (sa *Application) initPlaceholderTimer() {
	if sa.placeholderTimer != nil || !sa.IsAccepted() || sa.execTimeout <= 0 {
		return
	}
	log.Log(log.SchedApplication).Debug("Application placeholder timer initiated",
		zap.String("AppID", sa.ApplicationID),
		zap.Duration("Timeout", sa.execTimeout))
	sa.placeholderTimer = time.AfterFunc(sa.execTimeout, sa.timeoutPlaceholderProcessing)
}

func (sa *Application) clearPlaceholderTimer() {
	if sa == nil || sa.placeholderTimer == nil {
		return
	}
	sa.placeholderTimer.Stop()
	sa.placeholderTimer = nil
	log.Log(log.SchedApplication).Debug("Application placeholder timer cleared",
		zap.String("AppID", sa.ApplicationID),
		zap.Duration("Timeout", sa.execTimeout))
}

// timeoutPlaceholderProcessing cleans up all placeholder asks and allocations that are not used after the timeout.
// If the application has started processing, Starting state or further, the application keeps on processing without
// being able to use the placeholders.
// If the application is in New or Accepted state we clean up and take followup action based on the gang scheduling
// style.
func (sa *Application) timeoutPlaceholderProcessing() {
	sa.Lock()
	defer sa.Unlock()
	switch {
	// Case 1: if all app's placeholders are allocated, only part of them gets replaced, just delete the remaining placeholders
	case (sa.IsRunning() || sa.IsCompleting()) && !resources.IsZero(sa.allocatedPlaceholder):
		var toRelease []*Allocation
		replacing := 0
		for _, alloc := range sa.getPlaceholderAllocations() {
			// skip over the allocations that are already marked for release, they will be replaced soon
			if alloc.IsReleased() {
				replacing++
				continue
			}
			alloc.SetReleased(true)
			toRelease = append(toRelease, alloc)
			// mark as timeout out in the tracking data
			if _, ok := sa.placeholderData[alloc.GetTaskGroup()]; ok {
				sa.placeholderData[alloc.GetTaskGroup()].TimedOut++
			}
		}
		log.Log(log.SchedApplication).Info("Placeholder timeout, releasing placeholders",
			zap.String("AppID", sa.ApplicationID),
			zap.Int("placeholders being replaced", replacing),
			zap.Int("releasing placeholders", len(toRelease)))
		sa.notifyRMAllocationReleased(toRelease, si.TerminationType_TIMEOUT, "releasing allocated placeholders on placeholder timeout")
	// Case 2: in every other case fail the application, and notify the context about the expired placeholder asks
	default:
		log.Log(log.SchedApplication).Info("Placeholder timeout, releasing asks and placeholders",
			zap.String("AppID", sa.ApplicationID),
			zap.Int("releasing placeholders", len(sa.allocations)),
			zap.Int("releasing asks", len(sa.requests)),
			zap.String("gang scheduling style", sa.gangSchedulingStyle))
		// change the status of the app based on gang style: soft resume normal allocations, hard fail the app
		event := ResumeApplication
		if sa.gangSchedulingStyle == Hard {
			event = FailApplication
		}
		if err := sa.HandleApplicationEventWithInfo(event, "ResourceReservationTimeout"); err != nil {
			log.Log(log.SchedApplication).Debug("Application state change failed when placeholder timed out",
				zap.String("AppID", sa.ApplicationID),
				zap.String("currentState", sa.CurrentState()),
				zap.Error(err))
		}
		sa.notifyRMAllocationAskReleased(sa.getAllRequestsInternal(), si.TerminationType_TIMEOUT, "releasing placeholders asks on placeholder timeout")
		sa.removeAsksInternal("", si.EventRecord_REQUEST_TIMEOUT)
		// all allocations are placeholders but GetAllAllocations is locked and cannot be used
		sa.notifyRMAllocationReleased(sa.getPlaceholderAllocations(), si.TerminationType_TIMEOUT, "releasing allocated placeholders on placeholder timeout")
		// we are in an accepted or new state so nothing can be replaced yet: mark everything as timedout
		for _, phData := range sa.placeholderData {
			phData.TimedOut = phData.Count
		}
	}
	sa.clearPlaceholderTimer()
}

// GetReservations returns an array of all reservation keys for the application.
// This will return an empty array if there are no reservations.
// Visible for tests
func (sa *Application) GetReservations() []string {
	sa.RLock()
	defer sa.RUnlock()
	keys := make([]string, 0)
	for key := range sa.reservations {
		keys = append(keys, key)
	}
	return keys
}

// Return the allocation ask for the key, nil if not found
func (sa *Application) GetAllocationAsk(allocationKey string) *Allocation {
	sa.RLock()
	defer sa.RUnlock()
	return sa.requests[allocationKey]
}

// Return the allocated resources for this application
func (sa *Application) GetAllocatedResource() *resources.Resource {
	sa.RLock()
	defer sa.RUnlock()
	return sa.allocatedResource.Clone()
}

func (sa *Application) GetMaxAllocatedResource() *resources.Resource {
	sa.RLock()
	defer sa.RUnlock()
	return sa.maxAllocatedResource.Clone()
}

// Return the allocated placeholder resources for this application
func (sa *Application) GetPlaceholderResource() *resources.Resource {
	sa.RLock()
	defer sa.RUnlock()
	return sa.allocatedPlaceholder.Clone()
}

// Return the total placeholder ask for this application
// Is only set on app creation and used when app is added to a queue
func (sa *Application) GetPlaceholderAsk() *resources.Resource {
	sa.RLock()
	defer sa.RUnlock()
	return sa.placeholderAsk
}

// Return the pending resources for this application
func (sa *Application) GetPendingResource() *resources.Resource {
	sa.RLock()
	defer sa.RUnlock()
	return sa.pending
}

// Remove one or more allocation asks from this application.
// This also removes any reservations that are linked to the ask.
// The return value is the number of reservations released
func (sa *Application) RemoveAllocationAsk(allocKey string) int {
	sa.Lock()
	defer sa.Unlock()
	return sa.removeAsksInternal(allocKey, si.EventRecord_REQUEST_CANCEL)
}

// unlocked version of the allocation ask removal
func (sa *Application) removeAsksInternal(allocKey string, detail si.EventRecord_ChangeDetail) int {
	// shortcut no need to do anything
	if len(sa.requests) == 0 {
		return 0
	}
	var deltaPendingResource *resources.Resource = nil
	// when allocation key not specified, cleanup all allocation ask
	var toRelease int
	if allocKey == "" {
		// cleanup all reservations
		for key, reserve := range sa.reservations {
			releases, err := sa.unReserveInternal(reserve.node, reserve.ask)
			if err != nil {
				log.Log(log.SchedApplication).Warn("Removal of reservation failed while removing all allocation asks",
					zap.String("appID", sa.ApplicationID),
					zap.String("reservationKey", key),
					zap.Error(err))
				continue
			}
			// clean up the queue reservation (one at a time)
			sa.queue.UnReserve(sa.ApplicationID, releases)
			toRelease += releases
		}
		// Cleanup total pending resource
		deltaPendingResource = sa.pending
		sa.pending = resources.NewResource()
		for _, ask := range sa.requests {
			sa.appEvents.SendRemoveAskEvent(sa.ApplicationID, ask.allocationKey, ask.allocatedResource, detail)
		}
		sa.requests = make(map[string]*Allocation)
		sa.sortedRequests = sortedRequests{}
		sa.askMaxPriority = configs.MinPriority
		sa.queue.UpdateApplicationPriority(sa.ApplicationID, sa.askMaxPriority)
	} else {
		// cleanup the reservation for this allocation
		for _, key := range sa.GetAskReservations(allocKey) {
			reserve := sa.reservations[key]
			releases, err := sa.unReserveInternal(reserve.node, reserve.ask)
			if err != nil {
				log.Log(log.SchedApplication).Warn("Removal of reservation failed while removing allocation ask",
					zap.String("appID", sa.ApplicationID),
					zap.String("reservationKey", key),
					zap.Error(err))
				continue
			}
			// clean up the queue reservation
			sa.queue.UnReserve(sa.ApplicationID, releases)
			toRelease += releases
		}
		if ask := sa.requests[allocKey]; ask != nil {
			if !ask.IsAllocated() {
				deltaPendingResource = ask.GetAllocatedResource()
				sa.pending = resources.Sub(sa.pending, deltaPendingResource)
			}
			delete(sa.requests, allocKey)
			sa.sortedRequests.remove(ask)
			sa.appEvents.SendRemoveAskEvent(sa.ApplicationID, ask.allocationKey, ask.allocatedResource, detail)
			if priority := ask.GetPriority(); priority >= sa.askMaxPriority {
				sa.updateAskMaxPriority()
			}
		}
	}
	// clean up the queue pending resources
	sa.queue.decPendingResource(deltaPendingResource)
	// Check if we need to change state based on the ask removal:
	// 1) if pending is zero (no more asks left)
	// 2) if confirmed allocations is zero (no real tasks running)
	// Change the state to completing.
	// When the resource trackers are zero we should not expect anything to come in later.
	hasPlaceHolderAllocations := len(sa.getPlaceholderAllocations()) > 0
	if resources.IsZero(sa.pending) && resources.IsZero(sa.allocatedResource) && !sa.IsFailing() && !sa.IsCompleting() && !hasPlaceHolderAllocations {
		if err := sa.HandleApplicationEvent(CompleteApplication); err != nil {
			log.Log(log.SchedApplication).Warn("Application state not changed to Completing while updating ask(s)",
				zap.String("currentState", sa.CurrentState()),
				zap.Error(err))
		}
	}

	log.Log(log.SchedApplication).Info("ask removed successfully from application",
		zap.String("appID", sa.ApplicationID),
		zap.String("ask", allocKey),
		zap.Stringer("pendingDelta", deltaPendingResource))

	return toRelease
}

// Add an allocation ask to this application
// If the ask already exist update the existing info
func (sa *Application) AddAllocationAsk(ask *Allocation) error {
	sa.Lock()
	defer sa.Unlock()
	if ask == nil {
		return fmt.Errorf("ask cannot be nil when added to app %s", sa.ApplicationID)
	}
	if ask.IsAllocated() || resources.IsZero(ask.GetAllocatedResource()) {
		return fmt.Errorf("invalid ask added to app %s: %v", sa.ApplicationID, ask)
	}
	delta := ask.GetAllocatedResource().Clone()

	var oldAskResource *resources.Resource = nil
	if oldAsk := sa.requests[ask.GetAllocationKey()]; oldAsk != nil && !oldAsk.IsAllocated() {
		oldAskResource = oldAsk.GetAllocatedResource().Clone()
	}

	// Check if we need to change state based on the ask added, there are two cases:
	// 1) first ask added on a new app: state is New
	// 2) all asks and allocation have been removed: state is Completing
	// Move the state and get it scheduling (again)
	if sa.stateMachine.Is(New.String()) || sa.stateMachine.Is(Completing.String()) {
		if err := sa.HandleApplicationEvent(RunApplication); err != nil {
			log.Log(log.SchedApplication).Debug("Application state change failed while adding new ask",
				zap.String("currentState", sa.CurrentState()),
				zap.Error(err))
		}
	}
	sa.addAllocationAskInternal(ask)

	// Update total pending resource
	delta.SubFrom(oldAskResource)
	sa.pending = resources.Add(sa.pending, delta)
	sa.queue.incPendingResource(delta)

	log.Log(log.SchedApplication).Info("ask added successfully to application",
		zap.String("appID", sa.ApplicationID),
		zap.String("user", sa.user.User),
		zap.String("ask", ask.GetAllocationKey()),
		zap.Bool("placeholder", ask.IsPlaceholder()),
		zap.Stringer("pendingDelta", delta))
	sa.sortedRequests.insert(ask)
	sa.appEvents.SendNewAskEvent(sa.ApplicationID, ask.allocationKey, ask.allocatedResource)

	return nil
}

// Add the ask when a node allocation is recovered.
// Safeguarded against a nil but the recovery generates the ask and should never be nil.
func (sa *Application) RecoverAllocationAsk(alloc *Allocation) {
	sa.Lock()
	defer sa.Unlock()
	if alloc == nil {
		return
	}

	sa.addAllocationAskInternal(alloc)

	// progress the application from New to Accepted.
	if sa.IsNew() {
		if err := sa.HandleApplicationEvent(RunApplication); err != nil {
			log.Log(log.SchedApplication).Debug("Application state change failed while recovering allocation ask",
				zap.Error(err))
		}
	}
}

func (sa *Application) addAllocationAskInternal(ask *Allocation) {
	sa.requests[ask.GetAllocationKey()] = ask

	// update app priority
	allocated := ask.IsAllocated()
	priority := ask.GetPriority()
	if !allocated && priority > sa.askMaxPriority {
		sa.askMaxPriority = priority
		sa.queue.UpdateApplicationPriority(sa.ApplicationID, sa.askMaxPriority)
	}

	if ask.IsPlaceholder() {
		sa.addPlaceholderData(ask)
	}
}

func (sa *Application) AllocateAsk(allocKey string) (*resources.Resource, error) {
	sa.Lock()
	defer sa.Unlock()
	if ask := sa.requests[allocKey]; ask != nil {
		return sa.allocateAsk(ask)
	}
	return nil, fmt.Errorf("failed to locate ask with key %s", allocKey)
}

func (sa *Application) DeallocateAsk(allocKey string) (*resources.Resource, error) {
	sa.Lock()
	defer sa.Unlock()
	if ask := sa.requests[allocKey]; ask != nil {
		return sa.deallocateAsk(ask)
	}
	return nil, fmt.Errorf("failed to locate ask with key %s", allocKey)
}

func (sa *Application) allocateAsk(ask *Allocation) (*resources.Resource, error) {
	if !ask.allocate() {
		return nil, fmt.Errorf("unable to allocate previously allocated ask %s on app %s", ask.GetAllocationKey(), sa.ApplicationID)
	}

	if ask.GetPriority() >= sa.askMaxPriority {
		// recalculate downward
		sa.updateAskMaxPriority()
	}

	delta := resources.Multiply(ask.GetAllocatedResource(), -1)
	sa.pending = resources.Add(sa.pending, delta)
	// update the pending of the queue with the same delta
	sa.queue.incPendingResource(delta)

	return delta, nil
}

func (sa *Application) deallocateAsk(ask *Allocation) (*resources.Resource, error) {
	if !ask.deallocate() {
		return nil, fmt.Errorf("unable to deallocate pending ask %s on app %s", ask.GetAllocationKey(), sa.ApplicationID)
	}

	askPriority := ask.GetPriority()
	if askPriority > sa.askMaxPriority {
		// increase app priority
		sa.askMaxPriority = askPriority
		sa.queue.UpdateApplicationPriority(sa.ApplicationID, askPriority)
	}

	delta := ask.GetAllocatedResource()
	sa.pending = resources.Add(sa.pending, delta)
	// update the pending of the queue with the same delta
	sa.queue.incPendingResource(delta)

	return delta, nil
}

// HasReserved returns true if the application has any reservations.
func (sa *Application) HasReserved() bool {
	sa.RLock()
	defer sa.RUnlock()
	return len(sa.reservations) > 0
}

// IsReservedOnNode returns true if and only if the node has been reserved by the application
// An empty nodeID is never reserved.
func (sa *Application) IsReservedOnNode(nodeID string) bool {
	if nodeID == "" {
		return false
	}
	sa.RLock()
	defer sa.RUnlock()
	// make sure matches only for the whole nodeID
	separator := nodeID + "|"
	for key := range sa.reservations {
		if strings.HasPrefix(key, separator) {
			return true
		}
	}
	return false
}

// Reserve the application for this node and ask combination.
// If the reservation fails the function returns false, if the reservation is made it returns true.
// If the node and ask combination was already reserved for the application this is a noop and returns true.
func (sa *Application) Reserve(node *Node, ask *Allocation) error {
	sa.Lock()
	defer sa.Unlock()
	return sa.reserveInternal(node, ask)
}

// Unlocked version for Reserve that really does the work.
// Must only be called while holding the application lock.
func (sa *Application) reserveInternal(node *Node, ask *Allocation) error {
	// create the reservation (includes nil checks)
	nodeReservation := newReservation(node, sa, ask, true)
	if nodeReservation == nil {
		log.Log(log.SchedApplication).Debug("reservation creation failed unexpectedly",
			zap.String("app", sa.ApplicationID),
			zap.Any("node", node),
			zap.Any("ask", ask))
		return fmt.Errorf("reservation creation failed node or ask are nil on appID %s", sa.ApplicationID)
	}
	allocKey := ask.GetAllocationKey()
	if sa.requests[allocKey] == nil {
		log.Log(log.SchedApplication).Debug("ask is not registered to this app",
			zap.String("app", sa.ApplicationID),
			zap.String("allocKey", allocKey))
		return fmt.Errorf("reservation creation failed ask %s not found on appID %s", allocKey, sa.ApplicationID)
	}
	if !sa.canAskReserve(ask) {
		if ask.IsAllocated() {
			return fmt.Errorf("ask is already allocated")
		} else {
			return fmt.Errorf("ask is already reserved")
		}
	}
	// check if we can reserve the node before reserving on the app
	if err := node.Reserve(sa, ask); err != nil {
		return err
	}
	sa.reservations[nodeReservation.getKey()] = nodeReservation
	log.Log(log.SchedApplication).Info("reservation added successfully",
		zap.String("app", sa.ApplicationID),
		zap.String("node", node.NodeID),
		zap.String("ask", allocKey))
	return nil
}

// UnReserve the application for this node and ask combination.
// This first removes the reservation from the node.
// If the reservation does not exist it returns 0 for reservations removed, if the reservation is removed it returns 1.
// The error is set if the reservation key cannot be removed from the app or node.
func (sa *Application) UnReserve(node *Node, ask *Allocation) (int, error) {
	sa.Lock()
	defer sa.Unlock()
	return sa.unReserveInternal(node, ask)
}

// Unlocked version for UnReserve that really does the work.
// Must only be called while holding the application lock.
func (sa *Application) unReserveInternal(node *Node, ask *Allocation) (int, error) {
	resKey := reservationKey(node, nil, ask)
	if resKey == "" {
		log.Log(log.SchedApplication).Debug("unreserve reservation key create failed unexpectedly",
			zap.String("appID", sa.ApplicationID),
			zap.Stringer("node", node),
			zap.Stringer("ask", ask))
		return 0, fmt.Errorf("reservation key failed node or ask are nil for appID %s", sa.ApplicationID)
	}
	// unReserve the node before removing from the app
	var num int
	var err error
	if num, err = node.unReserve(sa, ask); err != nil {
		return 0, err
	}
	// if the unreserve worked on the node check the app
	if _, found := sa.reservations[resKey]; found {
		// worked on the node means either found or not but no error, log difference here
		if num == 0 {
			log.Log(log.SchedApplication).Info("reservation not found while removing from node, app has reservation",
				zap.String("appID", sa.ApplicationID),
				zap.String("nodeID", node.NodeID),
				zap.String("ask", ask.GetAllocationKey()))
		}
		delete(sa.reservations, resKey)
		log.Log(log.SchedApplication).Info("reservation removed successfully", zap.String("node", node.NodeID),
			zap.String("app", ask.GetApplicationID()), zap.String("ask", ask.GetAllocationKey()))
		return 1, nil
	}
	// reservation was not found
	log.Log(log.SchedApplication).Info("reservation not found while removing from app",
		zap.String("appID", sa.ApplicationID),
		zap.String("nodeID", node.NodeID),
		zap.String("ask", ask.GetAllocationKey()),
		zap.Int("nodeReservationsRemoved", num))
	return 0, nil
}

// Return the allocation reservations on any node.
// The returned array is 0 or more keys into the reservations map.
// No locking must be called while holding the lock
func (sa *Application) GetAskReservations(allocKey string) []string {
	reservationKeys := make([]string, 0)
	if allocKey == "" {
		return reservationKeys
	}
	for key := range sa.reservations {
		if strings.HasSuffix(key, allocKey) {
			reservationKeys = append(reservationKeys, key)
		}
	}
	return reservationKeys
}

// Check if the allocation has already been reserved. An ask can never reserve more than one node.
// No locking must be called while holding the lock
func (sa *Application) canAskReserve(ask *Allocation) bool {
	allocKey := ask.GetAllocationKey()
	if ask.IsAllocated() {
		log.Log(log.SchedApplication).Debug("ask already allocated, no reservation allowed",
			zap.String("askKey", allocKey))
		return false
	}
	if len(sa.GetAskReservations(allocKey)) > 0 {
		log.Log(log.SchedApplication).Debug("reservation already exists",
			zap.String("askKey", allocKey))
		return false
	}
	return true
}

func (sa *Application) getOutstandingRequests(headRoom *resources.Resource, userHeadRoom *resources.Resource, total *[]*Allocation) {
	sa.RLock()
	defer sa.RUnlock()
	if sa.sortedRequests == nil {
		return
	}
	for _, request := range sa.sortedRequests {
		if request.IsAllocated() || !request.IsSchedulingAttempted() {
			continue
		}

		// ignore nil checks resource function calls are nil safe
		if headRoom.FitInMaxUndef(request.GetAllocatedResource()) && userHeadRoom.FitInMaxUndef(request.GetAllocatedResource()) {
			if !request.HasTriggeredScaleUp() && request.requiredNode == common.Empty && !sa.canReplace(request) {
				// if headroom is still enough for the resources
				*total = append(*total, request)
			}
			headRoom.SubOnlyExisting(request.GetAllocatedResource())
			userHeadRoom.SubOnlyExisting(request.GetAllocatedResource())
		}
	}
}

// canReplace returns true if there is a placeholder for the task group available for the request.
// False for all other cases. Placeholder replacements are handled separately from normal allocations.
func (sa *Application) canReplace(request *Allocation) bool {
	// a placeholder or a request without task group can never replace a placeholder
	if request == nil || request.IsPlaceholder() || request.GetTaskGroup() == "" {
		return false
	}
	// get the tracked placeholder data and check if there are still placeholder that can be replaced
	if phData, ok := sa.placeholderData[request.GetTaskGroup()]; ok {
		return phData.Count > (phData.Replaced + phData.TimedOut)
	}
	return false
}

// tryAllocate will perform a regular allocation of a pending request, includes placeholders.
func (sa *Application) tryAllocate(headRoom *resources.Resource, allowPreemption bool, preemptionDelay time.Duration, preemptAttemptsRemaining *int, nodeIterator func() NodeIterator, fullNodeIterator func() NodeIterator, getNodeFn func(string) *Node) *AllocationResult {
	sa.Lock()
	defer sa.Unlock()
	if sa.sortedRequests == nil {
		return nil
	}
	// calculate the users' headroom, includes group check which requires the applicationID
	userHeadroom := ugm.GetUserManager().Headroom(sa.queuePath, sa.ApplicationID, sa.user)
	// get all the requests from the app sorted in order
	for _, request := range sa.sortedRequests {
		if request.IsAllocated() {
			continue
		}
		// check if there is a replacement possible
		if sa.canReplace(request) {
			continue
		}
		// check if this fits in the users' headroom first, if that fits check the queues' headroom
		// NOTE: preemption most likely will not help in this case. The chance that preemption helps is mall
		// as the preempted allocation must be for the same user in a different queue in the hierarchy...
		if !userHeadroom.FitInMaxUndef(request.GetAllocatedResource()) {
			request.LogAllocationFailure(NotEnoughUserQuota, true) // error message MUST be constant!
			request.setUserQuotaCheckFailed(userHeadroom)
			continue
		}
		request.setUserQuotaCheckPassed()
		request.SetSchedulingAttempted(true)

		// resource must fit in headroom otherwise skip the request (unless preemption could help)
		if !headRoom.FitInMaxUndef(request.GetAllocatedResource()) {
			// attempt preemption
			if allowPreemption && *preemptAttemptsRemaining > 0 {
				*preemptAttemptsRemaining--
				fullIterator := fullNodeIterator()
				if fullIterator != nil {
					if result, ok := sa.tryPreemption(headRoom, preemptionDelay, request, fullIterator, false); ok {
						// preemption occurred, and possibly reservation
						return result
					}
				}
			}
			request.LogAllocationFailure(NotEnoughQueueQuota, true) // error message MUST be constant!
			request.setHeadroomCheckFailed(headRoom, sa.queuePath)
			continue
		}
		request.setHeadroomCheckPassed(sa.queuePath)

		requiredNode := request.GetRequiredNode()
		// does request have any constraint to run on specific node?
		if requiredNode != "" {
			// the iterator might not have the node we need as it could be reserved, or we have not added it yet
			node := getNodeFn(requiredNode)
			if node == nil {
				getRateLimitedAppLog().Info("required node is not found (could be transient)",
					zap.String("application ID", sa.ApplicationID),
					zap.String("allocationKey", request.GetAllocationKey()),
					zap.String("required node", requiredNode))
				return nil
			}
			// Are there any non daemon set reservations on specific required node?
			// Cancel those reservations to run daemon set pods
			reservations := node.GetReservations()
			if len(reservations) > 0 {
				if !sa.cancelReservations(reservations) {
					return nil
				}
			}
			// we don't care about predicate error messages here
			result, _ := sa.tryNode(node, request) //nolint:errcheck
			if result != nil {
				// check if the node was reserved and we allocated after a release
				if _, ok := sa.reservations[reservationKey(node, nil, request)]; ok {
					log.Log(log.SchedApplication).Debug("allocation on required node after release",
						zap.String("appID", sa.ApplicationID),
						zap.String("nodeID", requiredNode),
						zap.String("allocationKey", request.GetAllocationKey()))
					result.ResultType = AllocatedReserved
					return result
				}
				log.Log(log.SchedApplication).Debug("allocation on required node is completed",
					zap.String("nodeID", node.NodeID),
					zap.String("allocationKey", request.GetAllocationKey()),
					zap.Stringer("resultType", result.ResultType))
				return result
			}
			return newReservedAllocationResult(node.NodeID, request)
		}

		iterator := nodeIterator()
		if iterator != nil {
			if result := sa.tryNodes(request, iterator); result != nil {
				// have a candidate return it
				return result
			}

			// no nodes qualify, attempt preemption
			if allowPreemption && *preemptAttemptsRemaining > 0 {
				*preemptAttemptsRemaining--
				fullIterator := fullNodeIterator()
				if fullIterator != nil {
					if result, ok := sa.tryPreemption(headRoom, preemptionDelay, request, fullIterator, true); ok {
						// preemption occurred, and possibly reservation
						return result
					}
				}
			}
		}
	}
	// no requests fit, skip to next app
	return nil
}

func (sa *Application) cancelReservations(reservations []*reservation) bool {
	for _, res := range reservations {
		// skip the node
		if res.ask.GetRequiredNode() != "" {
			log.Log(log.SchedApplication).Warn("reservation for ask with required node already exists on the node",
				zap.String("required node", res.node.NodeID),
				zap.String("existing ask reservation key", res.getKey()))
			return false
		}
	}
	var err error
	var num int
	// un reserve all the apps that were reserved on the node
	for _, res := range reservations {
		thisApp := res.app.ApplicationID == sa.ApplicationID
		if thisApp {
			num, err = sa.unReserveInternal(res.node, res.ask)
		} else {
			num, err = res.app.UnReserve(res.node, res.ask)
		}
		if err != nil {
			log.Log(log.SchedApplication).Warn("Unable to cancel reservations on node",
				zap.String("victim application ID", res.app.ApplicationID),
				zap.String("victim allocationKey", res.getKey()),
				zap.String("required node", res.node.NodeID),
				zap.Int("reservations count", num),
				zap.String("application ID", sa.ApplicationID))
			return false
		} else {
			log.Log(log.SchedApplication).Info("Cancelled reservation on required node",
				zap.String("affected application ID", res.app.ApplicationID),
				zap.String("affected allocationKey", res.getKey()),
				zap.String("required node", res.node.NodeID),
				zap.Int("reservations count", num),
				zap.String("application ID", sa.ApplicationID))
		}
		// remove the reservation of the queue
		if thisApp {
			sa.queue.UnReserve(sa.ApplicationID, num)
		} else {
			res.app.GetQueue().UnReserve(res.app.ApplicationID, num)
		}
	}
	return true
}

// tryPlaceholderAllocate tries to replace a placeholder that is allocated with a real allocation
//
//nolint:funlen
func (sa *Application) tryPlaceholderAllocate(nodeIterator func() NodeIterator, getNodeFn func(string) *Node) *AllocationResult {
	sa.Lock()
	defer sa.Unlock()
	// nothing to do if we have no placeholders allocated
	if resources.IsZero(sa.allocatedPlaceholder) || sa.sortedRequests == nil {
		return nil
	}
	// keep the first fits for later
	var phFit *Allocation
	var reqFit *Allocation
	// get all the requests from the app sorted in order
	for _, request := range sa.sortedRequests {
		// skip placeholders they follow standard allocation
		// this should also be part of a task group just make sure it is
		if request.IsPlaceholder() || request.GetTaskGroup() == "" || request.IsAllocated() {
			continue
		}
		// walk over the placeholders, allow for processing all as we can have multiple task groups
		phAllocs := sa.getPlaceholderAllocations()
		for _, ph := range phAllocs {
			// we could have already released preempted this placeholder and are waiting for the shim to confirm
			// and check that we have the correct task group before trying to swap
			if ph.IsReleased() || ph.IsPreempted() || request.GetTaskGroup() != ph.GetTaskGroup() {
				continue
			}
			// before we check anything we need to check the resources equality
			delta := resources.Sub(ph.GetAllocatedResource(), request.GetAllocatedResource())
			// Any negative value in the delta means that at least one of the requested resource in the real
			// allocation is larger than the placeholder. We need to cancel this placeholder and check the next
			// placeholder. This should trigger the removal of all the placeholder that are part of this task group.
			// All placeholders in the same task group are always the same size.
			if delta.HasNegativeValue() {
				log.Log(log.SchedApplication).Warn("releasing placeholder: real allocation is larger than placeholder",
					zap.Stringer("requested resource", request.GetAllocatedResource()),
					zap.String("placeholderKey", ph.GetAllocationKey()),
					zap.Stringer("placeholder resource", ph.GetAllocatedResource()))
				// release the placeholder and tell the RM
				ph.SetReleased(true)
				sa.notifyRMAllocationReleased([]*Allocation{ph}, si.TerminationType_TIMEOUT, "cancel placeholder: resource incompatible")
				sa.appEvents.SendPlaceholderLargerEvent(ph.taskGroupName, sa.ApplicationID, ph.allocationKey, request.allocatedResource, ph.allocatedResource)
				continue
			}
			// placeholder is the same or larger continue processing and difference is handled when the placeholder
			// is swapped with the real one.
			if phFit == nil && reqFit == nil {
				phFit = ph
				reqFit = request
			}
			node := getNodeFn(ph.GetNodeID())
			// got the node run same checks as for reservation (all but fits)
			// resource usage should not change anyway between placeholder and real one at this point
<<<<<<< HEAD
			if node != nil && node.preReserveConditions(request) == nil {
				alloc := NewAllocation(node.NodeID, request)
				// double link to make it easier to find
				// alloc (the real one) releases points to the placeholder in the releases list
				alloc.SetRelease(ph)
				// placeholder point to the real one in the releases list
				ph.SetRelease(alloc)

				result := newReplacedAllocationResult(node.NodeID, request, alloc)
				// mark placeholder as released
				ph.SetReleased(true)
=======
			if node != nil && node.preReserveConditions(request) {
>>>>>>> e36793f3
				_, err := sa.allocateAsk(request)
				if err != nil {
					log.Log(log.SchedApplication).Warn("allocation of ask failed unexpectedly",
						zap.Error(err))
				}
				// double link to make it easier to find
				// alloc (the real one) releases points to the placeholder in the releases list
				request.SetRelease(ph)
				// placeholder point to the real one in the releases list
				ph.SetRelease(request)
				// mark placeholder as released
				ph.SetReleased(true)
				// bind node here so it will be handled properly upon replacement
				request.SetBindTime(time.Now())
				request.SetNodeID(node.NodeID)
				request.SetInstanceType(node.GetInstanceType())
				return newReplacedAllocationResult(node.NodeID, request)
			}
		}
	}
	// cannot allocate if the iterator is not giving us any schedulable nodes
	iterator := nodeIterator()
	if iterator == nil {
		return nil
	}
	// we checked all placeholders and asks nothing worked as yet
	// pick the first fit and try all nodes if that fails give up
	var allocResult *AllocationResult
	if phFit != nil && reqFit != nil {
		iterator.ForEachNode(func(node *Node) bool {
			if !node.IsSchedulable() {
				log.Log(log.SchedApplication).Debug("skipping node for placeholder ask as state is unschedulable",
					zap.String("allocationKey", reqFit.GetAllocationKey()),
					zap.String("node", node.NodeID))
				return true
			}
			if !node.preAllocateCheck(reqFit.GetAllocatedResource(), reservationKey(nil, sa, reqFit)) {
				return true
			}
			// skip the node if conditions can not be satisfied
			if err := node.preAllocateConditions(reqFit); err != nil {
				return true
			}
			// update just the node to make sure we keep its spot
			// no queue update as we're releasing the placeholder and are just temp over the size
			if !node.AddAllocation(reqFit) {
				log.Log(log.SchedApplication).Debug("Node update failed unexpectedly",
					zap.String("applicationID", sa.ApplicationID),
					zap.Stringer("ask", reqFit),
					zap.Stringer("placeholder", phFit))
				return false
			}
			_, err := sa.allocateAsk(reqFit)
			if err != nil {
				log.Log(log.SchedApplication).Warn("allocation of ask failed unexpectedly",
					zap.Error(err))
				// unwind node allocation
				_ = node.RemoveAllocation(reqFit.GetAllocationKey())
				return false
			}
			// allocation worked: on a non placeholder node update resultType and return
			// double link to make it easier to find
			// alloc (the real one) releases points to the placeholder in the releases list
			reqFit.SetRelease(phFit)
			// placeholder point to the real one in the releases list
			phFit.SetRelease(reqFit)
			// mark placeholder as released
			phFit.SetReleased(true)
			// bind node here so it will be handled properly upon replacement
			reqFit.SetBindTime(time.Now())
			reqFit.SetNodeID(node.NodeID)
			reqFit.SetInstanceType(node.GetInstanceType())
			result := newReplacedAllocationResult(node.NodeID, reqFit)

			allocResult = result
			return false
		})
	}
	// still nothing worked give up and hope the next round works
	return allocResult
}

// check ask against both user headRoom and queue headRoom
func (sa *Application) checkHeadRooms(ask *Allocation, userHeadroom *resources.Resource, headRoom *resources.Resource) bool {
	// check if this fits in the users' headroom first, if that fits check the queues' headroom
	return userHeadroom.FitInMaxUndef(ask.GetAllocatedResource()) && headRoom.FitInMaxUndef(ask.GetAllocatedResource())
}

// Try a reserved allocation of an outstanding reservation
func (sa *Application) tryReservedAllocate(headRoom *resources.Resource, nodeIterator func() NodeIterator) *AllocationResult {
	sa.Lock()
	defer sa.Unlock()
	// calculate the users' headroom, includes group check which requires the applicationID
	userHeadroom := ugm.GetUserManager().Headroom(sa.queuePath, sa.ApplicationID, sa.user)

	// process all outstanding reservations and pick the first one that fits
	for _, reserve := range sa.reservations {
		ask := sa.requests[reserve.askKey]
		// sanity check and cleanup if needed
		if ask == nil || ask.IsAllocated() {
			var unreserveAsk *Allocation
			// if the ask was not found we need to construct one to unreserve
			if ask == nil {
				unreserveAsk = &Allocation{
					allocationKey: reserve.askKey,
					applicationID: sa.ApplicationID,
					allocLog:      make(map[string]*AllocationLogEntry),
				}
			} else {
				unreserveAsk = ask
			}
			// remove the reservation as this should not be reserved
			return newUnreservedAllocationResult(reserve.nodeID, unreserveAsk)
		}

		if !sa.checkHeadRooms(ask, userHeadroom, headRoom) {
			continue
		}

		// Do we need a specific node?
		if ask.GetRequiredNode() != "" {
			if !reserve.node.CanAllocate(ask.GetAllocatedResource()) && !ask.HasTriggeredPreemption() {
				sa.tryRequiredNodePreemption(reserve, ask)
				continue
			}
		}
		// check allocation possibility
		// we don't care about predicate error messages here
		result, _ := sa.tryNode(reserve.node, ask) //nolint:errcheck

		// allocation worked fix the resultType and return
		if result != nil {
			result.ResultType = AllocatedReserved
			return result
		}
	}

	// try this on all other nodes
	for _, reserve := range sa.reservations {
		// Other nodes cannot be tried if the ask has a required node
		ask := reserve.ask
		if ask.GetRequiredNode() != "" {
			continue
		}
		iterator := nodeIterator()
		if iterator != nil {
			if !sa.checkHeadRooms(ask, userHeadroom, headRoom) {
				continue
			}
			result := sa.tryNodesNoReserve(ask, iterator, reserve.nodeID)
			// have a candidate return it, including the node that was reserved
			if result != nil {
				return result
			}
		}
	}
	return nil
}

func (sa *Application) tryPreemption(headRoom *resources.Resource, preemptionDelay time.Duration, ask *Allocation, iterator NodeIterator, nodesTried bool) (*AllocationResult, bool) {
	preemptor := NewPreemptor(sa, headRoom, preemptionDelay, ask, iterator, nodesTried)

	// validate prerequisites for preemption of an ask and mark ask for preemption if successful
	if !preemptor.CheckPreconditions() {
		return nil, false
	}

	// track time spent trying preemption
	tryPreemptionStart := time.Now()
	defer metrics.GetSchedulerMetrics().ObserveTryPreemptionLatency(tryPreemptionStart)

	// attempt preemption
	return preemptor.TryPreemption()
}

func (sa *Application) tryRequiredNodePreemption(reserve *reservation, ask *Allocation) bool {
	log.Log(log.SchedApplication).Info("Triggering preemption process for daemon set ask",
		zap.String("ds allocation key", ask.GetAllocationKey()))

	// try preemption and see if we can free up resource
	preemptor := NewRequiredNodePreemptor(reserve.node, ask)
	preemptor.filterAllocations()
	preemptor.sortAllocations()

	// Are there any victims/asks to preempt?
	victims := preemptor.GetVictims()
	if len(victims) > 0 {
		log.Log(log.SchedApplication).Info("Found victims for required node preemption",
			zap.String("ds allocation key", ask.GetAllocationKey()),
			zap.Int("no.of victims", len(victims)))
		for _, victim := range victims {
			if victimQueue := sa.queue.FindQueueByAppID(victim.GetApplicationID()); victimQueue != nil {
				victimQueue.IncPreemptingResource(victim.GetAllocatedResource())
			}
			victim.MarkPreempted()
		}
		ask.MarkTriggeredPreemption()
		sa.notifyRMAllocationReleased(victims, si.TerminationType_PREEMPTED_BY_SCHEDULER,
			"preempting allocations to free up resources to run daemon set ask: "+ask.GetAllocationKey())
		return true
	}
	log.Log(log.SchedApplication).Warn("Problem in finding the victims for preempting resources to meet required ask requirements",
		zap.String("ds allocation key", ask.GetAllocationKey()),
		zap.String("node id", reserve.nodeID))
	return false
}

// Try all the nodes for a reserved request that have not been tried yet.
// This should never result in a reservation as the ask is already reserved
func (sa *Application) tryNodesNoReserve(ask *Allocation, iterator NodeIterator, reservedNode string) *AllocationResult {
	var allocResult *AllocationResult
	iterator.ForEachNode(func(node *Node) bool {
		if !node.IsSchedulable() {
			log.Log(log.SchedApplication).Debug("skipping node for reserved ask as state is unschedulable",
				zap.String("allocationKey", ask.GetAllocationKey()),
				zap.String("node", node.NodeID))
			return true
		}
		// skip over the node if the resource does not fit the node or this is the reserved node.
		if !node.FitInNode(ask.GetAllocatedResource()) || node.NodeID == reservedNode {
			return true
		}
		// we don't care about predicate error messages here
		result, _ := sa.tryNode(node, ask) //nolint:errcheck
		// allocation worked: update resultType and return
		if result != nil {
			result.ResultType = AllocatedReserved
			result.ReservedNodeID = reservedNode
			allocResult = result
			return false
		}

		return true
	})

	return allocResult
}

// Try all the nodes for a request. The resultType is an allocation or reservation of a node.
// New allocations can only be reserved after a delay.
func (sa *Application) tryNodes(ask *Allocation, iterator NodeIterator) *AllocationResult {
	var nodeToReserve *Node
	scoreReserved := math.Inf(1)
	// check if the ask is reserved or not
	allocKey := ask.GetAllocationKey()
	reservedAsks := sa.GetAskReservations(allocKey)
	allowReserve := !ask.IsAllocated() && len(reservedAsks) == 0
	var allocResult *AllocationResult
	var predicateErrors map[string]int
	iterator.ForEachNode(func(node *Node) bool {
		// skip the node if the node is not valid for the ask
		if !node.IsSchedulable() {
			log.Log(log.SchedApplication).Debug("skipping node for ask as state is unschedulable",
				zap.String("allocationKey", allocKey),
				zap.String("node", node.NodeID))
			return true
		}
		// skip over the node if the resource does not fit the node at all.
		if !node.FitInNode(ask.GetAllocatedResource()) {
			return true
		}
		tryNodeStart := time.Now()
		result, err := sa.tryNode(node, ask)
		if err != nil {
			if predicateErrors == nil {
				predicateErrors = make(map[string]int)
			}
			predicateErrors[err.Error()]++
		}
		// allocation worked so return
		if result != nil {
			metrics.GetSchedulerMetrics().ObserveTryNodeLatency(tryNodeStart)
			// check if the node was reserved for this ask: if it is set the resultType and return
			// NOTE: this is a safeguard as reserved nodes should never be part of the iterator
			// but we have no locking
			if _, ok := sa.reservations[reservationKey(node, nil, ask)]; ok {
				log.Log(log.SchedApplication).Debug("allocate found reserved ask during non reserved allocate",
					zap.String("appID", sa.ApplicationID),
					zap.String("nodeID", node.NodeID),
					zap.String("allocationKey", allocKey))
				result.ResultType = AllocatedReserved
				allocResult = result
				return false
			}
			// we could also have a different node reserved for this ask if it has pick one of
			// the reserved nodes to unreserve (first one in the list)
			if len(reservedAsks) > 0 {
				nodeID := strings.TrimSuffix(reservedAsks[0], "|"+allocKey)
				log.Log(log.SchedApplication).Debug("allocate picking reserved ask during non reserved allocate",
					zap.String("appID", sa.ApplicationID),
					zap.String("nodeID", nodeID),
					zap.String("allocationKey", allocKey))
				result.ResultType = AllocatedReserved
				result.ReservedNodeID = nodeID
				allocResult = result
				return false
			}
			// nothing reserved just return this as a normal alloc
			allocResult = result
			return false
		}
		// nothing allocated should we look at a reservation?
		askAge := time.Since(ask.GetCreateTime())
		if allowReserve && askAge > reservationDelay {
			log.Log(log.SchedApplication).Debug("app reservation check",
				zap.String("allocationKey", allocKey),
				zap.Time("createTime", ask.GetCreateTime()),
				zap.Duration("askAge", askAge),
				zap.Duration("reservationDelay", reservationDelay))
			score := node.GetFitInScoreForAvailableResource(ask.GetAllocatedResource())
			// Record the so-far best node to reserve
			if score < scoreReserved {
				scoreReserved = score
				nodeToReserve = node
			}
		}
		return true
	})

	if allocResult != nil {
		return allocResult
	}

	if predicateErrors != nil {
		ask.SendPredicatesFailedEvent(predicateErrors)
	}

	// we have not allocated yet, check if we should reserve
	// NOTE: the node should not be reserved as the iterator filters them but we do not lock the nodes
	if nodeToReserve != nil && !nodeToReserve.IsReserved() {
		log.Log(log.SchedApplication).Debug("found candidate node for app reservation",
			zap.String("appID", sa.ApplicationID),
			zap.String("nodeID", nodeToReserve.NodeID),
			zap.String("allocationKey", allocKey),
			zap.Int("reservations", len(reservedAsks)))
		// skip the node if conditions can not be satisfied
		if nodeToReserve.preReserveConditions(ask) != nil {
			return nil
		}
		// return reservation allocation and mark it as a reservation
		return newReservedAllocationResult(nodeToReserve.NodeID, ask)
	}
	// ask does not fit, skip to next ask
	return nil
}

// Try allocating on one specific node
<<<<<<< HEAD
func (sa *Application) tryNode(node *Node, ask *AllocationAsk) (*AllocationResult, error) {
=======
func (sa *Application) tryNode(node *Node, ask *Allocation) *AllocationResult {
>>>>>>> e36793f3
	toAllocate := ask.GetAllocatedResource()
	// create the key for the reservation
	if !node.preAllocateCheck(toAllocate, reservationKey(nil, sa, ask)) {
		// skip schedule onto node
		return nil, nil
	}
	// skip the node if conditions can not be satisfied
	if err := node.preAllocateConditions(ask); err != nil {
		return nil, err
	}

	// everything OK really allocate
	if node.AddAllocation(ask) {
		if err := sa.queue.IncAllocatedResource(ask.GetAllocatedResource(), false); err != nil {
			log.Log(log.SchedApplication).DPanic("queue update failed unexpectedly",
				zap.Error(err))
			// revert the node update
<<<<<<< HEAD
			node.RemoveAllocation(alloc.GetAllocationKey())
			return nil, nil
=======
			node.RemoveAllocation(ask.GetAllocationKey())
			return nil
>>>>>>> e36793f3
		}
		// mark this ask as allocated
		_, err := sa.allocateAsk(ask)
		if err != nil {
			log.Log(log.SchedApplication).Warn("allocation of ask failed unexpectedly",
				zap.Error(err))
		}
		// all is OK, last update for the app
<<<<<<< HEAD
		result := newAllocatedAllocationResult(node.NodeID, ask, alloc)
		sa.addAllocationInternal(result.ResultType, alloc)
		return result, nil
=======
		result := newAllocatedAllocationResult(node.NodeID, ask)
		sa.addAllocationInternal(result.ResultType, ask)
		return result
>>>>>>> e36793f3
	}
	return nil, nil
}

func (sa *Application) GetQueuePath() string {
	sa.RLock()
	defer sa.RUnlock()
	return sa.queuePath
}

func (sa *Application) GetQueue() *Queue {
	sa.RLock()
	defer sa.RUnlock()
	return sa.queue
}

// Set the leaf queue the application runs in. The queue will be created when the app is added to the partition.
// The queue name is set to what the placement rule returned.
func (sa *Application) SetQueuePath(queuePath string) {
	sa.Lock()
	defer sa.Unlock()
	sa.queuePath = queuePath
}

// Set the leaf queue the application runs in.
func (sa *Application) SetQueue(queue *Queue) {
	sa.Lock()
	defer sa.Unlock()
	sa.queuePath = queue.QueuePath
	sa.queue = queue
}

// remove the leaf queue the application runs in, used when completing the app
func (sa *Application) UnSetQueue() {
	if sa.queue != nil {
		sa.queue.RemoveApplication(sa)
	}
	sa.Lock()
	defer sa.Unlock()
	sa.queue = nil
	sa.finishedTime = time.Now()
}

func (sa *Application) StartTime() time.Time {
	sa.RLock()
	defer sa.RUnlock()
	return sa.startTime
}

func (sa *Application) FinishedTime() time.Time {
	sa.RLock()
	defer sa.RUnlock()
	return sa.finishedTime
}

// get a copy of all allocations of the application
func (sa *Application) GetAllAllocations() []*Allocation {
	sa.RLock()
	defer sa.RUnlock()

	var allocations []*Allocation
	for _, alloc := range sa.allocations {
		allocations = append(allocations, alloc)
	}
	return allocations
}

// get a copy of all placeholder allocations of the application
// No locking must be called while holding the lock
func (sa *Application) getPlaceholderAllocations() []*Allocation {
	var allocations []*Allocation
	if sa == nil || len(sa.allocations) == 0 {
		return allocations
	}
	for _, alloc := range sa.allocations {
		if alloc.IsPlaceholder() {
			allocations = append(allocations, alloc)
		}
	}
	return allocations
}

// GetAllRequests returns a copy of all requests of the application
func (sa *Application) GetAllRequests() []*Allocation {
	sa.RLock()
	defer sa.RUnlock()
	return sa.getAllRequestsInternal()
}

func (sa *Application) getAllRequestsInternal() []*Allocation {
	var requests []*Allocation
	for _, req := range sa.requests {
		requests = append(requests, req)
	}
	return requests
}

// Add a new Allocation to the application
func (sa *Application) AddAllocation(alloc *Allocation) {
	sa.Lock()
	defer sa.Unlock()
	sa.addAllocationInternal(Allocated, alloc)
}

// Add the Allocation to the application
// No locking must be called while holding the lock
func (sa *Application) addAllocationInternal(allocType AllocationResultType, alloc *Allocation) {
	// placeholder allocations do not progress the state of the app and are tracked in a separate total
	if alloc.IsPlaceholder() {
		// when we have the first placeholder allocation start the placeholder timer.
		// It will start to use the resources only after the first allocation, so we will count the time from this point.
		// Also this is the first stable point on the placeholder handling, what is easy to explain and troubleshoot
		// If we would start it when we just try to allocate, that is something very unstable, and we don't really have any
		// impact on what is happening until this point
		if resources.IsZero(sa.allocatedPlaceholder) {
			sa.hasPlaceholderAlloc = true
			sa.initPlaceholderTimer()
		}
		// User resource usage needs to be updated even during resource allocation happen for ph's itself even though state change would happen only after all ph allocation completes.
		sa.incUserResourceUsage(alloc.GetAllocatedResource())
		sa.allocatedPlaceholder = resources.Add(sa.allocatedPlaceholder, alloc.GetAllocatedResource())
		sa.maxAllocatedResource = resources.ComponentWiseMax(sa.allocatedPlaceholder, sa.maxAllocatedResource)

		// If there are no more placeholder to allocate we should move state
		if resources.Equals(sa.allocatedPlaceholder, sa.placeholderAsk) {
			if err := sa.HandleApplicationEvent(RunApplication); err != nil {
				log.Log(log.SchedApplication).Error("Unexpected app state change failure while adding allocation",
					zap.String("currentState", sa.stateMachine.Current()),
					zap.Error(err))
			}
		}
	} else {
		// skip the state change if this is the first replacement allocation as we have done that change
		// already when the last placeholder was allocated
		// special case COMPLETING: gang with only one placeholder moves to COMPLETING and causes orphaned
		// allocations
		if allocType != Replaced || !resources.IsZero(sa.allocatedResource) || sa.IsCompleting() {
			// progress the state based on where we are, we should never fail in this case
			// keep track of a failure in log.
			if err := sa.HandleApplicationEvent(RunApplication); err != nil {
				log.Log(log.SchedApplication).Error("Unexpected app state change failure while adding allocation",
					zap.String("currentState", sa.stateMachine.Current()),
					zap.Error(err))
			}
		}
		sa.incUserResourceUsage(alloc.GetAllocatedResource())
		sa.allocatedResource = resources.Add(sa.allocatedResource, alloc.GetAllocatedResource())
		sa.maxAllocatedResource = resources.ComponentWiseMax(sa.allocatedResource, sa.maxAllocatedResource)
	}
	sa.appEvents.SendNewAllocationEvent(sa.ApplicationID, alloc.allocationKey, alloc.allocatedResource)
	sa.allocations[alloc.GetAllocationKey()] = alloc
}

// Increase user resource usage
// No locking must be called while holding the lock
func (sa *Application) incUserResourceUsage(resource *resources.Resource) {
	ugm.GetUserManager().IncreaseTrackedResource(sa.queuePath, sa.ApplicationID, resource, sa.user)
}

// Decrease user resource usage
// No locking must be called while holding the lock
func (sa *Application) decUserResourceUsage(resource *resources.Resource, removeApp bool) {
	ugm.GetUserManager().DecreaseTrackedResource(sa.queuePath, sa.ApplicationID, resource, sa.user, removeApp)
}

// Track used and preempted resources
func (sa *Application) trackCompletedResource(info *Allocation) {
	switch {
	case info.IsPreempted():
		sa.updatePreemptedResource(info)
	case info.IsPlaceholder():
		sa.updatePlaceholderResource(info)
	default:
		sa.updateUsedResource(info)
	}
}

// When the resource allocated with this allocation is to be removed,
// have the usedResource to aggregate the resource used by this allocation
func (sa *Application) updateUsedResource(info *Allocation) {
	sa.usedResource.AggregateTrackedResource(info.GetInstanceType(),
		info.GetAllocatedResource(), info.GetBindTime())
}

// When the placeholder allocated with this allocation is to be removed,
// have the placeholderResource to aggregate the resource used by this allocation
func (sa *Application) updatePlaceholderResource(info *Allocation) {
	sa.placeholderResource.AggregateTrackedResource(info.GetInstanceType(),
		info.GetAllocatedResource(), info.GetBindTime())
}

// When the resource allocated with this allocation is to be preempted,
// have the preemptedResource to aggregate the resource used by this allocation
func (sa *Application) updatePreemptedResource(info *Allocation) {
	sa.preemptedResource.AggregateTrackedResource(info.GetInstanceType(),
		info.GetAllocatedResource(), info.GetBindTime())
}

func (sa *Application) ReplaceAllocation(allocationKey string) *Allocation {
	sa.Lock()
	defer sa.Unlock()
	// remove the placeholder that was just confirmed by the shim
	ph := sa.removeAllocationInternal(allocationKey, si.TerminationType_PLACEHOLDER_REPLACED)
	// this has already been replaced or it is a duplicate message from the shim
	if ph == nil || !ph.HasRelease() {
		log.Log(log.SchedApplication).Debug("Unexpected placeholder released",
			zap.String("applicationID", sa.ApplicationID),
			zap.Stringer("placeholder", ph))
		return nil
	}
	// update the replacing allocation
	// we double linked the real and placeholder allocation
	// ph is the placeholder, the releases entry points to the real one
	alloc := ph.GetRelease()
	alloc.SetPlaceholderUsed(true)
	alloc.SetPlaceholderCreateTime(ph.GetCreateTime())
	alloc.SetBindTime(time.Now())
	sa.addAllocationInternal(Replaced, alloc)
	// order is important: clean up the allocation after adding it to the app
	// we need the original Replaced allocation resultType.
	alloc.ClearRelease()
	if sa.placeholderData != nil {
		sa.placeholderData[ph.GetTaskGroup()].Replaced++
	}
	return ph
}

// Remove the Allocation from the application.
// Return the allocation that was removed or nil if not found.
func (sa *Application) RemoveAllocation(allocationKey string, releaseType si.TerminationType) *Allocation {
	sa.Lock()
	defer sa.Unlock()
	return sa.removeAllocationInternal(allocationKey, releaseType)
}

// Remove the Allocation from the application
// No locking must be called while holding the lock
func (sa *Application) removeAllocationInternal(allocationKey string, releaseType si.TerminationType) *Allocation {
	alloc := sa.allocations[allocationKey]

	// When app has the allocation, update map, and update allocated resource of the app
	if alloc == nil {
		return nil
	}

	var event applicationEvent = EventNotNeeded
	var eventWarning string
	removeApp := false
	// update correct allocation tracker
	if alloc.IsPlaceholder() {
		// make sure we account for the placeholders being removed in the tracking data
		if releaseType == si.TerminationType_STOPPED_BY_RM || releaseType == si.TerminationType_PREEMPTED_BY_SCHEDULER || releaseType == si.TerminationType_UNKNOWN_TERMINATION_TYPE {
			if _, ok := sa.placeholderData[alloc.taskGroupName]; ok {
				sa.placeholderData[alloc.taskGroupName].TimedOut++
			}
		}
		// as and when every ph gets removed (for replacement), resource usage would be reduced.
		// When real allocation happens as part of replacement, usage would be increased again with real alloc resource
		sa.allocatedPlaceholder = resources.Sub(sa.allocatedPlaceholder, alloc.GetAllocatedResource())

		// if all the placeholders are replaced, clear the placeholder timer
		if resources.IsZero(sa.allocatedPlaceholder) {
			sa.clearPlaceholderTimer()
			sa.hasPlaceholderAlloc = false
			if (sa.IsCompleting() && sa.stateTimer == nil) || sa.IsFailing() || sa.IsResuming() || sa.hasZeroAllocations() {
				removeApp = true
				event = CompleteApplication
				if sa.IsFailing() {
					event = FailApplication
				}
				if sa.IsResuming() {
					event = RunApplication
					removeApp = false
				}
				eventWarning = "Application state not changed while removing a placeholder allocation"
			}
		}
		// Aggregate the resources used by this alloc to the application's resource tracker
		sa.trackCompletedResource(alloc)

		sa.decUserResourceUsage(alloc.GetAllocatedResource(), removeApp)
	} else {
		sa.allocatedResource = resources.Sub(sa.allocatedResource, alloc.GetAllocatedResource())

		// Aggregate the resources used by this alloc to the application's resource tracker
		sa.trackCompletedResource(alloc)

		// When the resource trackers are zero we should not expect anything to come in later.
		if sa.hasZeroAllocations() {
			removeApp = true
			event = CompleteApplication
			eventWarning = "Application state not changed to Waiting while removing an allocation"
		}
		sa.decUserResourceUsage(alloc.GetAllocatedResource(), removeApp)
	}
	if event != EventNotNeeded {
		if err := sa.HandleApplicationEvent(event); err != nil {
			log.Log(log.SchedApplication).Warn(eventWarning,
				zap.String("currentState", sa.CurrentState()),
				zap.Stringer("event", event),
				zap.Error(err))
		}
	}
	delete(sa.allocations, allocationKey)
	sa.appEvents.SendRemoveAllocationEvent(sa.ApplicationID, alloc.allocationKey, alloc.allocatedResource, releaseType)
	return alloc
}

func (sa *Application) updateAskMaxPriority() {
	value := configs.MinPriority
	for _, v := range sa.requests {
		if v.IsAllocated() {
			continue
		}
		value = max(value, v.GetPriority())
	}
	sa.askMaxPriority = value
	sa.queue.UpdateApplicationPriority(sa.ApplicationID, value)
}

func (sa *Application) hasZeroAllocations() bool {
	return resources.IsZero(sa.pending) && resources.IsZero(sa.allocatedResource)
}

// Remove all allocations from the application.
// All allocations that have been removed are returned.
func (sa *Application) RemoveAllAllocations() []*Allocation {
	sa.Lock()
	defer sa.Unlock()

	allocationsToRelease := make([]*Allocation, 0)
	for _, alloc := range sa.allocations {
		allocationsToRelease = append(allocationsToRelease, alloc)
		// Aggregate the resources used by this alloc to the application's user resource tracker
		sa.trackCompletedResource(alloc)
		sa.appEvents.SendRemoveAllocationEvent(sa.ApplicationID, alloc.allocationKey, alloc.allocatedResource, si.TerminationType_STOPPED_BY_RM)
	}

	// if an app doesn't have any allocations and the user doesn't have other applications,
	// the user tracker is nonexistent. We don't want to decrease resource usage in this case.
	if ugm.GetUserManager().GetUserTracker(sa.user.User) != nil && resources.IsZero(sa.pending) {
		sa.decUserResourceUsage(resources.Add(sa.allocatedResource, sa.allocatedPlaceholder), true)
	}
	// cleanup allocated resource for app (placeholders and normal)
	sa.allocatedResource = resources.NewResource()
	sa.allocatedPlaceholder = resources.NewResource()
	sa.allocations = make(map[string]*Allocation)
	// When the resource trackers are zero we should not expect anything to come in later.
	if resources.IsZero(sa.pending) {
		if err := sa.HandleApplicationEvent(CompleteApplication); err != nil {
			log.Log(log.SchedApplication).Warn("Application state not changed to Waiting while removing all allocations",
				zap.String("currentState", sa.CurrentState()),
				zap.Error(err))
		}
	}
	sa.clearPlaceholderTimer()
	sa.clearStateTimer()
	return allocationsToRelease
}

// RejectApplication rejects this application.
func (sa *Application) RejectApplication(rejectedMessage string) error {
	sa.Lock()
	defer sa.Unlock()

	return sa.HandleApplicationEventWithInfo(RejectApplication, rejectedMessage)
}

// FailApplication fails this application.
func (sa *Application) FailApplication(failureMessage string) error {
	sa.Lock()
	defer sa.Unlock()

	return sa.HandleApplicationEventWithInfo(FailApplication, failureMessage)
}

// get a copy of the user details for the application
func (sa *Application) GetUser() security.UserGroup {
	sa.RLock()
	defer sa.RUnlock()

	return sa.user
}

// Get a tag from the application
// Note: tags are not case sensitive
func (sa *Application) GetTag(tag string) string {
	tagVal := ""
	for key, val := range sa.tags {
		if strings.EqualFold(key, tag) {
			tagVal = val
			break
		}
	}
	return tagVal
}

func (sa *Application) IsCreateForced() bool {
	return common.IsAppCreationForced(sa.tags)
}

func (sa *Application) SetTerminatedCallback(callback func(appID string)) {
	sa.Lock()
	defer sa.Unlock()
	sa.terminatedCallback = callback
}

func (sa *Application) executeTerminatedCallback() {
	if sa.terminatedCallback != nil {
		go sa.terminatedCallback(sa.ApplicationID)
	}
}

// notifyRMAllocationReleased send an allocation release event to the RM to if the event handler is configured
// and at least one allocation has been released.
// No locking must be called while holding the lock
func (sa *Application) notifyRMAllocationReleased(released []*Allocation, terminationType si.TerminationType, message string) {
	// only generate event if needed
	if len(released) == 0 || sa.rmEventHandler == nil {
		return
	}
	c := make(chan *rmevent.Result)
	releaseEvent := &rmevent.RMReleaseAllocationEvent{
		ReleasedAllocations: make([]*si.AllocationRelease, 0),
		RmID:                sa.rmID,
		Channel:             c,
	}
	for _, alloc := range released {
		releaseEvent.ReleasedAllocations = append(releaseEvent.ReleasedAllocations, &si.AllocationRelease{
			ApplicationID:   alloc.GetApplicationID(),
			PartitionName:   sa.Partition,
			AllocationKey:   alloc.GetAllocationKey(),
			TerminationType: terminationType,
			Message:         message,
		})
	}
	sa.rmEventHandler.HandleEvent(releaseEvent)
	// Wait from channel
	result := <-c
	if result.Succeeded {
		log.Log(log.SchedApplication).Debug("Successfully synced shim on released allocations. response: " + result.Reason)
	} else {
		log.Log(log.SchedApplication).Info("failed to sync shim on released allocations")
	}
}

// notifyRMAllocationAskReleased send an ask release event to the RM to if the event handler is configured
// and at least one ask has been released.
// No locking must be called while holding the lock
func (sa *Application) notifyRMAllocationAskReleased(released []*Allocation, terminationType si.TerminationType, message string) {
	// only generate event if needed
	if len(released) == 0 || sa.rmEventHandler == nil {
		return
	}
	releaseEvent := &rmevent.RMReleaseAllocationAskEvent{
		ReleasedAllocationAsks: make([]*si.AllocationAskRelease, 0),
		RmID:                   sa.rmID,
	}
	for _, alloc := range released {
		releaseEvent.ReleasedAllocationAsks = append(releaseEvent.ReleasedAllocationAsks, &si.AllocationAskRelease{
			ApplicationID:   alloc.GetApplicationID(),
			PartitionName:   common.GetPartitionNameWithoutClusterID(sa.Partition),
			AllocationKey:   alloc.GetAllocationKey(),
			TerminationType: terminationType,
			Message:         message,
		})
	}
	sa.rmEventHandler.HandleEvent(releaseEvent)
}

func (sa *Application) IsAllocationAssignedToApp(alloc *Allocation) bool {
	sa.RLock()
	defer sa.RUnlock()
	_, ok := sa.allocations[alloc.GetAllocationKey()]
	return ok
}

func (sa *Application) GetRejectedMessage() string {
	sa.RLock()
	defer sa.RUnlock()
	return sa.rejectedMessage
}

func (sa *Application) addPlaceholderData(ask *Allocation) {
	if sa.placeholderData == nil {
		sa.placeholderData = make(map[string]*PlaceholderData)
	}
	taskGroupName := ask.GetTaskGroup()
	if _, ok := sa.placeholderData[taskGroupName]; !ok {
		sa.placeholderData[taskGroupName] = &PlaceholderData{
			TaskGroupName: taskGroupName,
			MinResource:   ask.GetAllocatedResource().Clone(),
		}
	}
	sa.placeholderData[taskGroupName].Count++
}

func (sa *Application) GetAllPlaceholderData() []*PlaceholderData {
	sa.RLock()
	defer sa.RUnlock()
	var placeholders []*PlaceholderData
	for _, taskGroup := range sa.placeholderData {
		placeholders = append(placeholders, taskGroup)
	}
	return placeholders
}

func (sa *Application) GetAskMaxPriority() int32 {
	sa.RLock()
	defer sa.RUnlock()
	return sa.askMaxPriority
}

func (sa *Application) cleanupAsks() {
	sa.requests = make(map[string]*Allocation)
	sa.sortedRequests = nil
}

func (sa *Application) cleanupTrackedResource() {
	sa.usedResource = nil
	sa.placeholderResource = nil
	sa.preemptedResource = nil
}

func (sa *Application) CleanupTrackedResource() {
	sa.Lock()
	defer sa.Unlock()
	sa.cleanupTrackedResource()
}

func (sa *Application) LogAppSummary(rmID string) {
	if sa.startTime.IsZero() {
		return
	}
	appSummary := sa.GetApplicationSummary(rmID)
	appSummary.DoLogging()
	appSummary.ResourceUsage = nil
	appSummary.PreemptedResource = nil
	appSummary.PlaceholderResource = nil
}

func (sa *Application) HasPlaceholderAllocation() bool {
	sa.RLock()
	defer sa.RUnlock()
	return sa.hasPlaceholderAlloc
}

// SetCompletingTimeout should be used for testing only.
func SetCompletingTimeout(duration time.Duration) {
	completingTimeout = duration
}

// SetTimedOutPlaceholder should be used for testing only.
func (sa *Application) SetTimedOutPlaceholder(taskGroupName string, timedOut int64) {
	sa.Lock()
	defer sa.Unlock()
	if sa.placeholderData == nil {
		return
	}
	if _, ok := sa.placeholderData[taskGroupName]; ok {
		sa.placeholderData[taskGroupName].TimedOut = timedOut
	}
}

// getRateLimitedAppLog lazy initializes the application logger the first time is needed.
func getRateLimitedAppLog() *log.RateLimitedLogger {
	initAppLogOnce.Do(func() {
		rateLimitedAppLog = log.NewRateLimitedLogger(log.SchedApplication, time.Second)
	})
	return rateLimitedAppLog
}

func (sa *Application) updateRunnableStatus(runnableInQueue, runnableByUserLimit bool) {
	sa.Lock()
	defer sa.Unlock()
	if sa.runnableInQueue != runnableInQueue {
		if runnableInQueue {
			log.Log(log.SchedApplication).Info("Application is now runnable in queue",
				zap.String("appID", sa.ApplicationID),
				zap.String("queue", sa.queuePath))
			sa.appEvents.SendAppRunnableInQueueEvent(sa.ApplicationID)
		} else {
			log.Log(log.SchedApplication).Info("Maximum number of running applications reached the queue limit",
				zap.String("appID", sa.ApplicationID),
				zap.String("queue", sa.queuePath))
			sa.appEvents.SendAppNotRunnableInQueueEvent(sa.ApplicationID)
		}
	}
	sa.runnableInQueue = runnableInQueue

	if sa.runnableByUserLimit != runnableByUserLimit {
		if runnableByUserLimit {
			log.Log(log.SchedApplication).Info("Application is now runnable based on user/group quota",
				zap.String("appID", sa.ApplicationID),
				zap.String("queue", sa.queuePath),
				zap.String("user", sa.user.User),
				zap.Strings("groups", sa.user.Groups))
			sa.appEvents.SendAppRunnableQuotaEvent(sa.ApplicationID)
		} else {
			log.Log(log.SchedApplication).Info("Maximum number of running applications reached the user/group limit",
				zap.String("appID", sa.ApplicationID),
				zap.String("queue", sa.queuePath),
				zap.String("user", sa.user.User),
				zap.Strings("groups", sa.user.Groups))
			sa.appEvents.SendAppNotRunnableQuotaEvent(sa.ApplicationID)
		}
	}
	sa.runnableByUserLimit = runnableByUserLimit
}

// GetGuaranteedResource returns the guaranteed resource that is set in the application tags
func (sa *Application) GetGuaranteedResource() *resources.Resource {
	return sa.getResourceFromTags(siCommon.AppTagNamespaceResourceGuaranteed)
}

// GetMaxResource returns the max resource that is set in the application tags
func (sa *Application) GetMaxResource() *resources.Resource {
	return sa.getResourceFromTags(siCommon.AppTagNamespaceResourceQuota)
}

func (sa *Application) getResourceFromTags(tag string) *resources.Resource {
	value := sa.GetTag(tag)
	if value == "" {
		return nil
	}

	resource, err := resources.NewResourceFromString(value)
	if err != nil {
		log.Log(log.SchedQueue).Warn("application resource conversion failure",
			zap.String("tag", tag),
			zap.String("json string", value),
			zap.Error(err))
	} else if !resources.StrictlyGreaterThanZero(resource) {
		log.Log(log.SchedQueue).Warn("resource quantities should be greater than zero",
			zap.Stringer("resource", resource))
		resource = nil
	}

	return resource
}<|MERGE_RESOLUTION|>--- conflicted
+++ resolved
@@ -1158,21 +1158,7 @@
 			node := getNodeFn(ph.GetNodeID())
 			// got the node run same checks as for reservation (all but fits)
 			// resource usage should not change anyway between placeholder and real one at this point
-<<<<<<< HEAD
 			if node != nil && node.preReserveConditions(request) == nil {
-				alloc := NewAllocation(node.NodeID, request)
-				// double link to make it easier to find
-				// alloc (the real one) releases points to the placeholder in the releases list
-				alloc.SetRelease(ph)
-				// placeholder point to the real one in the releases list
-				ph.SetRelease(alloc)
-
-				result := newReplacedAllocationResult(node.NodeID, request, alloc)
-				// mark placeholder as released
-				ph.SetReleased(true)
-=======
-			if node != nil && node.preReserveConditions(request) {
->>>>>>> e36793f3
 				_, err := sa.allocateAsk(request)
 				if err != nil {
 					log.Log(log.SchedApplication).Warn("allocation of ask failed unexpectedly",
@@ -1520,11 +1506,7 @@
 }
 
 // Try allocating on one specific node
-<<<<<<< HEAD
-func (sa *Application) tryNode(node *Node, ask *AllocationAsk) (*AllocationResult, error) {
-=======
-func (sa *Application) tryNode(node *Node, ask *Allocation) *AllocationResult {
->>>>>>> e36793f3
+func (sa *Application) tryNode(node *Node, ask *Allocation) (*AllocationResult, error) {
 	toAllocate := ask.GetAllocatedResource()
 	// create the key for the reservation
 	if !node.preAllocateCheck(toAllocate, reservationKey(nil, sa, ask)) {
@@ -1542,13 +1524,8 @@
 			log.Log(log.SchedApplication).DPanic("queue update failed unexpectedly",
 				zap.Error(err))
 			// revert the node update
-<<<<<<< HEAD
-			node.RemoveAllocation(alloc.GetAllocationKey())
+			node.RemoveAllocation(ask.GetAllocationKey())
 			return nil, nil
-=======
-			node.RemoveAllocation(ask.GetAllocationKey())
-			return nil
->>>>>>> e36793f3
 		}
 		// mark this ask as allocated
 		_, err := sa.allocateAsk(ask)
@@ -1557,15 +1534,9 @@
 				zap.Error(err))
 		}
 		// all is OK, last update for the app
-<<<<<<< HEAD
-		result := newAllocatedAllocationResult(node.NodeID, ask, alloc)
-		sa.addAllocationInternal(result.ResultType, alloc)
-		return result, nil
-=======
 		result := newAllocatedAllocationResult(node.NodeID, ask)
 		sa.addAllocationInternal(result.ResultType, ask)
-		return result
->>>>>>> e36793f3
+		return result, nil
 	}
 	return nil, nil
 }
