--- conflicted
+++ resolved
@@ -2557,22 +2557,6 @@
 	assert.Equal(t, si.EventRecord_APP_NEW, record.EventChangeDetail, "incorrect change detail, expected none")
 }
 
-<<<<<<< HEAD
-func TestQueueSetMaxRunningApps(t *testing.T) {
-	queue := &Queue{}
-	maxApps := uint64(10)
-
-	queue.SetMaxRunningApps(maxApps)
-	assert.Equal(t, maxApps, queue.maxRunningApps)
-
-	queue = nil
-	queue.SetMaxRunningApps(maxApps)
-	defer func() {
-		if r := recover(); r != nil {
-			t.Fatal("panic on nil queue setMaxRunningApps")
-		}
-	}()
-=======
 func TestQueue_allocatedResFits(t *testing.T) {
 	const first = "first"
 	const second = "second"
@@ -2609,5 +2593,20 @@
 			assert.Equal(t, root.allocatedResFits(change), tt.want, "allocatedResFits incorrect state returned")
 		})
 	}
->>>>>>> dfc9e48d
+}
+
+func TestQueueSetMaxRunningApps(t *testing.T) {
+	queue := &Queue{}
+	maxApps := uint64(10)
+
+	queue.SetMaxRunningApps(maxApps)
+	assert.Equal(t, maxApps, queue.maxRunningApps)
+
+	queue = nil
+	queue.SetMaxRunningApps(maxApps)
+	defer func() {
+		if r := recover(); r != nil {
+			t.Fatal("panic on nil queue setMaxRunningApps")
+		}
+	}()
 }