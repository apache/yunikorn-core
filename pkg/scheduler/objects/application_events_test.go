/*
 Licensed to the Apache Software Foundation (ASF) under one
 or more contributor license agreements.  See the NOTICE file
 distributed with this work for additional information
 regarding copyright ownership.  The ASF licenses this file
 to you under the Apache License, Version 2.0 (the
 "License"); you may not use this file except in compliance
 with the License.  You may obtain a copy of the License at

     http://www.apache.org/licenses/LICENSE-2.0

 Unless required by applicable law or agreed to in writing, software
 distributed under the License is distributed on an "AS IS" BASIS,
 WITHOUT WARRANTIES OR CONDITIONS OF ANY KIND, either express or implied.
 See the License for the specific language governing permissions and
 limitations under the License.
*/

package objects

import (
	"testing"

	"gotest.tools/v3/assert"

	"github.com/apache/yunikorn-core/pkg/common"
	"github.com/apache/yunikorn-scheduler-interface/lib/go/si"
)

<<<<<<< HEAD
type EventSystemMock struct {
	events []*si.EventRecord
}

func (m *EventSystemMock) AddEvent(event *si.EventRecord) {
	m.events = append(m.events, event)
}

func (m *EventSystemMock) StartService() {}

func (m *EventSystemMock) Stop() {}

func (m *EventSystemMock) Reset() {
	m.events = make([]*si.EventRecord, 0)
}

func newEventSystemMock() *EventSystemMock {
	return &EventSystemMock{events: make([]*si.EventRecord, 0)}
}

=======
>>>>>>> b11eb14e
func TestSendAppDoesNotFitEvent(t *testing.T) {
	app := &Application{
		queuePath: "root.test",
	}

	// not enabled
	evt := newApplicationEvents(app, nil)
	assert.Assert(t, evt.eventSystem == nil, "event system should be nil")
	assert.Assert(t, !evt.enabled, "event system should be disabled")
	evt.sendAppDoesNotFitEvent(&AllocationAsk{})

	// enabled
	mock := newEventSystemMock()
	evt = newApplicationEvents(app, mock)
	assert.Assert(t, evt.eventSystem != nil, "event system should not be nil")
	assert.Assert(t, evt.enabled, "event system should be enabled")
	evt.sendAppDoesNotFitEvent(&AllocationAsk{
		applicationID: appID0,
		allocationKey: aKey,
	})
	assert.Equal(t, 1, len(mock.events), "event was not generated")
}

func TestSendPlaceholderLargerEvent(t *testing.T) {
	app := &Application{
		queuePath: "root.test",
	}

	// not enabled
	evt := newApplicationEvents(app, nil)
	assert.Assert(t, evt.eventSystem == nil, "event system should be nil")
	assert.Assert(t, !evt.enabled, "event system should be disabled")
	evt.sendPlaceholderLargerEvent(&Allocation{}, &AllocationAsk{})

	// enabled
	mock := newEventSystemMock()
	evt = newApplicationEvents(app, mock)
	assert.Assert(t, evt.eventSystem != nil, "event system should not be nil")
	assert.Assert(t, evt.enabled, "event system should be enabled")
	evt.sendPlaceholderLargerEvent(&Allocation{
		allocationKey: aKey,
	}, &AllocationAsk{
		applicationID: appID0,
		allocationKey: aKey,
	})
	assert.Equal(t, 1, len(mock.events), "event was not generated")
}

func TestSendNewAllocationEvent(t *testing.T) {
	app := &Application{
		ApplicationID: appID0,
		queuePath:     "root.test",
	}

	// not enabled
	evt := newApplicationEvents(app, nil)
	assert.Assert(t, evt.eventSystem == nil, "event system should be nil")
	assert.Assert(t, !evt.enabled, "event system should be disabled")
	evt.sendNewAllocationEvent(&Allocation{})

	// enabled
	mock := newEventSystemMock()
	evt = newApplicationEvents(app, mock)
	assert.Assert(t, evt.eventSystem != nil, "event system should not be nil")
	assert.Assert(t, evt.enabled, "event system should be enabled")
	evt.sendNewAllocationEvent(&Allocation{
		applicationID: appID0,
		allocationKey: aKey,
		uuid:          aUUID,
	})
	assert.Equal(t, 1, len(mock.events), "event was not generated")
	assert.Equal(t, si.EventRecord_APP, mock.events[0].Type, "event type is not expected")
	assert.Equal(t, si.EventRecord_ADD, mock.events[0].EventChangeType, "event change type is not expected")
	assert.Equal(t, si.EventRecord_APP_ALLOC, mock.events[0].EventChangeDetail, "event change detail is not expected")
	assert.Equal(t, appID0, mock.events[0].ObjectID, "event object id is not expected")
	assert.Equal(t, aUUID, mock.events[0].ReferenceID, "event reference id is not expected")
	assert.Equal(t, common.Empty, mock.events[0].Message, "message is not expected")
}

func TestSendNewAskEvent(t *testing.T) {
	app := &Application{
		ApplicationID: appID0,
		queuePath:     "root.test",
	}

	// not enabled
	evt := newApplicationEvents(app, nil)
	assert.Assert(t, evt.eventSystem == nil, "event system should be nil")
	assert.Assert(t, !evt.enabled, "event system should be disabled")
	evt.sendNewAskEvent(&AllocationAsk{})

	// enabled
	mock := newEventSystemMock()
	evt = newApplicationEvents(app, mock)
	assert.Assert(t, evt.eventSystem != nil, "event system should not be nil")
	assert.Assert(t, evt.enabled, "event system should be enabled")
	evt.sendNewAskEvent(&AllocationAsk{
		applicationID: appID0,
		allocationKey: aKey,
	})
	assert.Equal(t, 1, len(mock.events), "event was not generated")
	assert.Equal(t, si.EventRecord_APP, mock.events[0].Type, "event type is not expected")
	assert.Equal(t, si.EventRecord_ADD, mock.events[0].EventChangeType, "event change type is not expected")
	assert.Equal(t, si.EventRecord_APP_REQUEST, mock.events[0].EventChangeDetail, "event change detail is not expected")
	assert.Equal(t, appID0, mock.events[0].ObjectID, "event object id is not expected")
	assert.Equal(t, aKey, mock.events[0].ReferenceID, "event reference id is not expected")
	assert.Equal(t, common.Empty, mock.events[0].Message, "message is not expected")
}

func TestSendRemoveAllocationEvent(t *testing.T) {
	app := &Application{
		ApplicationID: appID0,
		queuePath:     "root.test",
	}

	testCases := []struct {
		name                 string
		eventSystemMock      *EventSystemMock
		terminationType      si.TerminationType
		allocation           *Allocation
		expectedEventCnt     int
		expectedType         si.EventRecord_Type
		expectedChangeType   si.EventRecord_ChangeType
		expectedChangeDetail si.EventRecord_ChangeDetail
		expectedObjectID     string
		expectedReferenceID  string
	}{
		{
			name:            "disabled event system",
			eventSystemMock: nil,
			terminationType: si.TerminationType_UNKNOWN_TERMINATION_TYPE,
			allocation:      &Allocation{},
		},
		{
			name:                 "remove allocation cause of node removal",
			eventSystemMock:      newEventSystemMock(),
			terminationType:      si.TerminationType_UNKNOWN_TERMINATION_TYPE,
			allocation:           &Allocation{applicationID: appID0, allocationKey: aKey, uuid: aUUID},
			expectedEventCnt:     1,
			expectedType:         si.EventRecord_APP,
			expectedChangeType:   si.EventRecord_REMOVE,
			expectedChangeDetail: si.EventRecord_ALLOC_NODEREMOVED,
			expectedObjectID:     appID0,
			expectedReferenceID:  aUUID,
		},
		{
			name:                 "remove allocation cause of resource manager cancel",
			eventSystemMock:      newEventSystemMock(),
			terminationType:      si.TerminationType_STOPPED_BY_RM,
			allocation:           &Allocation{applicationID: appID0, allocationKey: aKey, uuid: aUUID},
			expectedEventCnt:     1,
			expectedType:         si.EventRecord_APP,
			expectedChangeType:   si.EventRecord_REMOVE,
			expectedChangeDetail: si.EventRecord_ALLOC_CANCEL,
			expectedObjectID:     appID0,
			expectedReferenceID:  aUUID,
		},
		{
			name:                 "remove allocation cause of timeout",
			eventSystemMock:      newEventSystemMock(),
			terminationType:      si.TerminationType_TIMEOUT,
			allocation:           &Allocation{applicationID: appID0, allocationKey: aKey, uuid: aUUID},
			expectedEventCnt:     1,
			expectedType:         si.EventRecord_APP,
			expectedChangeType:   si.EventRecord_REMOVE,
			expectedChangeDetail: si.EventRecord_ALLOC_TIMEOUT,
			expectedObjectID:     appID0,
			expectedReferenceID:  aUUID,
		},
		{
			name:                 "remove allocation cause of preemption",
			eventSystemMock:      newEventSystemMock(),
			terminationType:      si.TerminationType_PREEMPTED_BY_SCHEDULER,
			allocation:           &Allocation{applicationID: appID0, allocationKey: aKey, uuid: aUUID},
			expectedEventCnt:     1,
			expectedType:         si.EventRecord_APP,
			expectedChangeType:   si.EventRecord_REMOVE,
			expectedChangeDetail: si.EventRecord_ALLOC_PREEMPT,
			expectedObjectID:     appID0,
			expectedReferenceID:  aUUID,
		},
		{
			name:                 "remove allocation cause of replacement",
			eventSystemMock:      newEventSystemMock(),
			terminationType:      si.TerminationType_PLACEHOLDER_REPLACED,
			allocation:           &Allocation{applicationID: appID0, allocationKey: aKey, uuid: aUUID},
			expectedEventCnt:     1,
			expectedType:         si.EventRecord_APP,
			expectedChangeType:   si.EventRecord_REMOVE,
			expectedChangeDetail: si.EventRecord_ALLOC_REPLACED,
			expectedObjectID:     appID0,
			expectedReferenceID:  aUUID,
		},
	}
	for _, testCase := range testCases {
		t.Run(testCase.name, func(t *testing.T) {
			if testCase.eventSystemMock == nil {
				evt := newApplicationEvents(app, nil)
				assert.Assert(t, evt.eventSystem == nil, "event system should be nil")
				assert.Assert(t, !evt.enabled, "event system should be disabled")
				evt.sendRemoveAllocationEvent(testCase.allocation, testCase.terminationType)
			} else {
				evt := newApplicationEvents(app, testCase.eventSystemMock)
				assert.Assert(t, evt.eventSystem != nil, "event system should not be nil")
				assert.Assert(t, evt.enabled, "event system should be enabled")
				evt.sendRemoveAllocationEvent(testCase.allocation, testCase.terminationType)
				assert.Equal(t, testCase.expectedEventCnt, len(testCase.eventSystemMock.events), "event was not generated")
				assert.Equal(t, testCase.expectedType, testCase.eventSystemMock.events[0].Type, "event type is not expected")
				assert.Equal(t, testCase.expectedChangeType, testCase.eventSystemMock.events[0].EventChangeType, "event change type is not expected")
				assert.Equal(t, testCase.expectedChangeDetail, testCase.eventSystemMock.events[0].EventChangeDetail, "event change detail is not expected")
				assert.Equal(t, testCase.expectedObjectID, testCase.eventSystemMock.events[0].ObjectID, "event object id is not expected")
				assert.Equal(t, testCase.expectedReferenceID, testCase.eventSystemMock.events[0].ReferenceID, "event reference id is not expected")
				assert.Equal(t, common.Empty, testCase.eventSystemMock.events[0].Message, "message is not expected")
			}
		})
	}
}

func TestSendRemoveAskEvent(t *testing.T) {
	app := &Application{
		ApplicationID: appID0,
		queuePath:     "root.test",
	}
	ask := &AllocationAsk{
		applicationID: appID0,
		allocationKey: aKey}

	// not enabled
	evt := newApplicationEvents(app, nil)
	assert.Assert(t, evt.eventSystem == nil, "event system should be nil")
	assert.Assert(t, !evt.enabled, "event system should be disabled")
	evt.sendRemoveAskEvent(ask, si.EventRecord_REQUEST_CANCEL)

	// enabled
	mockEvents := newEventSystemMock()
	appEvents := newApplicationEvents(app, mockEvents)

	appEvents.sendRemoveAskEvent(ask, si.EventRecord_REQUEST_CANCEL)
	event := mockEvents.events[0]
	assert.Equal(t, si.EventRecord_APP, event.Type)
	assert.Equal(t, si.EventRecord_REMOVE, event.EventChangeType)
	assert.Equal(t, si.EventRecord_REQUEST_CANCEL, event.EventChangeDetail)
	assert.Equal(t, "app-0", event.ObjectID)
	assert.Equal(t, "alloc-1", event.ReferenceID)
	assert.Equal(t, "", event.Message)

	mockEvents.Reset()
	appEvents.sendRemoveAskEvent(ask, si.EventRecord_REQUEST_TIMEOUT)
	event = mockEvents.events[0]
	assert.Equal(t, si.EventRecord_APP, event.Type)
	assert.Equal(t, si.EventRecord_REMOVE, event.EventChangeType)
	assert.Equal(t, si.EventRecord_REQUEST_TIMEOUT, event.EventChangeDetail)
	assert.Equal(t, "app-0", event.ObjectID)
	assert.Equal(t, "alloc-1", event.ReferenceID)
	assert.Equal(t, "", event.Message)
}<|MERGE_RESOLUTION|>--- conflicted
+++ resolved
@@ -27,29 +27,6 @@
 	"github.com/apache/yunikorn-scheduler-interface/lib/go/si"
 )
 
-<<<<<<< HEAD
-type EventSystemMock struct {
-	events []*si.EventRecord
-}
-
-func (m *EventSystemMock) AddEvent(event *si.EventRecord) {
-	m.events = append(m.events, event)
-}
-
-func (m *EventSystemMock) StartService() {}
-
-func (m *EventSystemMock) Stop() {}
-
-func (m *EventSystemMock) Reset() {
-	m.events = make([]*si.EventRecord, 0)
-}
-
-func newEventSystemMock() *EventSystemMock {
-	return &EventSystemMock{events: make([]*si.EventRecord, 0)}
-}
-
-=======
->>>>>>> b11eb14e
 func TestSendAppDoesNotFitEvent(t *testing.T) {
 	app := &Application{
 		queuePath: "root.test",
