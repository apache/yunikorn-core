/*
 Licensed to the Apache Software Foundation (ASF) under one
 or more contributor license agreements.  See the NOTICE file
 distributed with this work for additional information
 regarding copyright ownership.  The ASF licenses this file
 to you under the Apache License, Version 2.0 (the
 "License"); you may not use this file except in compliance
 with the License.  You may obtain a copy of the License at

     http://www.apache.org/licenses/LICENSE-2.0

 Unless required by applicable law or agreed to in writing, software
 distributed under the License is distributed on an "AS IS" BASIS,
 WITHOUT WARRANTIES OR CONDITIONS OF ANY KIND, either express or implied.
 See the License for the specific language governing permissions and
 limitations under the License.
*/

package objects

import (
	"context"
	"fmt"
	"github.com/apache/yunikorn-scheduler-interface/lib/go/common"
	"strconv"
	"strings"
	"sync"
	"time"

	"github.com/looplab/fsm"
	"go.uber.org/zap"

	"github.com/apache/yunikorn-core/pkg/common/configs"
	"github.com/apache/yunikorn-core/pkg/common/resources"
	"github.com/apache/yunikorn-core/pkg/common/security"
	"github.com/apache/yunikorn-core/pkg/log"
	"github.com/apache/yunikorn-core/pkg/metrics"
	"github.com/apache/yunikorn-core/pkg/scheduler/objects/template"
	"github.com/apache/yunikorn-core/pkg/scheduler/policies"
	"github.com/apache/yunikorn-core/pkg/webservice/dao"
)

var (
	maxPreemptionsPerQueue = 10 // maximum number of asks to attempt to preempt for in a single queue
)

// Queue structure inside Scheduler
type Queue struct {
	QueuePath string // Fully qualified path for the queue
	Name      string // Queue name as in the config etc.

	// Private fields need protection
	sortType            policies.SortPolicy       // How applications (leaf) or queues (parents) are sorted
	children            map[string]*Queue         // Only for direct children, parent queue only
	childPriorities     map[string]int32          // cached priorities for child queues
	applications        map[string]*Application   // only for leaf queue
	appPriorities       map[string]int32          // cached priorities for application
	reservedApps        map[string]int            // applications reserved within this queue, with reservation count
	parent              *Queue                    // link back to the parent in the scheduler
	pending             *resources.Resource       // pending resource for the apps in the queue
	allocatedResource   *resources.Resource       // allocated resource for the apps in the queue
	preemptingResource  *resources.Resource       // preempting resource for the apps in the queue
	prioritySortEnabled bool                      // whether priority is used for request sorting
	priorityPolicy      policies.PriorityPolicy   // priority policy
	priorityOffset      int32                     // priority offset for this queue relative to others
	preemptionPolicy    policies.PreemptionPolicy // preemption policy
	preemptionDelay     time.Duration             // time before preemption is considered
	currentPriority     int32                     // the current scheduling priority of this queue

	// The queue properties should be treated as immutable the value is a merge of the
	// parent properties with the config for this queue only manipulated during creation
	// of the queue or via a queue configuration update.
	properties             map[string]string
	adminACL               security.ACL        // admin ACL
	submitACL              security.ACL        // submit ACL
	maxResource            *resources.Resource // When not set, max = nil
	guaranteedResource     *resources.Resource // When not set, Guaranteed == 0
	isLeaf                 bool                // this is a leaf queue or not (i.e. parent)
	isManaged              bool                // queue is part of the config, not auto created
	stateMachine           *fsm.FSM            // the state of the queue for scheduling
	stateTime              time.Time           // last time the state was updated (needed for cleanup)
	maxRunningApps         uint64
	runningApps            uint64
	allocatingAcceptedApps map[string]bool
	template               *template.Template

	sync.RWMutex
}

// newBlankQueue creates a new empty queue objects with all values initialised.
func newBlankQueue() *Queue {
	return &Queue{
		children:               make(map[string]*Queue),
		childPriorities:        make(map[string]int32),
		applications:           make(map[string]*Application),
		appPriorities:          make(map[string]int32),
		reservedApps:           make(map[string]int),
		allocatingAcceptedApps: make(map[string]bool),
		properties:             make(map[string]string),
		stateMachine:           NewObjectState(),
		allocatedResource:      resources.NewResource(),
		preemptingResource:     resources.NewResource(),
		pending:                resources.NewResource(),
		currentPriority:        configs.MinPriority,
		prioritySortEnabled:    true,
		preemptionDelay:        configs.DefaultPreemptionDelay,
		preemptionPolicy:       policies.DefaultPreemptionPolicy,
	}
}

// NewConfiguredQueue creates a new queue from scratch based on the configuration
// lock free as it cannot be referenced yet
func NewConfiguredQueue(conf configs.QueueConfig, parent *Queue) (*Queue, error) {
	sq := newBlankQueue()
	sq.Name = strings.ToLower(conf.Name)
	sq.QueuePath = strings.ToLower(conf.Name)
	sq.parent = parent
	sq.isManaged = true
	sq.maxRunningApps = conf.MaxApplications

	// update the properties
	if err := sq.applyConf(conf); err != nil {
		return nil, fmt.Errorf("configured queue creation failed: %w", err)
	}

	// add to the parent, we might have an overall lock already
	// still need to make sure we lock the parent so we do not interfere with scheduling
	if parent != nil {
		sq.QueuePath = parent.QueuePath + configs.DOT + sq.Name
		err := parent.addChildQueue(sq)
		if err != nil {
			return nil, fmt.Errorf("configured queue creation failed: %w", err)
		}
		// pull the properties from the parent that should be set on the child
		sq.mergeProperties(parent.getProperties(), conf.Properties)
	}
	sq.UpdateQueueProperties()

	log.Log(log.SchedQueue).Info("configured queue added to scheduler",
		zap.String("queueName", sq.QueuePath))

	return sq, nil
}

// NewDynamicQueue creates a new queue to be added to the system based on the placement rules
// A dynamically added queue can never be the root queue so parent must be set
// lock free as it cannot be referenced yet
func NewDynamicQueue(name string, leaf bool, parent *Queue) (*Queue, error) {
	// fail without a parent
	if parent == nil {
		return nil, fmt.Errorf("dynamic queue can not be added without parent: %s", name)
	}
	// name might not be checked do it here
	if !configs.QueueNameRegExp.MatchString(name) {
		return nil, fmt.Errorf("invalid queue name '%s', a name must only have alphanumeric characters, - or _, and be no longer than 64 characters", name)
	}
	sq := newBlankQueue()
	sq.Name = strings.ToLower(name)
	sq.QueuePath = parent.QueuePath + configs.DOT + sq.Name
	sq.parent = parent
	sq.isManaged = false
	sq.isLeaf = leaf

	// add to the parent, we might have a partition lock already
	// still need to make sure we lock the parent so we do not interfere with scheduling
	err := parent.addChildQueue(sq)
	if err != nil {
		return nil, fmt.Errorf("dynamic queue creation failed: %w", err)
	}

	sq.UpdateQueueProperties()
	log.Log(log.SchedQueue).Info("dynamic queue added to scheduler",
		zap.String("queueName", sq.QueuePath))

	return sq, nil
}

// applyTemplate uses input template to initialize properties, maxResource, and guaranteedResource
func (sq *Queue) applyTemplate(childTemplate *template.Template) {
	sq.properties = childTemplate.GetProperties()
	// the resources in template are already checked
	sq.guaranteedResource = childTemplate.GetGuaranteedResource()
	sq.maxResource = childTemplate.GetMaxResource()
	// update metrics for guaranteed and max resource
	sq.updateGuaranteedResourceMetrics()
	sq.updateMaxResourceMetrics()
}

// getProperties returns a copy of the properties for this queue
// Will never return a nil, can return an empty map.
func (sq *Queue) getProperties() map[string]string {
	sq.Lock()
	defer sq.Unlock()
	props := make(map[string]string)
	for key, value := range sq.properties {
		props[key] = value
	}
	return props
}

// mergeProperties merges the properties from the parent queue and the config in the set from new queue
// lock free call
func (sq *Queue) mergeProperties(parent, config map[string]string) {
	// clean out all existing values (handles update case)
	sq.properties = make(map[string]string)
	// Set the parent properties
	if len(parent) != 0 {
		for key, value := range parent {
			sq.properties[key] = filterParentProperty(key, value)
		}
	}
	// merge the config properties
	if len(config) > 0 {
		for key, value := range config {
			sq.properties[key] = value
		}
	}
}

func preemptionDelay(value string) (time.Duration, error) {
	result, err := time.ParseDuration(value)
	if err != nil {
		return configs.DefaultPreemptionDelay, err
	}
	if int64(result) <= int64(0) {
		return configs.DefaultPreemptionDelay, fmt.Errorf("%s must be positive: %s", configs.PreemptionDelay, value)
	}
	return result, nil
}

func priorityOffset(value string) (int32, error) {
	intValue, err := strconv.ParseInt(value, 10, 32)
	if err != nil {
		return 0, err
	}
	return int32(intValue), nil
}

func applicationSortPriorityEnabled(value string) (bool, error) {
	switch strings.ToLower(value) {
	case configs.ApplicationSortPriorityEnabled:
		return true, nil
	case configs.ApplicationSortPriorityDisabled:
		return false, nil
	default:
		return true, fmt.Errorf("unknown %s value: %s", configs.ApplicationSortPriority, value)
	}
}

// filterParentProperty modifies values from parent queues where necessary
func filterParentProperty(key string, value string) string {
	switch key {
	case configs.PriorityPolicy:
		// default is always used unless explicitly specified
		return policies.DefaultPriorityPolicy.String()
	case configs.PriorityOffset:
		// priority offsets are not inherited as they are additive
		return "0"
	case configs.PreemptionPolicy:
		// only 'disabled' should be allowed to propagate
		if pol, err := policies.PreemptionPolicyFromString(value); err != nil || pol != policies.DisabledPreemptionPolicy {
			return policies.DefaultPreemptionPolicy.String()
		}
	}
	return value
}

// ApplyConf is the locked version of applyConf
func (sq *Queue) ApplyConf(conf configs.QueueConfig) error {
	sq.Lock()
	defer sq.Unlock()
	return sq.applyConf(conf)
}

// applyConf applies all the properties to the queue from the config.
// lock free call, must be called holding the queue lock or during create only
func (sq *Queue) applyConf(conf configs.QueueConfig) error {
	// Set the ACLs
	var err error
	sq.submitACL, err = security.NewACL(conf.SubmitACL)
	if err != nil {
		log.Log(log.SchedQueue).Error("parsing submit ACL failed this should not happen",
			zap.Error(err))
		return err
	}
	sq.adminACL, err = security.NewACL(conf.AdminACL)
	if err != nil {
		log.Log(log.SchedQueue).Error("parsing admin ACL failed this should not happen",
			zap.Error(err))
		return err
	}
	// Change from unmanaged to managed
	if !sq.isManaged {
		log.Log(log.SchedQueue).Info("changed dynamic queue to managed",
			zap.String("queue", sq.QueuePath))
		sq.isManaged = true
	}

	sq.isLeaf = !conf.Parent
	// Make sure the parent flag is set correctly: config might expect auto parent type creation
	if len(conf.Queues) > 0 {
		sq.isLeaf = false
	}

	if !sq.isLeaf {
		if err = sq.setTemplate(conf.ChildTemplate); err != nil {
			return nil
		}
	}

	// Load the max & guaranteed resources for all but the root queue
	if sq.Name != configs.RootQueue {
		if err = sq.setResources(conf.Resources); err != nil {
			return err
		}
	}

	sq.properties = conf.Properties
	return nil
}

// setResources sets the maxResource and guaranteedResource of the queue from the config.
func (sq *Queue) setResources(resource configs.Resources) error {
	maxResource, err := resources.NewResourceFromConf(resource.Max)
	if err != nil {
		log.Log(log.SchedQueue).Error("parsing failed on max resources this should not happen",
			zap.Error(err))
		return err
	}

	var guaranteedResource *resources.Resource
	guaranteedResource, err = resources.NewResourceFromConf(resource.Guaranteed)
	if err != nil {
		log.Log(log.SchedQueue).Error("parsing failed on guaranteed resources this should not happen",
			zap.Error(err))
		return err
	}

	if resources.StrictlyGreaterThanZero(maxResource) {
		sq.maxResource = maxResource
		sq.updateMaxResourceMetrics()
	} else {
		log.Log(log.SchedQueue).Debug("max resources setting ignored: cannot set zero max resources")
	}

	if resources.StrictlyGreaterThanZero(guaranteedResource) {
		sq.guaranteedResource = guaranteedResource
		sq.updateGuaranteedResourceMetrics()
	} else {
		log.Log(log.SchedQueue).Debug("guaranteed resources setting ignored: cannot set zero max resources")
	}

	return nil
}

// setTemplate sets the template on the queue based on the config.
// lock free call, must be called holding the queue lock or during create only
func (sq *Queue) setTemplate(conf configs.ChildTemplate) error {
	t, err := template.FromConf(&conf)
	if err != nil {
		return err
	}
	sq.template = t
	return nil
}

// UpdateQueueProperties updates the queue properties defined as text
func (sq *Queue) UpdateQueueProperties() {
	sq.Lock()
	defer sq.Unlock()

	if !sq.isLeaf {
		// set the sorting type for parent queues
		sq.sortType = policies.FairSortPolicy
	}

	// walk over all properties and process
	var err error
	for key, value := range sq.properties {
		switch key {
		case configs.ApplicationSortPolicy:
			if sq.isLeaf {
				sq.sortType, err = policies.SortPolicyFromString(value)
				if err != nil {
					log.Log(log.SchedQueue).Debug("application sort property configuration error",
						zap.Error(err))
				}
				// if it is not defined default to fifo
				if sq.sortType == policies.Undefined {
					sq.sortType = policies.FifoSortPolicy
				}
			}
		case configs.ApplicationSortPriority:
			sq.prioritySortEnabled, err = applicationSortPriorityEnabled(value)
			if err != nil {
				log.Log(log.SchedQueue).Debug("queue application sort priority configuration error",
					zap.Error(err))
			}
		case configs.PriorityOffset:
			sq.priorityOffset, err = priorityOffset(value)
			if err != nil {
				log.Log(log.SchedQueue).Debug("queue priority offset configuration error",
					zap.Error(err))
			}
		case configs.PriorityPolicy:
			sq.priorityPolicy, err = policies.PriorityPolicyFromString(value)
			if err != nil {
				log.Log(log.SchedQueue).Debug("queue priority policy configuration error",
					zap.Error(err))
			}
		case configs.PreemptionPolicy:
			sq.preemptionPolicy, err = policies.PreemptionPolicyFromString(value)
			if err != nil {
				log.Log(log.SchedQueue).Debug("queue preemption policy configuration error",
					zap.Error(err))
			}
		case configs.PreemptionDelay:
			if sq.isLeaf {
				sq.preemptionDelay, err = preemptionDelay(value)
				if err != nil {
					log.Log(log.SchedQueue).Debug("preemption delay property configuration error",
						zap.Error(err))
				}
			}
		default:
			// skip unknown properties just log them
			log.Log(log.SchedQueue).Debug("queue property skipped",
				zap.String("key", key),
				zap.String("value", value))
		}
	}
}

// GetQueuePath returns the fully qualified path of this queue.
func (sq *Queue) GetQueuePath() string {
	sq.RLock()
	defer sq.RUnlock()
	return sq.QueuePath
}

// IsDraining returns true if the queue in Draining state.
// Existing applications will still be scheduled
// No new applications will be accepted.
func (sq *Queue) IsDraining() bool {
	return sq.stateMachine.Is(Draining.String())
}

// IsRunning returns true if the queue in Active state.
func (sq *Queue) IsRunning() bool {
	return sq.stateMachine.Is(Active.String())
}

// IsStopped returns true if the queue in Stopped state.
// The queue is skipped for scheduling in this state.
func (sq *Queue) IsStopped() bool {
	return sq.stateMachine.Is(Stopped.String())
}

// CurrentState returns the current state of the queue in string form.
func (sq *Queue) CurrentState() string {
	return sq.stateMachine.Current()
}

// handleQueueEvent processes the state event for the queue.
// The state machine handles the locking.
func (sq *Queue) handleQueueEvent(event ObjectEvent) error {
	err := sq.stateMachine.Event(context.Background(), event.String(), sq.QueuePath)
	// err is nil the state transition was done
	if err == nil {
		sq.stateTime = time.Now()
		return nil
	}
	// handle the same state transition not nil error (limit of fsm).
	if err.Error() == noTransition {
		return nil
	}
	return err
}

// GetAllocatedResource returns a clone of the allocated resources for this queue.
func (sq *Queue) GetAllocatedResource() *resources.Resource {
	sq.RLock()
	defer sq.RUnlock()
	return sq.allocatedResource.Clone()
}

// GetPreemptingResource returns a clone of the preempting resources for this queue.
func (sq *Queue) GetPreemptingResource() *resources.Resource {
	sq.RLock()
	defer sq.RUnlock()
	return sq.preemptingResource.Clone()
}

// GetGuaranteedResource returns a clone of the guaranteed resource for the queue.
func (sq *Queue) GetGuaranteedResource() *resources.Resource {
	sq.RLock()
	defer sq.RUnlock()
	return sq.guaranteedResource
}

// GetActualGuaranteedResources returns the actual (including parent) guaranteed resources for the queue.
func (sq *Queue) GetActualGuaranteedResource() *resources.Resource {
	if sq == nil {
		return resources.NewResource()
	}
	parentGuaranteed := sq.parent.GetActualGuaranteedResource()
	sq.RLock()
	defer sq.RUnlock()
	return resources.ComponentWiseMinPermissive(sq.guaranteedResource, parentGuaranteed)
}

func (sq *Queue) GetPreemptionDelay() time.Duration {
	sq.RLock()
	defer sq.RUnlock()
	return sq.preemptionDelay
}

// CheckSubmitAccess checks if the user has access to the queue to submit an application.
// The check is performed recursively: i.e. access to the parent allows access to this queue.
// This will check both submitACL and adminACL.
func (sq *Queue) CheckSubmitAccess(user security.UserGroup) bool {
	sq.RLock()
	allow := sq.submitACL.CheckAccess(user) || sq.adminACL.CheckAccess(user)
	sq.RUnlock()
	if !allow && sq.parent != nil {
		allow = sq.parent.CheckSubmitAccess(user)
	}
	return allow
}

// CheckAdminAccess checks if the user has access to the queue to perform administrative actions.
// The check is performed recursively: i.e. access to the parent allows access to this queue.
func (sq *Queue) CheckAdminAccess(user security.UserGroup) bool {
	sq.RLock()
	allow := sq.adminACL.CheckAccess(user)
	sq.RUnlock()
	if !allow && sq.parent != nil {
		allow = sq.parent.CheckAdminAccess(user)
	}
	return allow
}

// GetQueueInfo returns the queue hierarchy as an object for a REST call.
// This object is used by the deprecated REST API and is succeeded by the GetPartitionQueueDAOInfo call.
func (sq *Queue) GetQueueInfo() dao.QueueDAOInfo {
	queueInfo := dao.QueueDAOInfo{}
	for _, child := range sq.GetCopyOfChildren() {
		queueInfo.ChildQueues = append(queueInfo.ChildQueues, child.GetQueueInfo())
	}

	// children are done we can now lock just this queue.
	sq.RLock()
	defer sq.RUnlock()
	queueInfo.QueueName = sq.Name
	queueInfo.Status = sq.stateMachine.Current()
	queueInfo.Capacities = dao.QueueCapacity{
		Capacity:     sq.guaranteedResource.DAOMap(),
		MaxCapacity:  sq.maxResource.DAOMap(),
		UsedCapacity: sq.allocatedResource.DAOMap(),
		AbsUsedCapacity: resources.CalculateAbsUsedCapacity(
			sq.maxResource, sq.allocatedResource).DAOMap(),
	}
	queueInfo.Properties = make(map[string]string)
	for k, v := range sq.properties {
		queueInfo.Properties[k] = v
	}
	return queueInfo
}

// GetPartitionQueueDAOInfo returns the queue hierarchy as an object for a REST call.
func (sq *Queue) GetPartitionQueueDAOInfo() dao.PartitionQueueDAOInfo {
	queueInfo := dao.PartitionQueueDAOInfo{}
	childes := sq.GetCopyOfChildren()
	queueInfo.Children = make([]dao.PartitionQueueDAOInfo, 0, len(childes))
	for _, child := range childes {
		queueInfo.Children = append(queueInfo.Children, child.GetPartitionQueueDAOInfo())
	}
	// we have held the read lock so following method should not take lock again.
	sq.RLock()
	defer sq.RUnlock()

	queueInfo.QueueName = sq.QueuePath
	queueInfo.Status = sq.stateMachine.Current()
	queueInfo.PendingResource = sq.pending.DAOMap()
	queueInfo.MaxResource = sq.maxResource.DAOMap()
	queueInfo.GuaranteedResource = sq.guaranteedResource.DAOMap()
	queueInfo.AllocatedResource = sq.allocatedResource.DAOMap()
	queueInfo.PreemptingResource = sq.preemptingResource.DAOMap()
	queueInfo.IsLeaf = sq.isLeaf
	queueInfo.IsManaged = sq.isManaged
	queueInfo.CurrentPriority = sq.getCurrentPriority()
	queueInfo.TemplateInfo = sq.template.GetTemplateInfo()
	queueInfo.AbsUsedCapacity = resources.CalculateAbsUsedCapacity(
		sq.maxResource, sq.allocatedResource).DAOMap()
	queueInfo.Properties = make(map[string]string)
	for k, v := range sq.properties {
		queueInfo.Properties[k] = v
	}
	if sq.parent == nil {
		queueInfo.Parent = ""
	} else {
		queueInfo.Parent = sq.QueuePath[:strings.LastIndex(sq.QueuePath, configs.DOT)]
	}
	queueInfo.MaxRunningApps = sq.maxRunningApps
	queueInfo.RunningApps = sq.runningApps
	queueInfo.AllocatingAcceptedApps = make([]string, 0)
	for appID, result := range sq.allocatingAcceptedApps {
		if result {
			queueInfo.AllocatingAcceptedApps = append(queueInfo.AllocatingAcceptedApps, appID)
		}
	}
	return queueInfo
}

// GetPendingResource returns the pending resources for this queue.
func (sq *Queue) GetPendingResource() *resources.Resource {
	sq.RLock()
	defer sq.RUnlock()
	return sq.pending
}

// incPendingResource increments pending resource of this queue and its parents.
func (sq *Queue) incPendingResource(delta *resources.Resource) {
	// update the parent
	if sq.parent != nil {
		sq.parent.incPendingResource(delta)
	}
	// update this queue
	sq.Lock()
	defer sq.Unlock()
	sq.pending = resources.Add(sq.pending, delta)
}

// decPendingResource decrements pending resource of this queue and its parents.
func (sq *Queue) decPendingResource(delta *resources.Resource) {
	if sq == nil {
		return
	}
	// update the parent
	if sq.parent != nil {
		sq.parent.decPendingResource(delta)
	}
	// update this queue
	sq.Lock()
	defer sq.Unlock()
	var err error
	sq.pending, err = resources.SubErrorNegative(sq.pending, delta)
	if err != nil {
		log.Log(log.SchedQueue).Warn("Pending resources went negative",
			zap.String("queueName", sq.QueuePath),
			zap.Error(err))
	}
}

// AddApplication adds the application to the queue. All checks are assumed to have passed before we get here.
// No update of pending resource is needed as it should not have any requests yet.
// Replaces the existing application without further checks.
func (sq *Queue) AddApplication(app *Application) {
	sq.Lock()
	defer sq.Unlock()
	sq.applications[app.ApplicationID] = app
	sq.appPriorities[app.ApplicationID] = app.GetAskMaxPriority()
	// YUNIKORN-199: update the quota from the namespace
	// get the tag with the quota
	quota := app.GetTag(common.AppTagNamespaceResourceQuota)
	// get the tag with the guaranteed resource
	guaranteed := app.GetTag(common.AppTagNamespaceResourceGuaranteed)
	if quota == "" && guaranteed == "" {
		return
	}

	var quotaRes, guaranteedRes *resources.Resource
	var quotaErr, guaranteedErr error

	// need to set a quota: convert json string to resource
<<<<<<< HEAD
	if quota != "" {
		quotaRes, quotaErr = resources.NewResourceFromString(quota)
		if quotaErr != nil {
			log.Logger().Warn("application resource quota conversion failure",
				zap.String("json quota string", quota),
				zap.Error(quotaErr))
		} else if !resources.StrictlyGreaterThanZero(quotaRes) {
			log.Logger().Warn("application resource quota has at least one 0 value: cannot set queue limit",
				zap.Stringer("maxResource", quotaRes))
			quotaRes = nil // Skip setting quota if it has a value <= 0
		}
	}

	// need to set guaranteed resource: convert json string to resource
	if guaranteed != "" {
		guaranteedRes, guaranteedErr = resources.NewResourceFromString(guaranteed)
		if guaranteedErr != nil {
			log.Logger().Warn("application guaranteed resource conversion failure",
				zap.String("json guaranteed string", guaranteed),
				zap.Error(guaranteedErr))
		} else if !resources.StrictlyGreaterThanZero(guaranteedRes) {
			log.Logger().Warn("application guaranteed resource has at least one 0 value: cannot set queue guaranteed resource",
				zap.Stringer("guaranteedResource", guaranteedRes))
			guaranteedRes = nil // Skip setting guaranteed resource if it has a value <= 0
		}
	}

	if quotaErr != nil && guaranteedErr != nil {
=======
	res, err := resources.NewResourceFromString(quota)
	if err != nil {
		log.Log(log.SchedQueue).Warn("application resource quota conversion failure",
			zap.String("json quota string", quota),
			zap.Error(err))
		return
	}
	if !resources.StrictlyGreaterThanZero(res) {
		log.Log(log.SchedQueue).Warn("application resource quota has at least one 0 value: cannot set queue limit",
			zap.Stringer("maxResource", res))
>>>>>>> 6915f50d
		return
	}

	// set the quota
	if sq.isManaged {
<<<<<<< HEAD
		log.Logger().Warn("Trying to set max resources on a queue that is not an unmanaged leaf",
=======
		log.Log(log.SchedQueue).Warn("Trying to set max resources set on a queue that is not an unmanaged leaf",
>>>>>>> 6915f50d
			zap.String("queueName", sq.QueuePath))
		return
	}

	if quotaRes != nil {
		sq.maxResource = quotaRes
	}

	if guaranteedRes != nil {
		sq.guaranteedResource = guaranteedRes
	}
}

// RemoveApplication removes the app from the list of tracked applications. Make sure that the app
// is assigned to this queue and not removed yet.
// If not found this call is a noop
func (sq *Queue) RemoveApplication(app *Application) {
	// clean up any outstanding pending resources
	appID := app.ApplicationID
	if !sq.appExists(appID) {
		log.Log(log.SchedQueue).Debug("Application not found while removing from queue",
			zap.String("queueName", sq.QueuePath),
			zap.String("applicationID", appID))
		return
	}
	if appPending := app.GetPendingResource(); !resources.IsZero(appPending) {
		sq.decPendingResource(appPending)
	}
	// clean up the allocated resource
	if appAllocated := app.GetAllocatedResource(); !resources.IsZero(appAllocated) {
		if err := sq.DecAllocatedResource(appAllocated); err != nil {
			log.Log(log.SchedQueue).Warn("failed to release allocated resources from queue",
				zap.String("appID", appID),
				zap.Error(err))
		}
	}
	// clean up the allocated placeholder resource
	if phAllocated := app.GetPlaceholderResource(); !resources.IsZero(phAllocated) {
		if err := sq.DecAllocatedResource(phAllocated); err != nil {
			log.Log(log.SchedQueue).Warn("failed to release placeholder resources from queue",
				zap.String("appID", appID),
				zap.Error(err))
		}
	}
	// clean up preempting resources
	preempting := resources.NewResource()
	for _, alloc := range app.GetAllAllocations() {
		if alloc.IsPreempted() {
			preempting.AddTo(alloc.GetAllocatedResource())
		}
	}
	if !resources.IsZero(preempting) {
		sq.DecPreemptingResource(preempting)
	}

	sq.Lock()
	delete(sq.applications, appID)
	delete(sq.appPriorities, appID)
	delete(sq.allocatingAcceptedApps, appID)
	priority := sq.recalculatePriority()
	sq.Unlock()

	sq.parent.UpdateQueuePriority(sq.Name, priority)

	log.Log(log.SchedQueue).Info("Application completed and removed from queue",
		zap.String("queueName", sq.QueuePath),
		zap.String("applicationID", appID))
}

func (sq *Queue) appExists(appID string) bool {
	sq.RLock()
	defer sq.RUnlock()

	_, ok := sq.applications[appID]
	return ok
}

// GetCopyOfApps gets a shallow copy of all non-completed apps holding the lock
func (sq *Queue) GetCopyOfApps() map[string]*Application {
	sq.RLock()
	defer sq.RUnlock()
	appsCopy := make(map[string]*Application, len(sq.applications))
	for appID, app := range sq.applications {
		appsCopy[appID] = app
	}
	return appsCopy
}

// GetCopyOfChildren return a shallow copy of the child queue map.
// This is used by the partition manager to find all queues to clean however we can not
// guarantee that there is no new child added while we clean up since there is no overall
// lock on the scheduler. We'll need to test just before to make sure the parent is empty
func (sq *Queue) GetCopyOfChildren() map[string]*Queue {
	sq.RLock()
	defer sq.RUnlock()
	childCopy := make(map[string]*Queue)
	for k, v := range sq.children {
		childCopy[k] = v
	}
	return childCopy
}

// IsEmpty returns true if a queue is empty based on the following definition:
// A parent queue is empty when it has no children left
// A leaf queue is empty when there are no applications left
func (sq *Queue) IsEmpty() bool {
	sq.RLock()
	defer sq.RUnlock()
	if sq.isLeaf {
		return len(sq.applications) == 0
	}
	return len(sq.children) == 0
}

// removeChildQueue removes a child queue from this queue.
// No checks are performed: if the child has been removed already it is a noop.
// This may only be called by the queue removal itself on the registered parent.
// Queue removal is always a bottom up action: leaves first then the parent.
func (sq *Queue) removeChildQueue(name string) {
	sq.Lock()
	delete(sq.children, name)
	delete(sq.childPriorities, name)
	priority := sq.recalculatePriority()
	sq.Unlock()

	sq.parent.UpdateQueuePriority(sq.Name, priority)
}

// addChildQueue add a child queue to this queue.
// note: both child.isLeaf and child.isManaged must be already configured
func (sq *Queue) addChildQueue(child *Queue) error {
	sq.Lock()
	defer sq.Unlock()
	if sq.isLeaf {
		return fmt.Errorf("cannot add a child queue to a leaf queue: %s", sq.QueuePath)
	}
	if sq.IsDraining() {
		return fmt.Errorf("cannot add a child queue when queue is marked for deletion: %s", sq.QueuePath)
	}

	// no need to lock child as it is a new queue which cannot be accessed yet
	sq.children[child.Name] = child
	sq.childPriorities[child.Name] = child.GetCurrentPriority()

	if child.isLeaf {
		// managed (configured) leaf queue can't use template
		if child.isManaged {
			return nil
		}
		// this is a story about compatibility. the template is a new feature, and we want to keep old behavior.
		// 1) try to use template if it is not nil
		// 2) otherwise, child leaf copy the configs.ApplicationSortPolicy from parent (old behavior)
		if sq.template != nil {
			log.Log(log.SchedQueue).Debug("applying child template to new leaf queue",
				zap.String("child queue", child.QueuePath),
				zap.String("parent queue", sq.QueuePath),
				zap.Any("template", sq.template))
			child.applyTemplate(sq.template)
		} else {
			policyValue, ok := sq.properties[configs.ApplicationSortPolicy]
			if ok {
				log.Log(log.Deprecation).Warn("inheriting application sort policy is deprecated, use child templates",
					zap.String("child queue", child.QueuePath),
					zap.String("parent queue", sq.QueuePath))
				child.properties[configs.ApplicationSortPolicy] = policyValue
			}
		}
		return nil
	}
	// don't override the template of non-leaf queue
	if child.template == nil {
		child.template = sq.template
		log.Log(log.SchedQueue).Debug("new parent queue inheriting template from parent queue",
			zap.String("child queue", child.QueuePath),
			zap.String("parent queue", sq.QueuePath))
	}
	return nil
}

// MarkQueueForRemoval marks the managed queue for removal from the system.
// This can be executed multiple times and is only effective the first time.
// This is a noop on an unmanaged queue.
func (sq *Queue) MarkQueueForRemoval() {
	// need to lock for write as we don't want to add a queue while marking for removal
	sq.Lock()
	defer sq.Unlock()
	// Mark the managed queue for deletion: it is removed from the config let it drain.
	// Also mark all the managed children for deletion.
	if sq.isManaged {
		log.Log(log.SchedQueue).Info("marking managed queue for deletion",
			zap.String("queue", sq.QueuePath))
		if err := sq.handleQueueEvent(Remove); err != nil {
			log.Log(log.SchedQueue).Warn("failed to mark managed queue for deletion",
				zap.String("queue", sq.QueuePath),
				zap.Error(err))
		}
		if len(sq.children) > 0 {
			for _, child := range sq.children {
				child.MarkQueueForRemoval()
			}
		}
	}
}

// GetChildQueue returns a queue if the name exists in the child map as a key.
func (sq *Queue) GetChildQueue(name string) *Queue {
	sq.RLock()
	defer sq.RUnlock()

	return sq.children[name]
}

// RemoveQueue remove the queue from the structure.
// Since nothing is allocated there shouldn't be anything referencing this queue anymore.
// The real removal is the removal of the queue from the parent's child list.
// Use a read lock on this queue to prevent other changes but allow status checks etc.
func (sq *Queue) RemoveQueue() bool {
	sq.RLock()
	defer sq.RUnlock()
	// cannot remove a managed queue that is running
	if sq.isManaged && sq.IsRunning() {
		return false
	}
	// cannot remove a queue that has children or applications assigned
	if len(sq.children) > 0 || len(sq.applications) > 0 {
		return false
	}
	log.Log(log.SchedQueue).Info("removing queue", zap.String("queue", sq.QueuePath))
	// root is always managed and is the only queue with a nil parent: no need to guard
	sq.parent.removeChildQueue(sq.Name)
	return true
}

// IsLeafQueue returns true is the queue a leaf. Returns false for a parent queue.
func (sq *Queue) IsLeafQueue() bool {
	sq.RLock()
	defer sq.RUnlock()
	return sq.isLeaf
}

// IsManaged returns true for a managed queue. Returns false for a dynamic queue.
func (sq *Queue) IsManaged() bool {
	sq.RLock()
	defer sq.RUnlock()
	return sq.isManaged
}

// test only
func (sq *Queue) isRoot() bool {
	return sq.parent == nil
}

// IncAllocatedResource increments the allocated resources for this queue (recursively).
// Guard against going over max resources if set
func (sq *Queue) IncAllocatedResource(alloc *resources.Resource, nodeReported bool) error {
	sq.Lock()
	defer sq.Unlock()

	// check this queue: failure stops checks if the allocation is not part of a node addition
	newAllocated := resources.Add(sq.allocatedResource, alloc)
	if !nodeReported {
		if !sq.maxResource.FitInMaxUndef(newAllocated) {
			return fmt.Errorf("allocation (%v) puts queue '%s' over maximum allocation (%v), current usage (%v)",
				alloc, sq.QueuePath, sq.maxResource, sq.allocatedResource)
		}
	}
	// check the parent: need to pass before updating
	if sq.parent != nil {
		if err := sq.parent.IncAllocatedResource(alloc, nodeReported); err != nil {
			// only log the warning if we get to the leaf: otherwise we could spam the log with the same message
			// each time we return from a recursive call. Worst case (hierarchy depth-1) times.
			if sq.isLeaf {
				log.Log(log.SchedQueue).Warn("parent queue exceeds maximum resource",
					zap.String("leafQueue", sq.QueuePath),
					zap.Stringer("allocationRequest", alloc),
					zap.Stringer("queueUsage", sq.allocatedResource),
					zap.Stringer("maxResource", sq.maxResource),
					zap.Error(err))
			}
			return err
		}
	}
	// all OK update this queue
	sq.allocatedResource = newAllocated
	sq.updateAllocatedAndPendingResourceMetrics()
	return nil
}

// DecAllocatedResource decrement the allocated resources for this queue (recursively)
// Guard against going below zero resources.
func (sq *Queue) DecAllocatedResource(alloc *resources.Resource) error {
	if sq == nil {
		return fmt.Errorf("queue is nil")
	}
	sq.Lock()
	defer sq.Unlock()

	// check this queue: failure stops checks
	if alloc != nil && !resources.FitIn(sq.allocatedResource, alloc) {
		return fmt.Errorf("released allocation (%v) is larger than '%s' queue allocation (%v)",
			alloc, sq.QueuePath, sq.allocatedResource)
	}
	// check the parent: need to pass before updating
	if sq.parent != nil {
		if err := sq.parent.DecAllocatedResource(alloc); err != nil {
			// only log the warning if we get to the leaf: otherwise we spam the log with the same message
			// each time we return from a recursive call. Worst case (hierarchy depth-1) times.
			if sq.isLeaf {
				log.Log(log.SchedQueue).Warn("released allocation is larger than parent queue allocated resource",
					zap.String("leafQueue", sq.QueuePath),
					zap.Stringer("allocationRequest", alloc),
					zap.Stringer("queueUsage", sq.allocatedResource),
					zap.Stringer("maxResource", sq.maxResource),
					zap.Error(err))
			}
			return err
		}
	}
	// all OK update the queue
	sq.allocatedResource = resources.Sub(sq.allocatedResource, alloc)
	sq.updateAllocatedAndPendingResourceMetrics()
	return nil
}

// IncPreemptingResource increments the preempting resources for this queue (recursively).
func (sq *Queue) IncPreemptingResource(alloc *resources.Resource) {
	if sq == nil {
		return
	}
	sq.Lock()
	defer sq.Unlock()
	sq.parent.IncPreemptingResource(alloc)
	sq.preemptingResource = resources.Add(sq.preemptingResource, alloc)
	sq.updateAllocatedAndPendingResourceMetrics()
}

// DecPreemptingResource decrements the preempting resources for this queue (recursively).
func (sq *Queue) DecPreemptingResource(alloc *resources.Resource) {
	if sq == nil {
		return
	}
	sq.Lock()
	defer sq.Unlock()
	sq.parent.DecPreemptingResource(alloc)
	sq.preemptingResource = resources.Sub(sq.preemptingResource, alloc)
	sq.updateAllocatedAndPendingResourceMetrics()
}

func (sq *Queue) IsPrioritySortEnabled() bool {
	sq.RLock()
	defer sq.RUnlock()
	return sq.prioritySortEnabled
}

// sortApplications returns a sorted shallow copy of the applications in the queue.
// Applications are sorted using the sorting type of the queue.
// Only applications with a pending resource request are considered.
// Lock free call all locks are taken when needed in called functions
func (sq *Queue) sortApplications(filterApps bool) []*Application {
	if !sq.IsLeafQueue() {
		return nil
	}
	// sort applications based on the sorting policy
	// some apps might be filtered out based on the policy specific conditions.
	// currently, only the stateAware policy does the filtering (based on app state).
	// if the filterApps flag is true, the app filtering is skipped while doing the sorting.
	queueSortType := sq.getSortType()
	if !filterApps && queueSortType == policies.StateAwarePolicy {
		// fallback to FIFO policy if the filterApps flag is false
		// this is to skip the app filtering in the StateAware policy sorting
		queueSortType = policies.FifoSortPolicy
	}
	return sortApplications(sq.GetCopyOfApps(), queueSortType, sq.IsPrioritySortEnabled(), sq.GetGuaranteedResource())
}

// sortQueues returns a sorted shallow copy of the queues for this parent queue.
// Only queues with a pending resource request are considered. The queues are sorted using the
// sorting type for the parent queue.
// Lock free call all locks are taken when needed in called functions
func (sq *Queue) sortQueues() []*Queue {
	if sq.IsLeafQueue() {
		return nil
	}
	// Create a list of the queues with pending resources
	sortedQueues := make([]*Queue, 0)
	for _, child := range sq.GetCopyOfChildren() {
		// a stopped queue cannot be scheduled
		if child.IsStopped() {
			continue
		}
		// queue must have pending resources to be considered for scheduling
		if resources.StrictlyGreaterThanZero(child.GetPendingResource()) {
			sortedQueues = append(sortedQueues, child)
		}
	}
	// Sort the queues
	sortQueue(sortedQueues, sq.getSortType(), sq.IsPrioritySortEnabled())

	return sortedQueues
}

// getHeadRoom returns the headroom for the queue. This can never be more than the headroom for the parent.
// In case there are no nodes in a newly started cluster and no queues have a limit configured this call
// will return nil.
// NOTE: if a resource quantity is missing and a limit is defined the missing quantity will be seen as no limit.
func (sq *Queue) getHeadRoom() *resources.Resource {
	var parentHeadRoom *resources.Resource
	if sq.parent != nil {
		parentHeadRoom = sq.parent.getHeadRoom()
	}
	return sq.internalHeadRoom(parentHeadRoom)
}

// getMaxHeadRoom returns the maximum headRoom of a queue. The cluster size, which defines the root limit,
// is not relevant for this call. Contrary to the getHeadRoom call. This will return nil unless a limit is set.
// Used during scheduling in an auto-scaling cluster.
// NOTE: if a resource quantity is missing and a limit is defined the missing quantity will be seen as no limit.
func (sq *Queue) getMaxHeadRoom() *resources.Resource {
	var parentHeadRoom *resources.Resource
	if sq.parent != nil {
		parentHeadRoom = sq.parent.getMaxHeadRoom()
	} else {
		return nil
	}
	return sq.internalHeadRoom(parentHeadRoom)
}

// internalHeadRoom does the real headroom calculation.
func (sq *Queue) internalHeadRoom(parentHeadRoom *resources.Resource) *resources.Resource {
	sq.RLock()
	defer sq.RUnlock()
	headRoom := sq.maxResource.Clone()

	// if we have no max set headroom is always the same as the parent
	if headRoom == nil {
		return parentHeadRoom
	}

	// calculate what we have left over after removing all allocation
	// ignore unlimited resource types (ie the ones not defined in max)
	headRoom.SubOnlyExisting(sq.allocatedResource)

	// check the minimum of the two: parentHeadRoom is nil for root
	if parentHeadRoom == nil {
		return headRoom
	}
	// take the minimum value of *all* resource types defined
	return resources.ComponentWiseMinPermissive(headRoom, parentHeadRoom)
}

// GetMaxResource returns the max resource for the queue. The max resource should never be larger than the
// max resource of the parent. The root queue always has its limit set to the total cluster size (dynamic
// based on node registration)
// In case there are no nodes in a newly started cluster and no queues have a limit configured this call
// will return nil.
// NOTE: if a resource quantity is missing and a limit is defined the missing quantity will be seen as a limit of 0.
// When defining a limit you therefore should define all resource quantities.
func (sq *Queue) GetMaxResource() *resources.Resource {
	// get the limit for the parent first and check against the queue's own
	var limit *resources.Resource
	if sq.parent != nil {
		limit = sq.parent.GetMaxResource()
	}
	return sq.internalGetMax(limit)
}

// GetMaxQueueSet returns the max resource for the queue. The max resource should never be larger than the
// max resource of the parent. The cluster size, which defines the root limit, is not relevant for this call.
// Contrary to the GetMaxResource call. This will return nil unless a limit is set.
// Used during scheduling in an auto-scaling cluster.
// NOTE: if a resource quantity is missing and a limit is defined the missing quantity will be seen as a limit of 0.
// When defining a limit you therefore should define all resource quantities.
func (sq *Queue) GetMaxQueueSet() *resources.Resource {
	// get the limit for the parent first and check against the queue's own
	var limit *resources.Resource
	if sq.parent == nil {
		return nil
	}
	limit = sq.parent.GetMaxQueueSet()
	return sq.internalGetMax(limit)
}

// internalGetMax does the real max calculation.
func (sq *Queue) internalGetMax(parentLimit *resources.Resource) *resources.Resource {
	sq.RLock()
	defer sq.RUnlock()
	// no parent queue limit set, not even for root
	if parentLimit == nil {
		if sq.maxResource == nil {
			return nil
		}
		return sq.maxResource.Clone()
	}
	// parent limit set, no queue limit return parent
	if sq.maxResource == nil {
		return parentLimit
	}
	// calculate the smallest value for each type
	return resources.ComponentWiseMin(parentLimit, sq.maxResource)
}

// SetMaxResource sets the max resource for the root queue. Called as part of adding or removing a node.
// Should only happen on the root, all other queues get it from the config via properties.
func (sq *Queue) SetMaxResource(max *resources.Resource) {
	sq.Lock()
	defer sq.Unlock()

	if sq.parent != nil {
		log.Log(log.SchedQueue).Warn("Max resources set on a queue that is not the root",
			zap.String("queueName", sq.QueuePath))
		return
	}
	log.Log(log.SchedQueue).Info("updating root queue max resources",
		zap.Stringer("current max", sq.maxResource),
		zap.Stringer("new max", max))
	sq.maxResource = max.Clone()
	sq.updateMaxResourceMetrics()
}

// canRunApp returns if the queue could run a new app for this queue (recursively).
// It takes into account allocatingAcceptedApps
func (sq *Queue) canRunApp(appID string) bool {
	if sq == nil {
		return true
	}
	if sq.parent != nil {
		parentCanRun := sq.parent.canRunApp(appID)
		if !parentCanRun {
			return false
		}
	}
	sq.Lock()
	defer sq.Unlock()
	// if we do not have a max set or this app is already tracked proceed
	if sq.maxRunningApps == 0 || sq.allocatingAcceptedApps[appID] {
		return true
	}
	running := sq.runningApps + uint64(len(sq.allocatingAcceptedApps)+1)
	return running <= sq.maxRunningApps
}

// TryAllocate tries to allocate a pending requests. This only gets called if there is a pending request
// on this queue or its children. This is a depth first algorithm: descend into the depth of the queue
// tree first. Child queues are sorted based on the configured queue sortPolicy. Queues without pending
// resources are skipped.
// Applications are sorted based on the application sortPolicy. Applications without pending resources are skipped.
// Lock free call this all locks are taken when needed in called functions
func (sq *Queue) TryAllocate(iterator func() NodeIterator, fullIterator func() NodeIterator, getnode func(string) *Node) *Allocation {
	if sq.IsLeafQueue() {
		// get the headroom
		headRoom := sq.getHeadRoom()
		preemptionDelay := sq.GetPreemptionDelay()
		preemptAttemptsRemaining := maxPreemptionsPerQueue

		// process the apps (filters out app without pending requests)
		for _, app := range sq.sortApplications(true) {
			if app.IsAccepted() && !sq.canRunApp(app.ApplicationID) {
				continue
			}
			alloc := app.tryAllocate(headRoom, preemptionDelay, &preemptAttemptsRemaining, iterator, fullIterator, getnode)
			if alloc != nil {
				log.Log(log.SchedQueue).Debug("allocation found on queue",
					zap.String("queueName", sq.QueuePath),
					zap.String("appID", app.ApplicationID),
					zap.Stringer("allocation", alloc))
				// if the app is still in Accepted state we're allocating placeholders.
				// we want to count these apps as running
				if app.IsAccepted() {
					sq.setAllocatingAccepted(app.ApplicationID)
				}
				return alloc
			}
		}
	} else {
		// process the child queues (filters out queues without pending requests)
		for _, child := range sq.sortQueues() {
			alloc := child.TryAllocate(iterator, fullIterator, getnode)
			if alloc != nil {
				return alloc
			}
		}
	}
	return nil
}

// TryPlaceholderAllocate tries to replace a placeholders with a real allocation.
// This only gets called if there is a pending request on this queue or its children.
// This is a depth first algorithm: descend into the depth of the queue tree first. Child queues are sorted based on
// the configured queue sortPolicy. Queues without pending resources are skipped.
// Applications are sorted based on the application sortPolicy. Applications without pending resources are skipped.
// Lock free call this all locks are taken when needed in called functions
func (sq *Queue) TryPlaceholderAllocate(iterator func() NodeIterator, getnode func(string) *Node) *Allocation {
	if sq.IsLeafQueue() {
		// process the apps (filters out app without pending requests)
		for _, app := range sq.sortApplications(true) {
			alloc := app.tryPlaceholderAllocate(iterator, getnode)
			if alloc != nil {
				log.Log(log.SchedQueue).Debug("allocation found on queue",
					zap.String("queueName", sq.QueuePath),
					zap.String("appID", app.ApplicationID),
					zap.Stringer("allocation", alloc))
				return alloc
			}
		}
	} else {
		// process the child queues (filters out queues without pending requests)
		for _, child := range sq.sortQueues() {
			alloc := child.TryPlaceholderAllocate(iterator, getnode)
			if alloc != nil {
				return alloc
			}
		}
	}
	return nil
}

// GetQueueOutstandingRequests builds a slice of pending allocation asks that fits into the queue's headroom.
func (sq *Queue) GetQueueOutstandingRequests(total *[]*AllocationAsk) {
	if sq.IsLeafQueue() {
		headRoom := sq.getMaxHeadRoom()
		// while calculating outstanding requests, we do not need to filter apps.
		// e.g. StateAware filters apps by state in order to schedule app one by one.
		// we calculate all the requests that can fit into the queue's headroom,
		// all these requests are qualified to trigger the up scaling.
		for _, app := range sq.sortApplications(false) {
			app.getOutstandingRequests(headRoom, total)
		}
	} else {
		for _, child := range sq.sortQueues() {
			child.GetQueueOutstandingRequests(total)
		}
	}
}

// TryReservedAllocate tries to allocate a reservation.
// This only gets called if there is a pending request on this queue or its children.
// This is a depth first algorithm: descend into the depth of the queue tree first. Child queues are sorted based on
// the configured queue sortPolicy. Queues without pending resources are skipped.
// Applications are currently NOT sorted and are iterated over in a random order.
// Lock free call this all locks are taken when needed in called functions
func (sq *Queue) TryReservedAllocate(iterator func() NodeIterator) *Allocation {
	if sq.IsLeafQueue() {
		// skip if it has no reservations
		reservedCopy := sq.GetReservedApps()
		if len(reservedCopy) != 0 {
			// get the headroom
			headRoom := sq.getHeadRoom()
			// process the apps
			for appID, numRes := range reservedCopy {
				if numRes > 1 {
					log.Log(log.SchedQueue).Debug("multiple reservations found for application trying to allocate one",
						zap.String("appID", appID),
						zap.Int("reservations", numRes))
				}
				app := sq.GetApplication(appID)
				if app == nil {
					log.Log(log.SchedQueue).Debug("reservation(s) found but application did not exist in queue",
						zap.String("queueName", sq.QueuePath),
						zap.String("appID", appID))
					return nil
				}
				if app.IsAccepted() && !sq.canRunApp(appID) {
					continue
				}
				alloc := app.tryReservedAllocate(headRoom, iterator)
				if alloc != nil {
					log.Log(log.SchedQueue).Debug("reservation found for allocation found on queue",
						zap.String("queueName", sq.QueuePath),
						zap.String("appID", appID),
						zap.Stringer("allocation", alloc),
						zap.String("appStatus", app.CurrentState()))
					// if the app is still in Accepted state we're allocating placeholders.
					// we want to count these apps as running
					if app.IsAccepted() {
						sq.setAllocatingAccepted(app.ApplicationID)
					}
					return alloc
				}
			}
		}
	} else {
		// process the child queues (filters out queues that have no pending requests)
		for _, child := range sq.sortQueues() {
			alloc := child.TryReservedAllocate(iterator)
			if alloc != nil {
				return alloc
			}
		}
	}
	return nil
}

// GetReservedApps returns a shallow copy of the reserved app list
// locked to prevent race conditions from event updates
func (sq *Queue) GetReservedApps() map[string]int {
	sq.RLock()
	defer sq.RUnlock()

	copied := make(map[string]int)
	for appID, numRes := range sq.reservedApps {
		copied[appID] = numRes
	}
	// increase the number of reservations for this app
	return copied
}

// Reserve increments the number of reservations for the application adding it to the map if needed.
// No checks this is only called when a reservation is processed using the app stored in the queue.
func (sq *Queue) Reserve(appID string) {
	sq.Lock()
	defer sq.Unlock()
	// increase the number of reservations for this app
	sq.reservedApps[appID]++
}

// UnReserve decrements the number of reservations for the application removing it to the map if all
// reservations are removed.
// No checks this is only called when a reservation is processed using the app stored in the queue.
func (sq *Queue) UnReserve(appID string, releases int) {
	sq.Lock()
	defer sq.Unlock()
	// make sure we cannot go below 0
	if num, ok := sq.reservedApps[appID]; ok {
		// decrease the number of reservations for this app and cleanup
		if num <= releases {
			delete(sq.reservedApps, appID)
		} else {
			sq.reservedApps[appID] -= releases
		}
	}
}

// getApplication return the Application based on the ID.
func (sq *Queue) GetApplication(appID string) *Application {
	sq.RLock()
	defer sq.RUnlock()
	return sq.applications[appID]
}

// FindQueueByAppID searches the queue hierarchy for an application with the given appID and returns the queue it belongs to
func (sq *Queue) FindQueueByAppID(appID string) *Queue {
	if sq == nil {
		return nil
	}
	if sq.parent != nil {
		return sq.parent.FindQueueByAppID(appID)
	}
	return sq.findQueueByAppIDInternal(appID)
}

func (sq *Queue) findQueueByAppIDInternal(appID string) *Queue {
	if sq == nil {
		return nil
	}
	if sq.IsLeafQueue() {
		if app := sq.GetApplication(appID); app != nil {
			return sq
		}
		return nil
	}
	for _, queue := range sq.GetCopyOfChildren() {
		if result := queue.findQueueByAppIDInternal(appID); result != nil {
			return result
		}
	}
	return nil
}

// getSortType return the queue sort type.
func (sq *Queue) getSortType() policies.SortPolicy {
	sq.RLock()
	defer sq.RUnlock()
	return sq.sortType
}

// SupportTaskGroup returns true if the queue supports task groups.
// FIFO and StateAware sorting policies can support this.
// NOTE: this call does not make sense for a parent queue, and always returns false
func (sq *Queue) SupportTaskGroup() bool {
	sq.RLock()
	defer sq.RUnlock()
	if !sq.isLeaf {
		return false
	}
	return sq.sortType == policies.FifoSortPolicy || sq.sortType == policies.StateAwarePolicy
}

// updateGuaranteedResourceMetrics updates guaranteed resource metrics.
func (sq *Queue) updateGuaranteedResourceMetrics() {
	if sq.guaranteedResource != nil {
		for k, v := range sq.guaranteedResource.Resources {
			metrics.GetQueueMetrics(sq.QueuePath).SetQueueGuaranteedResourceMetrics(k, float64(v))
		}
	}
}

// updateMaxResourceMetrics updates max resource metrics.
func (sq *Queue) updateMaxResourceMetrics() {
	if sq.maxResource != nil {
		for k, v := range sq.maxResource.Resources {
			metrics.GetQueueMetrics(sq.QueuePath).SetQueueMaxResourceMetrics(k, float64(v))
		}
	}
}

// updateAllocatedAndPendingResourceMetrics updates allocated and pending resource metrics for all queue types.
func (sq *Queue) updateAllocatedAndPendingResourceMetrics() {
	for k, v := range sq.allocatedResource.Resources {
		metrics.GetQueueMetrics(sq.QueuePath).SetQueueAllocatedResourceMetrics(k, float64(v))
	}
	for k, v := range sq.pending.Resources {
		metrics.GetQueueMetrics(sq.QueuePath).SetQueuePendingResourceMetrics(k, float64(v))
	}
	for k, v := range sq.preemptingResource.Resources {
		metrics.GetQueueMetrics(sq.QueuePath).SetQueuePreemptingResourceMetrics(k, float64(v))
	}
}

func (sq *Queue) String() string {
	sq.RLock()
	defer sq.RUnlock()
	return fmt.Sprintf("{QueuePath: %s, State: %s, StateTime: %x, MaxResource: %s}",
		sq.QueuePath, sq.stateMachine.Current(), sq.stateTime, sq.maxResource)
}

// incRunningApps increments the number of running applications for this queue (recursively).
// Guarded against going over the max set. Combined with the decRunningApps guard against below zero
// this guard should allow self-heal.
func (sq *Queue) incRunningApps(appID string) {
	if sq == nil {
		return
	}
	if sq.parent != nil {
		sq.parent.incRunningApps(appID)
	}
	sq.Lock()
	defer sq.Unlock()
	delete(sq.allocatingAcceptedApps, appID)
	sq.runningApps++
	// sanity check
	if sq.maxRunningApps > 0 && sq.runningApps > sq.maxRunningApps {
		log.Log(log.SchedQueue).Debug("queue running apps went over maximum",
			zap.String("queueName", sq.QueuePath))
		sq.runningApps = sq.maxRunningApps
	}
}

// decRunningApps decrements the number of running applications for this queue (recursively).
// Guarded against going negative. Combined with the incRunningApps guard against below zero
// this guard should allow self-heal.
func (sq *Queue) decRunningApps() {
	if sq == nil {
		return
	}
	if sq.parent != nil {
		sq.parent.decRunningApps()
	}
	sq.Lock()
	defer sq.Unlock()
	// sanity check
	if sq.runningApps > 0 {
		sq.runningApps--
	} else {
		log.Log(log.SchedQueue).Debug("queue running apps went negative",
			zap.String("queueName", sq.QueuePath))
	}
}

// setAllocatingAccepted tracks the application in accepted state that have placeholders allocated.
// These applications are considered "running" inside the queue for max running applications' enforcement.
// For this queue (recursively).
func (sq *Queue) setAllocatingAccepted(appID string) {
	if sq == nil {
		return
	}
	if sq.parent != nil {
		sq.parent.setAllocatingAccepted(appID)
	}
	sq.Lock()
	defer sq.Unlock()
	sq.allocatingAcceptedApps[appID] = true
}

func (sq *Queue) GetPreemptionPolicy() policies.PreemptionPolicy {
	sq.RLock()
	defer sq.RUnlock()
	return sq.preemptionPolicy
}

// SetMaxRunningApps allows setting the maximum running apps on a queue
// test only
func (sq *Queue) SetMaxRunningApps(max int) {
	if sq == nil {
		return
	}
	if max < 0 {
		return
	}
	sq.Lock()
	defer sq.Unlock()
	sq.maxRunningApps = uint64(max)
}

// FindEligiblePreemptionVictims is used to locate tasks which may be preempted for the given ask.
// queuePath is the fully-qualified path of the queue where ask resides
// ask is the ask we are attempting to preempt for
// return is a map of potential victims keyed by queue path
func (sq *Queue) FindEligiblePreemptionVictims(queuePath string, ask *AllocationAsk) map[string]*QueuePreemptionSnapshot {
	results := make(map[string]*QueuePreemptionSnapshot)
	priorityMap := make(map[string]int64)

	// get the queue which acts as the fence boundary
	fence := sq.findPreemptionFenceRoot(priorityMap, int64(ask.priority))
	if fence == nil {
		return nil
	}

	// now, starting from the fence, we travel downward (going depth-first) to find victims of equal or lower priority
	queuePriority, ok := priorityMap[fence.QueuePath]
	if !ok {
		// this shouldn't happen
		log.Log(log.SchedQueue).Error("BUG: No computed priority found for queue", zap.String("queue", fence.QueuePath))
		return nil
	}

	// walk the subtree contained within the preemption fence and collect potential victims organized by nodeID
	fence.findEligiblePreemptionVictims(results, queuePath, ask, priorityMap, queuePriority, false)

	return results
}

// createPreemptionSnapshot is used to create a snapshot of the current queue's resource usage and potential preemption victims
func (sq *Queue) createPreemptionSnapshot(cache map[string]*QueuePreemptionSnapshot) *QueuePreemptionSnapshot {
	if sq == nil {
		return nil
	}
	snapshot, ok := cache[sq.QueuePath]
	if ok {
		// already built
		return snapshot
	}

	parentSnapshot := sq.parent.createPreemptionSnapshot(cache)
	sq.RLock()
	defer sq.RUnlock()
	snapshot = &QueuePreemptionSnapshot{
		Parent:             parentSnapshot,
		QueuePath:          sq.QueuePath,
		AllocatedResource:  sq.allocatedResource.Clone(),
		PreemptingResource: sq.preemptingResource.Clone(),
		MaxResource:        sq.maxResource.Clone(),
		GuaranteedResource: sq.guaranteedResource.Clone(),
		PotentialVictims:   make([]*Allocation, 0),
	}
	cache[sq.QueuePath] = snapshot
	return snapshot
}

func (sq *Queue) findEligiblePreemptionVictims(results map[string]*QueuePreemptionSnapshot, queuePath string, ask *AllocationAsk, priorityMap map[string]int64, askPriority int64, fenced bool) {
	if sq == nil {
		return
	}

	// if this is the target queue, return it but with an empty victim list so we can use it in calculations
	if sq.QueuePath == queuePath {
		sq.createPreemptionSnapshot(results)
		return
	}

	if sq.IsLeafQueue() {
		// leaf queue, skip queue if preemption is disabled
		if sq.GetPreemptionPolicy() == policies.DisabledPreemptionPolicy {
			return
		}

		// skip this queue if we are within guaranteed limits
		guaranteed := resources.ComponentWiseMinPermissive(sq.GetActualGuaranteedResource(), sq.GetMaxResource())
		if guaranteed.FitInMaxUndef(sq.GetAllocatedResource()) {
			return
		}

		victims := sq.createPreemptionSnapshot(results)

		// walk allocations and select those that are equal or lower than current priority
		for _, app := range sq.GetCopyOfApps() {
			for _, alloc := range app.GetAllAllocations() {
				// skip tasks which require a specific node
				if alloc.GetAsk().GetRequiredNode() != "" {
					continue
				}

				// if we have encountered a fence then all tasks are eligible for preemption
				// otherwise the task is a candidate if its priority is less than or equal to the ask priority
				if fenced || int64(alloc.GetPriority()) <= askPriority {
					victims.PotentialVictims = append(victims.PotentialVictims, alloc)
				}
			}
		}

		// remove from potential victim list if there are no potential victims
		if len(victims.PotentialVictims) == 0 {
			delete(results, sq.QueuePath)
		}
	} else {
		// parent queue, walk child queues and evaluate
		for _, child := range sq.GetCopyOfChildren() {
			childFenced := false
			childPriority, ok := priorityMap[child.QueuePath]
			if !ok {
				// we are evaluating a distinct subtree from the one containing the ask, so check policy to compute relative priority
				policy, offset := child.GetPriorityPolicyAndOffset()
				if policy == policies.FencePriorityPolicy {
					// if the queue offset is greater than the ask priority, then none of the child subtasks may be preempted
					if int64(offset) > askPriority {
						continue
					}

					// all tasks in subtree can be preempted, so mark fenced as true
					childFenced = true
					childPriority = askPriority
				} else {
					// queue is not fenced, evaluate child by subtracting the offset from the ask when traversing downward
					childPriority = askPriority - int64(offset)
				}
			}

			// retrieve candidate tasks from child queue
			child.findEligiblePreemptionVictims(results, queuePath, ask, priorityMap, childPriority, fenced || childFenced)
		}
	}
}

func (sq *Queue) findPreemptionFenceRoot(priorityMap map[string]int64, currentPriority int64) *Queue {
	if sq == nil {
		return nil
	}
	policy, offset := sq.GetPriorityPolicyAndOffset()
	switch policy {
	case policies.FencePriorityPolicy:
		currentPriority = int64(offset)
	default:
		currentPriority += int64(offset)
	}
	priorityMap[sq.QueuePath] = currentPriority

	if sq.parent == nil || sq.GetPreemptionPolicy() == policies.FencePreemptionPolicy {
		return sq
	}
	return sq.parent.findPreemptionFenceRoot(priorityMap, currentPriority)
}

func (sq *Queue) GetCurrentPriority() int32 {
	sq.RLock()
	defer sq.RUnlock()
	return sq.getCurrentPriority()
}

func (sq *Queue) getCurrentPriority() int32 {
	return priorityValueByPolicy(sq.priorityPolicy, sq.priorityOffset, sq.currentPriority)
}

func (sq *Queue) GetPriorityPolicyAndOffset() (policies.PriorityPolicy, int32) {
	sq.RLock()
	defer sq.RUnlock()
	return sq.priorityPolicy, sq.priorityOffset
}

func priorityValueByPolicy(policy policies.PriorityPolicy, offset int32, priority int32) int32 {
	// special case - if min, just use that
	if priority == configs.MinPriority {
		return priority
	}

	switch policy {
	case policies.FencePriorityPolicy:
		return offset
	default:
		// add offset to priority, checking for overflow/underflow
		result := int64(offset) + int64(priority)
		if result > int64(configs.MaxPriority) {
			return configs.MaxPriority
		}
		if result < int64(configs.MinPriority) {
			return configs.MinPriority
		}
		return int32(result)
	}
}

func (sq *Queue) UpdateApplicationPriority(applicationID string, priority int32) {
	if sq == nil || !sq.IsLeafQueue() {
		return
	}
	value := sq.updateApplicationPriorityInternal(applicationID, priority)
	sq.parent.UpdateQueuePriority(sq.Name, value)
}

func (sq *Queue) updateApplicationPriorityInternal(applicationID string, priority int32) int32 {
	sq.Lock()
	defer sq.Unlock()

	if _, ok := sq.applications[applicationID]; !ok {
		log.Log(log.SchedQueue).Debug("Unknown application", zap.String("applicationID", applicationID))
		return sq.currentPriority
	}

	sq.appPriorities[applicationID] = priority
	return sq.recalculatePriority()
}

func (sq *Queue) UpdateQueuePriority(queueName string, priority int32) {
	if sq == nil || sq.IsLeafQueue() {
		return
	}
	value := sq.updateQueuePriorityInternal(queueName, priority)
	sq.parent.UpdateQueuePriority(sq.Name, value)
}

func (sq *Queue) updateQueuePriorityInternal(queueName string, priority int32) int32 {
	sq.Lock()
	defer sq.Unlock()

	if _, ok := sq.children[queueName]; !ok {
		log.Log(log.SchedQueue).Debug("Unknown queue", zap.String("queueName", queueName))
		return sq.currentPriority
	}

	sq.childPriorities[queueName] = priority
	return sq.recalculatePriority()
}

func (sq *Queue) recalculatePriority() int32 {
	var items map[string]int32
	if sq.isLeaf {
		items = sq.appPriorities
	} else {
		items = sq.childPriorities
	}

	curr := configs.MinPriority
	for _, v := range items {
		if v > curr {
			curr = v
		}
	}
	sq.currentPriority = curr
	return priorityValueByPolicy(sq.priorityPolicy, sq.priorityOffset, curr)
}<|MERGE_RESOLUTION|>--- conflicted
+++ resolved
@@ -673,15 +673,14 @@
 	var quotaErr, guaranteedErr error
 
 	// need to set a quota: convert json string to resource
-<<<<<<< HEAD
 	if quota != "" {
 		quotaRes, quotaErr = resources.NewResourceFromString(quota)
 		if quotaErr != nil {
-			log.Logger().Warn("application resource quota conversion failure",
+			log.Log(log.SchedQueue).Warn("application resource quota conversion failure",
 				zap.String("json quota string", quota),
 				zap.Error(quotaErr))
 		} else if !resources.StrictlyGreaterThanZero(quotaRes) {
-			log.Logger().Warn("application resource quota has at least one 0 value: cannot set queue limit",
+			log.Log(log.SchedQueue).Warn("application resource quota has at least one 0 value: cannot set queue limit",
 				zap.Stringer("maxResource", quotaRes))
 			quotaRes = nil // Skip setting quota if it has a value <= 0
 		}
@@ -691,39 +690,23 @@
 	if guaranteed != "" {
 		guaranteedRes, guaranteedErr = resources.NewResourceFromString(guaranteed)
 		if guaranteedErr != nil {
-			log.Logger().Warn("application guaranteed resource conversion failure",
+			log.Log(log.SchedQueue).Warn("application guaranteed resource conversion failure",
 				zap.String("json guaranteed string", guaranteed),
 				zap.Error(guaranteedErr))
 		} else if !resources.StrictlyGreaterThanZero(guaranteedRes) {
-			log.Logger().Warn("application guaranteed resource has at least one 0 value: cannot set queue guaranteed resource",
+			log.Log(log.SchedQueue).Warn("application guaranteed resource has at least one 0 value: cannot set queue guaranteed resource",
 				zap.Stringer("guaranteedResource", guaranteedRes))
 			guaranteedRes = nil // Skip setting guaranteed resource if it has a value <= 0
 		}
 	}
 
 	if quotaErr != nil && guaranteedErr != nil {
-=======
-	res, err := resources.NewResourceFromString(quota)
-	if err != nil {
-		log.Log(log.SchedQueue).Warn("application resource quota conversion failure",
-			zap.String("json quota string", quota),
-			zap.Error(err))
-		return
-	}
-	if !resources.StrictlyGreaterThanZero(res) {
-		log.Log(log.SchedQueue).Warn("application resource quota has at least one 0 value: cannot set queue limit",
-			zap.Stringer("maxResource", res))
->>>>>>> 6915f50d
 		return
 	}
 
 	// set the quota
 	if sq.isManaged {
-<<<<<<< HEAD
-		log.Logger().Warn("Trying to set max resources on a queue that is not an unmanaged leaf",
-=======
-		log.Log(log.SchedQueue).Warn("Trying to set max resources set on a queue that is not an unmanaged leaf",
->>>>>>> 6915f50d
+		log.Log(log.SchedQueue).Warn("Trying to set max resources on a queue that is not an unmanaged leaf",
 			zap.String("queueName", sq.QueuePath))
 		return
 	}
