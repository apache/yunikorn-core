--- conflicted
+++ resolved
@@ -273,85 +273,10 @@
 	}
 }
 
-<<<<<<< HEAD
 func createVictim(t *testing.T, allocKey string, node *Node, adjustment int, allocRes *resources.Resource) *Allocation {
 	createTime := time.Now()
 	allocation := createAllocation(allocKey, "app1", node.NodeID, true, false, 10, false, allocRes)
 	allocation.createTime = createTime.Add(-time.Minute * time.Duration(adjustment))
 	assert.Assert(t, node.TryAddAllocation(allocation))
 	return allocation
-=======
-func TestQuotaChangePreemptVictims(t *testing.T) {
-	leaf, err := NewConfiguredQueue(configs.QueueConfig{
-		Name: "leaf",
-	}, nil, false, nil)
-	assert.NilError(t, err)
-
-	node := NewNode(&si.NodeInfo{
-		NodeID:     "node",
-		Attributes: nil,
-		SchedulableResource: &si.Resource{
-			Resources: map[string]*si.Quantity{"first": {Value: 100}},
-		},
-	})
-
-	createTime := time.Now()
-	suitableVictims := make([]*Allocation, 0)
-	notSuitableVictims := make([]*Allocation, 0)
-
-	alloc1 := createAllocation("ask1", "app1", node.NodeID, true, false, 10, false,
-		resources.NewResourceFromMap(map[string]resources.Quantity{"first": 5}))
-	alloc1.createTime = createTime.Add(-time.Minute * 3)
-	assert.Assert(t, node.TryAddAllocation(alloc1))
-	suitableVictims = append(suitableVictims, alloc1)
-	notSuitableVictims = append(notSuitableVictims, alloc1)
-
-	alloc2 := createAllocation("ask2", "app2", node.NodeID, true, false, 10, false,
-		resources.NewResourceFromMap(map[string]resources.Quantity{"first": 5}))
-	alloc2.createTime = createTime.Add(-time.Minute * 2)
-	assert.Assert(t, node.TryAddAllocation(alloc2))
-	suitableVictims = append(suitableVictims, alloc2)
-	notSuitableVictims = append(notSuitableVictims, alloc2)
-
-	alloc3 := createAllocation("ask3", "app3", node.NodeID, true, false, 10, false,
-		resources.NewResourceFromMap(map[string]resources.Quantity{"first": 50}))
-	alloc3.createTime = createTime.Add(-time.Minute * 1)
-	assert.Assert(t, node.TryAddAllocation(alloc2))
-	notSuitableVictims = append(notSuitableVictims, alloc3)
-
-	testCases := []struct {
-		name                 string
-		queue                *Queue
-		preemptableResource  *resources.Resource
-		victims              []*Allocation
-		totalExpectedVictims int
-		expectedVictimsCount int
-	}{
-		{"no victims available", leaf, resources.NewResourceFromMap(map[string]resources.Quantity{"first": 10}), []*Allocation{}, 0, 0},
-		{"suitable victims available", leaf, resources.NewResourceFromMap(map[string]resources.Quantity{"first": 10}), suitableVictims, 2, 2},
-		{"not suitable victims available", leaf, resources.NewResourceFromMap(map[string]resources.Quantity{"first": 10}), notSuitableVictims, 3, 0},
-	}
-	for _, tc := range testCases {
-		t.Run(tc.name, func(t *testing.T) {
-			asks := tc.victims
-			assignAllocationsToQueue(asks, leaf)
-			preemptor := NewQuotaChangePreemptor(tc.queue)
-			preemptor.preemptableResource = tc.preemptableResource
-			preemptor.allocations = asks
-			preemptor.filterAllocations()
-			preemptor.sortAllocations()
-			preemptor.preemptVictims()
-			assert.Equal(t, len(preemptor.getVictims()), tc.totalExpectedVictims)
-			var victimsCount int
-			for _, a := range asks {
-				if a.IsPreempted() {
-					victimsCount++
-				}
-			}
-			assert.Equal(t, victimsCount, tc.expectedVictimsCount)
-			removeAllocationAsks(node, asks)
-			removeAllocationFromQueue(leaf)
-		})
-	}
->>>>>>> c5a6a970
 }