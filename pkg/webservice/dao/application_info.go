--- conflicted
+++ resolved
@@ -23,10 +23,9 @@
 }
 
 type ApplicationDAOInfo struct {
-<<<<<<< HEAD
 	ApplicationID   string               `json:"applicationID"`
-	UsedResource    string               `json:"usedResource"`
-	MaxUsedResource string               `json:"maxUsedResource"`
+	UsedResource    map[string]int64     `json:"usedResource"`
+	MaxUsedResource map[string]int64     `json:"maxUsedResource"`
 	Partition       string               `json:"partition"`
 	QueueName       string               `json:"queueName"`
 	SubmissionTime  int64                `json:"submissionTime"`
@@ -36,19 +35,6 @@
 	User            string               `json:"user"`
 	RejectedMessage string               `json:"rejectedMessage"`
 	PlaceholderData []PlaceholderDAOInfo `json:"placeholderData"`
-=======
-	ApplicationID   string              `json:"applicationID"`
-	UsedResource    map[string]int64    `json:"usedResource"`
-	MaxUsedResource map[string]int64    `json:"maxUsedResource"`
-	Partition       string              `json:"partition"`
-	QueueName       string              `json:"queueName"`
-	SubmissionTime  int64               `json:"submissionTime"`
-	FinishedTime    *int64              `json:"finishedTime"`
-	Allocations     []AllocationDAOInfo `json:"allocations"`
-	State           string              `json:"applicationState"`
-	User            string              `json:"user"`
-	RejectedMessage string              `json:"rejectedMessage"`
->>>>>>> b0906e9f
 }
 
 type AllocationDAOInfo struct {
@@ -66,7 +52,7 @@
 type PlaceholderDAOInfo struct {
 	TaskGroupName string `json:"taskGroupName"`
 	Count         int64  `json:"count"`
-	MinResource   string `json:"minResource"`
+	MinResource   map[string]int64 `json:"minResource"`
 	RequiredNode  string `json:"requiredNode"`
 	Replaced      int64  `json:"replaced"`
 }