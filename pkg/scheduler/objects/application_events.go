--- conflicted
+++ resolved
@@ -98,23 +98,7 @@
 		return
 	}
 
-<<<<<<< HEAD
 	event := events.CreateAppEventRecord(evt.app.ApplicationID, "", request.GetAllocationKey(), si.EventRecord_REMOVE, detail, request.GetAllocatedResource())
-=======
-	var eventChangeDetail si.EventRecord_ChangeDetail
-	switch terminationType {
-	case si.TerminationType_TIMEOUT:
-		eventChangeDetail = si.EventRecord_REQUEST_TIMEOUT
-	case si.TerminationType_STOPPED_BY_RM:
-		if appRemoved {
-			eventChangeDetail = si.EventRecord_REQUEST_CANCEL
-		} else {
-			eventChangeDetail = si.EventRecord_APP_REQUEST
-		}
-	}
-
-	event := events.CreateAppEventRecord(evt.app.ApplicationID, common.Empty, request.GetAllocationKey(), si.EventRecord_REMOVE, eventChangeDetail, request.GetAllocatedResource())
->>>>>>> b11eb14e
 	evt.eventSystem.AddEvent(event)
 }
 
